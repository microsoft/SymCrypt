//
// SymCrypt implementation classes
//
// Copyright (c) Microsoft Corporation. Licensed under the MIT license.
//

#include "precomp.h"

//
// These ECB functions are not confused with the ones in Symcrypt.h because they have the pbChainingValue
// extra parameter, and C++ handles the function overloads.
//
VOID
SYMCRYPT_CALL
SymCryptAesEcbEncrypt(
    _In_                                    PCSYMCRYPT_AES_EXPANDED_KEY pExpandedKey,
    _In_reads_( SYMCRYPT_AES_BLOCK_SIZE )   PBYTE                       pbChainingValue,
    _In_reads_( cbData )                    PCBYTE                      pbSrc,
    _Out_writes_( cbData )                  PBYTE                       pbDst,
                                            SIZE_T                      cbData )
{
    UNREFERENCED_PARAMETER( pbChainingValue );

    SymCryptAesEcbEncrypt( pExpandedKey, pbSrc, pbDst, cbData );
}

VOID
SYMCRYPT_CALL
SymCryptAesEcbDecrypt(
    _In_                                    PCSYMCRYPT_AES_EXPANDED_KEY pExpandedKey,
    _In_reads_( SYMCRYPT_AES_BLOCK_SIZE )   PBYTE                       pbChainingValue,
    _In_reads_( cbData )                    PCBYTE                      pbSrc,
    _Out_writes_( cbData )                  PBYTE                       pbDst,
                                            SIZE_T                      cbData )
{
    UNREFERENCED_PARAMETER( pbChainingValue );

    SymCryptAesEcbDecrypt( pExpandedKey, pbSrc, pbDst, cbData );
}

VOID
SYMCRYPT_CALL
SymCryptAesCfbEncrypt(
    _In_                                    PCSYMCRYPT_AES_EXPANDED_KEY pExpandedKey,
    _In_reads_( SYMCRYPT_AES_BLOCK_SIZE )   PBYTE                       pbChainingValue,
    _In_reads_( cbData )                    PCBYTE                      pbSrc,
    _Out_writes_( cbData )                  PBYTE                       pbDst,
                                            SIZE_T                      cbData )
{
    _Analysis_assume_( SymCryptAesBlockCipher->blockSize == SYMCRYPT_AES_BLOCK_SIZE );
    SymCryptCfbEncrypt( SymCryptAesBlockCipher,
                        g_modeCfbShiftParam,
                        pExpandedKey,
                        pbChainingValue,
                        pbSrc,
                        pbDst,
                        cbData );
}

VOID
SYMCRYPT_CALL
SymCryptAesCfbDecrypt(
    _In_                                    PCSYMCRYPT_AES_EXPANDED_KEY pExpandedKey,
    _In_reads_( SYMCRYPT_AES_BLOCK_SIZE )   PBYTE                       pbChainingValue,
    _In_reads_( cbData )                    PCBYTE                      pbSrc,
    _Out_writes_( cbData )                  PBYTE                       pbDst,
                                            SIZE_T                      cbData )
{
    _Analysis_assume_( SymCryptAesBlockCipher->blockSize == SYMCRYPT_AES_BLOCK_SIZE );
    SymCryptCfbDecrypt( SymCryptAesBlockCipher,
                        g_modeCfbShiftParam,
                        pExpandedKey,
                        pbChainingValue,
                        pbSrc,
                        pbDst,
                        cbData );
}

VOID
SYMCRYPT_CALL
SymCryptDesEcbEncrypt(
    _In_                                    PCSYMCRYPT_DES_EXPANDED_KEY pExpandedKey,
    _In_reads_( SYMCRYPT_DES_BLOCK_SIZE )   PBYTE                       pbChainingValue,
    _In_reads_( cbData )                    PCBYTE                      pbSrc,
    _Out_writes_( cbData )                  PBYTE                       pbDst,
                                            SIZE_T                      cbData )
{
    UNREFERENCED_PARAMETER( pbChainingValue );

    SymCryptEcbEncrypt( SymCryptDesBlockCipher, pExpandedKey, pbSrc, pbDst, cbData );
}

VOID
SYMCRYPT_CALL
SymCryptDesEcbDecrypt(
    _In_                                    PCSYMCRYPT_DES_EXPANDED_KEY pExpandedKey,
    _In_reads_( SYMCRYPT_DES_BLOCK_SIZE )   PBYTE                       pbChainingValue,
    _In_reads_( cbData )                    PCBYTE                      pbSrc,
    _Out_writes_( cbData )                  PBYTE                       pbDst,
                                            SIZE_T                      cbData )
{
    UNREFERENCED_PARAMETER( pbChainingValue );

    SymCryptEcbDecrypt( SymCryptDesBlockCipher, pExpandedKey, pbSrc, pbDst, cbData );
}

VOID
SYMCRYPT_CALL
SymCryptDesCbcEncrypt(
    _In_                                    PCSYMCRYPT_DES_EXPANDED_KEY pExpandedKey,
    _In_reads_( SYMCRYPT_DES_BLOCK_SIZE )   PBYTE                       pbChainingValue,
    _In_reads_( cbData )                    PCBYTE                      pbSrc,
    _Out_writes_( cbData )                  PBYTE                       pbDst,
                                            SIZE_T                      cbData )
{
    _Analysis_assume_( SymCryptDesBlockCipher.blockSize == SYMCRYPT_DES_BLOCK_SIZE );
    SymCryptCbcEncrypt( SymCryptDesBlockCipher, pExpandedKey, pbChainingValue, pbSrc, pbDst, cbData );
}

VOID
SYMCRYPT_CALL
SymCryptDesCbcDecrypt(
    _In_                                    PCSYMCRYPT_DES_EXPANDED_KEY pExpandedKey,
    _In_reads_( SYMCRYPT_DES_BLOCK_SIZE )   PBYTE                       pbChainingValue,
    _In_reads_( cbData )                    PCBYTE                      pbSrc,
    _Out_writes_( cbData )                  PBYTE                       pbDst,
                                            SIZE_T                      cbData )
{
    _Analysis_assume_( SymCryptDesBlockCipher.blockSize == SYMCRYPT_DES_BLOCK_SIZE );
    SymCryptCbcDecrypt( SymCryptDesBlockCipher, pExpandedKey, pbChainingValue, pbSrc, pbDst, cbData );
}

VOID
SYMCRYPT_CALL
SymCryptDesCfbEncrypt(
    _In_                                    PCSYMCRYPT_DES_EXPANDED_KEY pExpandedKey,
    _In_reads_( SYMCRYPT_DES_BLOCK_SIZE )   PBYTE                       pbChainingValue,
    _In_reads_( cbData )                    PCBYTE                      pbSrc,
    _Out_writes_( cbData )                  PBYTE                       pbDst,
                                            SIZE_T                      cbData )
{
    _Analysis_assume_( SymCryptDesBlockCipher.blockSize == SYMCRYPT_DES_BLOCK_SIZE );
    SymCryptCfbEncrypt( SymCryptDesBlockCipher, g_modeCfbShiftParam, pExpandedKey, pbChainingValue, pbSrc, pbDst, cbData );
}

VOID
SYMCRYPT_CALL
SymCryptDesCfbDecrypt(
    _In_                                    PCSYMCRYPT_DES_EXPANDED_KEY pExpandedKey,
    _In_reads_( SYMCRYPT_DES_BLOCK_SIZE )   PBYTE                       pbChainingValue,
    _In_reads_( cbData )                    PCBYTE                      pbSrc,
    _Out_writes_( cbData )                  PBYTE                       pbDst,
                                            SIZE_T                      cbData )
{
    _Analysis_assume_( SymCryptDesBlockCipher.blockSize == SYMCRYPT_DES_BLOCK_SIZE );
    SymCryptCfbDecrypt( SymCryptDesBlockCipher, g_modeCfbShiftParam, pExpandedKey, pbChainingValue, pbSrc, pbDst, cbData );
}


VOID
SYMCRYPT_CALL
SymCrypt2DesEcbEncrypt(
    _In_                                    PCSYMCRYPT_3DES_EXPANDED_KEY pExpandedKey,
    _In_reads_( SYMCRYPT_DES_BLOCK_SIZE )   PBYTE                       pbChainingValue,
    _In_reads_( cbData )                    PCBYTE                      pbSrc,
    _Out_writes_( cbData )                  PBYTE                       pbDst,
                                            SIZE_T                      cbData )
{
    UNREFERENCED_PARAMETER( pbChainingValue );

    SymCryptEcbEncrypt( SymCrypt3DesBlockCipher, pExpandedKey, pbSrc, pbDst, cbData );
}

VOID
SYMCRYPT_CALL
SymCrypt2DesEcbDecrypt(
    _In_                                    PCSYMCRYPT_3DES_EXPANDED_KEY pExpandedKey,
    _In_reads_( SYMCRYPT_DES_BLOCK_SIZE )   PBYTE                       pbChainingValue,
    _In_reads_( cbData )                    PCBYTE                      pbSrc,
    _Out_writes_( cbData )                  PBYTE                       pbDst,
                                            SIZE_T                      cbData )
{
    UNREFERENCED_PARAMETER( pbChainingValue );

    SymCryptEcbDecrypt( SymCrypt3DesBlockCipher, pExpandedKey, pbSrc, pbDst, cbData );
}

VOID
SYMCRYPT_CALL
SymCrypt2DesCbcEncrypt(
    _In_                                    PCSYMCRYPT_3DES_EXPANDED_KEY pExpandedKey,
    _In_reads_( SYMCRYPT_DES_BLOCK_SIZE )   PBYTE                       pbChainingValue,
    _In_reads_( cbData )                    PCBYTE                      pbSrc,
    _Out_writes_( cbData )                  PBYTE                       pbDst,
                                            SIZE_T                      cbData )
{
    _Analysis_assume_( SymCrypt3DesBlockCipher.blockSize == SYMCRYPT_DES_BLOCK_SIZE );
    SymCryptCbcEncrypt( SymCrypt3DesBlockCipher, pExpandedKey, pbChainingValue, pbSrc, pbDst, cbData );
}

VOID
SYMCRYPT_CALL
SymCrypt2DesCbcDecrypt(
    _In_                                    PCSYMCRYPT_3DES_EXPANDED_KEY pExpandedKey,
    _In_reads_( SYMCRYPT_DES_BLOCK_SIZE )   PBYTE                       pbChainingValue,
    _In_reads_( cbData )                    PCBYTE                      pbSrc,
    _Out_writes_( cbData )                  PBYTE                       pbDst,
                                            SIZE_T                      cbData )
{
    _Analysis_assume_( SymCrypt3DesBlockCipher.blockSize == SYMCRYPT_DES_BLOCK_SIZE );
    SymCryptCbcDecrypt( SymCrypt3DesBlockCipher, pExpandedKey, pbChainingValue, pbSrc, pbDst, cbData );
}

VOID
SYMCRYPT_CALL
SymCrypt2DesCfbEncrypt(
    _In_                                    PCSYMCRYPT_3DES_EXPANDED_KEY pExpandedKey,
    _In_reads_( SYMCRYPT_DES_BLOCK_SIZE )   PBYTE                       pbChainingValue,
    _In_reads_( cbData )                    PCBYTE                      pbSrc,
    _Out_writes_( cbData )                  PBYTE                       pbDst,
                                            SIZE_T                      cbData )
{
    _Analysis_assume_( SymCrypt3DesBlockCipher.blockSize == SYMCRYPT_DES_BLOCK_SIZE );
    SymCryptCfbEncrypt( SymCrypt3DesBlockCipher, g_modeCfbShiftParam, pExpandedKey, pbChainingValue, pbSrc, pbDst, cbData );
}

VOID
SYMCRYPT_CALL
SymCrypt2DesCfbDecrypt(
    _In_                                    PCSYMCRYPT_3DES_EXPANDED_KEY pExpandedKey,
    _In_reads_( SYMCRYPT_DES_BLOCK_SIZE )   PBYTE                       pbChainingValue,
    _In_reads_( cbData )                    PCBYTE                      pbSrc,
    _Out_writes_( cbData )                  PBYTE                       pbDst,
                                            SIZE_T                      cbData )
{
    _Analysis_assume_( SymCrypt3DesBlockCipher.blockSize == SYMCRYPT_DES_BLOCK_SIZE );
    SymCryptCfbDecrypt( SymCrypt3DesBlockCipher, g_modeCfbShiftParam, pExpandedKey, pbChainingValue, pbSrc, pbDst, cbData );
}

VOID
SYMCRYPT_CALL
SymCrypt3DesEcbEncrypt(
    _In_                                    PCSYMCRYPT_3DES_EXPANDED_KEY pExpandedKey,
    _In_reads_( SYMCRYPT_DES_BLOCK_SIZE )   PBYTE                       pbChainingValue,
    _In_reads_( cbData )                    PCBYTE                      pbSrc,
    _Out_writes_( cbData )                  PBYTE                       pbDst,
                                            SIZE_T                      cbData )
{
    UNREFERENCED_PARAMETER( pbChainingValue );

    SymCryptEcbEncrypt( SymCrypt3DesBlockCipher, pExpandedKey, pbSrc, pbDst, cbData );
}

VOID
SYMCRYPT_CALL
SymCrypt3DesEcbDecrypt(
    _In_                                    PCSYMCRYPT_3DES_EXPANDED_KEY pExpandedKey,
    _In_reads_( SYMCRYPT_DES_BLOCK_SIZE )   PBYTE                       pbChainingValue,
    _In_reads_( cbData )                    PCBYTE                      pbSrc,
    _Out_writes_( cbData )                  PBYTE                       pbDst,
                                            SIZE_T                      cbData )
{
    UNREFERENCED_PARAMETER( pbChainingValue );

    SymCryptEcbDecrypt( SymCrypt3DesBlockCipher, pExpandedKey, pbSrc, pbDst, cbData );
}

VOID
SYMCRYPT_CALL
SymCrypt3DesCfbEncrypt(
    _In_                                    PCSYMCRYPT_3DES_EXPANDED_KEY pExpandedKey,
    _In_reads_( SYMCRYPT_DES_BLOCK_SIZE )   PBYTE                       pbChainingValue,
    _In_reads_( cbData )                    PCBYTE                      pbSrc,
    _Out_writes_( cbData )                  PBYTE                       pbDst,
                                            SIZE_T                      cbData )
{
    _Analysis_assume_( SymCrypt3DesBlockCipher.blockSize == SYMCRYPT_DES_BLOCK_SIZE );
    SymCryptCfbEncrypt( SymCrypt3DesBlockCipher, g_modeCfbShiftParam, pExpandedKey, pbChainingValue, pbSrc, pbDst, cbData );
}

VOID
SYMCRYPT_CALL
SymCrypt3DesCfbDecrypt(
    _In_                                    PCSYMCRYPT_3DES_EXPANDED_KEY pExpandedKey,
    _In_reads_( SYMCRYPT_DES_BLOCK_SIZE )   PBYTE                       pbChainingValue,
    _In_reads_( cbData )                    PCBYTE                      pbSrc,
    _Out_writes_( cbData )                  PBYTE                       pbDst,
                                            SIZE_T                      cbData )
{
    _Analysis_assume_( SymCrypt3DesBlockCipher.blockSize == SYMCRYPT_DES_BLOCK_SIZE );
    SymCryptCfbDecrypt( SymCrypt3DesBlockCipher, g_modeCfbShiftParam, pExpandedKey, pbChainingValue, pbSrc, pbDst, cbData );
}


VOID
SYMCRYPT_CALL
SymCryptDesxEcbEncrypt(
    _In_                                    PCSYMCRYPT_DESX_EXPANDED_KEY pExpandedKey,
    _In_reads_( SYMCRYPT_DESX_BLOCK_SIZE )  PBYTE                       pbChainingValue,
    _In_reads_( cbData )                    PCBYTE                      pbSrc,
    _Out_writes_( cbData )                  PBYTE                       pbDst,
                                            SIZE_T                      cbData )
{
    UNREFERENCED_PARAMETER( pbChainingValue );

    SymCryptEcbEncrypt( SymCryptDesxBlockCipher, pExpandedKey, pbSrc, pbDst, cbData );
}

VOID
SYMCRYPT_CALL
SymCryptDesxEcbDecrypt(
    _In_                                    PCSYMCRYPT_DESX_EXPANDED_KEY pExpandedKey,
    _In_reads_( SYMCRYPT_DESX_BLOCK_SIZE )  PBYTE                       pbChainingValue,
    _In_reads_( cbData )                    PCBYTE                      pbSrc,
    _Out_writes_( cbData )                  PBYTE                       pbDst,
                                            SIZE_T                      cbData )
{
    UNREFERENCED_PARAMETER( pbChainingValue );

    SymCryptEcbDecrypt( SymCryptDesxBlockCipher, pExpandedKey, pbSrc, pbDst, cbData );
}

VOID
SYMCRYPT_CALL
SymCryptDesxCbcEncrypt(
    _In_                                    PCSYMCRYPT_DESX_EXPANDED_KEY pExpandedKey,
    _In_reads_( SYMCRYPT_DESX_BLOCK_SIZE )  PBYTE                       pbChainingValue,
    _In_reads_( cbData )                    PCBYTE                      pbSrc,
    _Out_writes_( cbData )                  PBYTE                       pbDst,
                                            SIZE_T                      cbData )
{
    _Analysis_assume_( SymCryptDesxBlockCipher.blockSize == SYMCRYPT_DESX_BLOCK_SIZE );
    SymCryptCbcEncrypt( SymCryptDesxBlockCipher, pExpandedKey, pbChainingValue, pbSrc, pbDst, cbData );
}

VOID
SYMCRYPT_CALL
SymCryptDesxCbcDecrypt(
    _In_                                    PCSYMCRYPT_DESX_EXPANDED_KEY pExpandedKey,
    _In_reads_( SYMCRYPT_DESX_BLOCK_SIZE )  PBYTE                       pbChainingValue,
    _In_reads_( cbData )                    PCBYTE                      pbSrc,
    _Out_writes_( cbData )                  PBYTE                       pbDst,
                                            SIZE_T                      cbData )
{
    _Analysis_assume_( SymCryptDesxBlockCipher.blockSize == SYMCRYPT_DESX_BLOCK_SIZE );
    SymCryptCbcDecrypt( SymCryptDesxBlockCipher, pExpandedKey, pbChainingValue, pbSrc, pbDst, cbData );
}

VOID
SYMCRYPT_CALL
SymCryptDesxCfbEncrypt(
    _In_                                    PCSYMCRYPT_DESX_EXPANDED_KEY pExpandedKey,
    _In_reads_( SYMCRYPT_DESX_BLOCK_SIZE )  PBYTE                       pbChainingValue,
    _In_reads_( cbData )                    PCBYTE                      pbSrc,
    _Out_writes_( cbData )                  PBYTE                       pbDst,
                                            SIZE_T                      cbData )
{
    _Analysis_assume_( SymCryptDesxBlockCipher.blockSize == SYMCRYPT_DESX_BLOCK_SIZE );
    SymCryptCfbEncrypt( SymCryptDesxBlockCipher, g_modeCfbShiftParam, pExpandedKey, pbChainingValue, pbSrc, pbDst, cbData );
}

VOID
SYMCRYPT_CALL
SymCryptDesxCfbDecrypt(
    _In_                                    PCSYMCRYPT_DESX_EXPANDED_KEY pExpandedKey,
    _In_reads_( SYMCRYPT_DESX_BLOCK_SIZE )  PBYTE                       pbChainingValue,
    _In_reads_( cbData )                    PCBYTE                      pbSrc,
    _Out_writes_( cbData )                  PBYTE                       pbDst,
                                            SIZE_T                      cbData )
{
    _Analysis_assume_( SymCryptDesxBlockCipher.blockSize == SYMCRYPT_DESX_BLOCK_SIZE );
    SymCryptCfbDecrypt( SymCryptDesxBlockCipher, g_modeCfbShiftParam, pExpandedKey, pbChainingValue, pbSrc, pbDst, cbData );
}


VOID
SYMCRYPT_CALL
SymCryptRc2EcbEncrypt(
    _In_                                    PCSYMCRYPT_RC2_EXPANDED_KEY pExpandedKey,
    _In_reads_( SYMCRYPT_RC2_BLOCK_SIZE )   PBYTE                       pbChainingValue,
    _In_reads_( cbData )                    PCBYTE                      pbSrc,
    _Out_writes_( cbData )                  PBYTE                       pbDst,
                                            SIZE_T                      cbData )
{
    UNREFERENCED_PARAMETER( pbChainingValue );

    SymCryptEcbEncrypt( SymCryptRc2BlockCipher, pExpandedKey, pbSrc, pbDst, cbData );
}

VOID
SYMCRYPT_CALL
SymCryptRc2EcbDecrypt(
    _In_                                    PCSYMCRYPT_RC2_EXPANDED_KEY pExpandedKey,
    _In_reads_( SYMCRYPT_RC2_BLOCK_SIZE )   PBYTE                       pbChainingValue,
    _In_reads_( cbData )                    PCBYTE                      pbSrc,
    _Out_writes_( cbData )                  PBYTE                       pbDst,
                                            SIZE_T                      cbData )
{
    UNREFERENCED_PARAMETER( pbChainingValue );

    SymCryptEcbDecrypt( SymCryptRc2BlockCipher, pExpandedKey, pbSrc, pbDst, cbData );
}

VOID
SYMCRYPT_CALL
SymCryptRc2CbcEncrypt(
    _In_                                    PCSYMCRYPT_RC2_EXPANDED_KEY pExpandedKey,
    _In_reads_( SYMCRYPT_RC2_BLOCK_SIZE )   PBYTE                       pbChainingValue,
    _In_reads_( cbData )                    PCBYTE                      pbSrc,
    _Out_writes_( cbData )                  PBYTE                       pbDst,
                                            SIZE_T                      cbData )
{
    _Analysis_assume_( SymCryptRc2BlockCipher.blockSize == SYMCRYPT_RC2_BLOCK_SIZE );
    SymCryptCbcEncrypt( SymCryptRc2BlockCipher, pExpandedKey, pbChainingValue, pbSrc, pbDst, cbData );
}

VOID
SYMCRYPT_CALL
SymCryptRc2CbcDecrypt(
    _In_                                    PCSYMCRYPT_RC2_EXPANDED_KEY pExpandedKey,
    _In_reads_( SYMCRYPT_RC2_BLOCK_SIZE )   PBYTE                       pbChainingValue,
    _In_reads_( cbData )                    PCBYTE                      pbSrc,
    _Out_writes_( cbData )                  PBYTE                       pbDst,
                                            SIZE_T                      cbData )
{
    _Analysis_assume_( SymCryptRc2BlockCipher.blockSize == SYMCRYPT_RC2_BLOCK_SIZE );
    SymCryptCbcDecrypt( SymCryptRc2BlockCipher, pExpandedKey, pbChainingValue, pbSrc, pbDst, cbData );
}

VOID
SYMCRYPT_CALL
SymCryptRc2CfbEncrypt(
    _In_                                    PCSYMCRYPT_RC2_EXPANDED_KEY pExpandedKey,
    _In_reads_( SYMCRYPT_RC2_BLOCK_SIZE )   PBYTE                       pbChainingValue,
    _In_reads_( cbData )                    PCBYTE                      pbSrc,
    _Out_writes_( cbData )                  PBYTE                       pbDst,
                                            SIZE_T                      cbData )
{
    _Analysis_assume_( SymCryptRc2BlockCipher.blockSize == SYMCRYPT_RC2_BLOCK_SIZE );
    SymCryptCfbEncrypt( SymCryptRc2BlockCipher, g_modeCfbShiftParam, pExpandedKey, pbChainingValue, pbSrc, pbDst, cbData );
}

VOID
SYMCRYPT_CALL
SymCryptRc2CfbDecrypt(
    _In_                                    PCSYMCRYPT_RC2_EXPANDED_KEY pExpandedKey,
    _In_reads_( SYMCRYPT_RC2_BLOCK_SIZE )   PBYTE                       pbChainingValue,
    _In_reads_( cbData )                    PCBYTE                      pbSrc,
    _Out_writes_( cbData )                  PBYTE                       pbDst,
                                            SIZE_T                      cbData )
{
    _Analysis_assume_( SymCryptRc2BlockCipher.blockSize == SYMCRYPT_RC2_BLOCK_SIZE );
    SymCryptCfbDecrypt( SymCryptRc2BlockCipher, g_modeCfbShiftParam, pExpandedKey, pbChainingValue, pbSrc, pbDst, cbData );
}

//
// An ugly hack, we re-map the RC2 key expansion to use the global key size variable.
//
#define SymCryptRc2ExpandKey( pKey, pbKey, cbKey ) SymCryptRc2ExpandKeyEx( pKey, pbKey, cbKey, g_rc2EffectiveKeyLength ? g_rc2EffectiveKeyLength : 8*(ULONG)cbKey );


#define SYMCRYPT_2DES_EXPANDED_KEY  SYMCRYPT_3DES_EXPANDED_KEY
#define SymCrypt2DesExpandKey       SymCrypt3DesExpandKey

char * ImpSc::name = "SymCrypt";

#define IMP_NAME    SYMCRYPT
#define IMP_Name    Sc

#define ALG_NAME    MD2
#define ALG_Name    Md2
#include "sc_imp_hashpattern.cpp"
#undef ALG_NAME
#undef ALG_Name

#define ALG_NAME   MD4
#define ALG_Name   Md4
#include "sc_imp_hashpattern.cpp"
#undef ALG_NAME
#undef ALG_Name

#define ALG_NAME   MD5
#define ALG_Name   Md5
#include "sc_imp_hashpattern.cpp"
#undef ALG_NAME
#undef ALG_Name

#define ALG_NAME   SHA1
#define ALG_Name   Sha1
#include "sc_imp_hashpattern.cpp"
#undef ALG_NAME
#undef ALG_Name

#define ALG_NAME   SHA256
#define ALG_Name   Sha256
#include "sc_imp_hashpattern.cpp"
#undef ALG_NAME
#undef ALG_Name

#define ALG_NAME   SHA384
#define ALG_Name   Sha384
#include "sc_imp_hashpattern.cpp"
#undef ALG_NAME
#undef ALG_Name

#define ALG_NAME   SHA512
#define ALG_Name   Sha512
#include "sc_imp_hashpattern.cpp"
#undef ALG_NAME
#undef ALG_Name


#define ALG_NAME    HMAC_MD5
#define ALG_Name    HmacMd5
#include "sc_imp_macpattern.cpp"
#undef ALG_NAME
#undef ALG_Name

#define ALG_NAME    HMAC_SHA1
#define ALG_Name    HmacSha1
#include "sc_imp_macpattern.cpp"
#undef ALG_NAME
#undef ALG_Name

#define ALG_NAME    HMAC_SHA256
#define ALG_Name    HmacSha256
#include "sc_imp_macpattern.cpp"
#undef ALG_NAME
#undef ALG_Name

#define ALG_NAME    HMAC_SHA384
#define ALG_Name    HmacSha384
#include "sc_imp_macpattern.cpp"
#undef ALG_NAME
#undef ALG_Name

#define ALG_NAME    HMAC_SHA512
#define ALG_Name    HmacSha512
#include "sc_imp_macpattern.cpp"
#undef ALG_NAME
#undef ALG_Name

#define ALG_NAME    AES_CMAC
#define ALG_Name    AesCmac
#include "sc_imp_macpattern.cpp"
#undef ALG_NAME
#undef ALG_Name

#define ALG_NAME    MARVIN32
#define ALG_Name    Marvin32
#include "sc_imp_macpattern.cpp"
#undef ALG_NAME
#undef ALG_Name


#define ALG_NAME    AES
#define ALG_Name    Aes

#define ALG_Mode    Ecb
#include "sc_imp_blockcipherpattern.cpp"
#undef ALG_Mode

#define ALG_Mode    Cbc
#include "sc_imp_blockcipherpattern.cpp"
#undef ALG_Mode

#define ALG_Mode    Cfb
#include "sc_imp_blockcipherpattern.cpp"
#undef ALG_Mode

#undef ALG_NAME
#undef ALG_Name

#define ALG_NAME    DES
#define ALG_Name    Des

#define ALG_Mode    Ecb
#include "sc_imp_blockcipherpattern.cpp"
#undef ALG_Mode

#define ALG_Mode    Cbc
#include "sc_imp_blockcipherpattern.cpp"
#undef ALG_Mode

#define ALG_Mode    Cfb
#include "sc_imp_blockcipherpattern.cpp"
#undef ALG_Mode

#undef ALG_NAME
#undef ALG_Name

#define ALG_NAME    2DES
#define ALG_Name    2Des

#define ALG_Mode    Ecb
#include "sc_imp_blockcipherpattern.cpp"
#undef ALG_Mode

#define ALG_Mode    Cbc
#include "sc_imp_blockcipherpattern.cpp"
#undef ALG_Mode

#define ALG_Mode    Cfb
#include "sc_imp_blockcipherpattern.cpp"
#undef ALG_Mode

#undef ALG_NAME
#undef ALG_Name

#define ALG_NAME    3DES
#define ALG_Name    3Des

#define ALG_Mode    Ecb
#include "sc_imp_blockcipherpattern.cpp"
#undef ALG_Mode

#define ALG_Mode    Cbc
#include "sc_imp_blockcipherpattern.cpp"
#undef ALG_Mode

#define ALG_Mode    Cfb
#include "sc_imp_blockcipherpattern.cpp"
#undef ALG_Mode

#undef ALG_NAME
#undef ALG_Name

#define ALG_NAME    DESX
#define ALG_Name    Desx

#define ALG_Mode    Ecb
#include "sc_imp_blockcipherpattern.cpp"
#undef ALG_Mode

#define ALG_Mode    Cbc
#include "sc_imp_blockcipherpattern.cpp"
#undef ALG_Mode

#define ALG_Mode    Cfb
#include "sc_imp_blockcipherpattern.cpp"
#undef ALG_Mode

#undef ALG_NAME
#undef ALG_Name

#define ALG_NAME    RC2
#define ALG_Name    Rc2

#define ALG_Mode    Ecb
#include "sc_imp_blockcipherpattern.cpp"
#undef ALG_Mode

#define ALG_Mode    Cbc
#include "sc_imp_blockcipherpattern.cpp"
#undef ALG_Mode

#define ALG_Mode    Cfb
#include "sc_imp_blockcipherpattern.cpp"
#undef ALG_Mode

#undef ALG_NAME
#undef ALG_Name


#define ALG_NAME    PBKDF2
#define ALG_Name    Pbkdf2

#define ALG_Base    HmacMd5
#include "sc_imp_kdfpattern.cpp"
#include "sc_imp_pbkdf2pattern.cpp"
#undef ALG_Base

#define ALG_Base    HmacSha1
#include "sc_imp_kdfpattern.cpp"
#include "sc_imp_pbkdf2pattern.cpp"
#undef ALG_Base

#define ALG_Base    HmacSha256
#include "sc_imp_kdfpattern.cpp"
#include "sc_imp_pbkdf2pattern.cpp"
#undef ALG_Base

#define ALG_Base    HmacSha384
#include "sc_imp_kdfpattern.cpp"
#include "sc_imp_pbkdf2pattern.cpp"
#undef ALG_Base

#define ALG_Base    HmacSha512
#include "sc_imp_kdfpattern.cpp"
#include "sc_imp_pbkdf2pattern.cpp"
#undef ALG_Base

#define ALG_Base    AesCmac
#include "sc_imp_kdfpattern.cpp"
#include "sc_imp_pbkdf2pattern.cpp"
#undef ALG_Base

#undef ALG_NAME
#undef ALG_Name

#define ALG_NAME    SP800_108
#define ALG_Name    Sp800_108

#define ALG_Base    HmacMd5
#include "sc_imp_kdfpattern.cpp"
#include "sc_imp_sp800_108pattern.cpp"
#undef ALG_Base

#define ALG_Base    HmacSha1
#include "sc_imp_kdfpattern.cpp"
#include "sc_imp_sp800_108pattern.cpp"
#undef ALG_Base

#define ALG_Base    HmacSha256
#include "sc_imp_kdfpattern.cpp"
#include "sc_imp_sp800_108pattern.cpp"
#undef ALG_Base

#define ALG_Base    HmacSha384
#include "sc_imp_kdfpattern.cpp"
#include "sc_imp_sp800_108pattern.cpp"
#undef ALG_Base

#define ALG_Base    HmacSha512
#include "sc_imp_kdfpattern.cpp"
#include "sc_imp_sp800_108pattern.cpp"
#undef ALG_Base

#define ALG_Base    AesCmac
#include "sc_imp_kdfpattern.cpp"
#include "sc_imp_sp800_108pattern.cpp"
#undef ALG_Base

#undef ALG_NAME
#undef ALG_Name

#define ALG_NAME    TLSPRF1_1
#define ALG_Name    TlsPrf1_1

#define ALG_Base    HmacMd5
#include "sc_imp_tlsprf1_1pattern.cpp"
#undef ALG_Base

#undef ALG_NAME
#undef ALG_Name

#define ALG_NAME    TLSPRF1_2
#define ALG_Name    TlsPrf1_2

#define ALG_Base    HmacSha256
#include "sc_imp_kdfpattern.cpp"
#include "sc_imp_tlsprf1_2pattern.cpp"
#undef ALG_Base

#define ALG_Base    HmacSha384
#include "sc_imp_kdfpattern.cpp"
#include "sc_imp_tlsprf1_2pattern.cpp"
#undef ALG_Base

#define ALG_Base    HmacSha512
#include "sc_imp_kdfpattern.cpp"
#include "sc_imp_tlsprf1_2pattern.cpp"
#undef ALG_Base

#undef ALG_NAME
#undef ALG_Name

#define ALG_NAME    HKDF
#define ALG_Name    Hkdf

#define ALG_Base    HmacSha256
#include "sc_imp_hkdfpattern.cpp"
#undef ALG_Base

#define ALG_Base    HmacSha1
#include "sc_imp_hkdfpattern.cpp"
#undef ALG_Base

#undef ALG_NAME
#undef ALG_Name

#undef IMP_NAME
#undef IMP_Name

template<>
NTSTATUS HashImp<ImpSc, AlgMd2>::initWithLongMessage( ULONGLONG nBytes )
{
    UNREFERENCED_PARAMETER( nBytes );

    memset( &state.sc.chain, 'b', sizeof( state.sc.chain ) );
    state.sc.dataLengthL = nBytes;
    state.sc.dataLengthH = 0;
    state.sc.bytesInBuffer = nBytes & 0x3f;

    SymCryptMd2StateCopy( &state.sc, &state.scHash.md2State );
    return STATUS_SUCCESS;
}

template<>
NTSTATUS HashImp<ImpSc, AlgMd4>::initWithLongMessage( ULONGLONG nBytes )
{
    memset( &state.sc.chain, 'b', sizeof( state.sc.chain ) );
    state.sc.dataLengthL = nBytes;
    state.sc.dataLengthH = 0;
    state.sc.bytesInBuffer = nBytes & 0x3f;

    SymCryptMd4StateCopy( &state.sc, &state.scHash.md4State );
    return STATUS_SUCCESS;
}

template<>
NTSTATUS HashImp<ImpSc, AlgMd5>::initWithLongMessage( ULONGLONG nBytes )
{
    memset( &state.sc.chain, 'b', sizeof( state.sc.chain ) );
    state.sc.dataLengthL = nBytes;
    state.sc.dataLengthH = 0;
    state.sc.bytesInBuffer = nBytes & 0x3f;

    SymCryptMd5StateCopy( &state.sc, &state.scHash.md5State );
    return STATUS_SUCCESS;
}

template<>
NTSTATUS HashImp<ImpSc, AlgSha1>::initWithLongMessage( ULONGLONG nBytes )
{
    memset( &state.sc.chain, 'b', sizeof( state.sc.chain ) );
    state.sc.dataLengthL = nBytes;
    state.sc.dataLengthH = 0;
    state.sc.bytesInBuffer = nBytes & 0x3f;

    SymCryptSha1StateCopy( &state.sc, &state.scHash.sha1State );
    return STATUS_SUCCESS;
}

template<>
NTSTATUS HashImp<ImpSc, AlgSha256>::initWithLongMessage( ULONGLONG nBytes )
{
    memset( &state.sc.chain, 'b', sizeof( state.sc.chain ) );
    state.sc.dataLengthL = nBytes;
    state.sc.dataLengthH = 0;
    state.sc.bytesInBuffer = nBytes & 0x3f;

    SymCryptSha256StateCopy( &state.sc, &state.scHash.sha256State );
    return STATUS_SUCCESS;
}

template<>
NTSTATUS HashImp<ImpSc, AlgSha384>::initWithLongMessage( ULONGLONG nBytes )
{
    memset( &state.sc.chain, 'b', sizeof( state.sc.chain ) );
    state.sc.dataLengthL = nBytes;
    state.sc.dataLengthH = 0;
    state.sc.bytesInBuffer = nBytes & 0x3f;

    SymCryptSha384StateCopy( &state.sc, &state.scHash.sha384State );
    return STATUS_SUCCESS;
}

template<>
NTSTATUS HashImp<ImpSc, AlgSha512>::initWithLongMessage( ULONGLONG nBytes )
{
    memset( &state.sc.chain, 'b', sizeof( state.sc.chain ) );
    state.sc.dataLengthL = nBytes;
    state.sc.dataLengthH = 0;
    state.sc.bytesInBuffer = nBytes & 0x3f;

    SymCryptSha512StateCopy( &state.sc, &state.scHash.sha512State );
    return STATUS_SUCCESS;
}


//
// There is not enough structure to the CCM & GCM modes to share an implementation
//

template<>
VOID
algImpKeyPerfFunction< ImpSc, AlgAes, ModeCcm>( PBYTE buf1, PBYTE buf2, PBYTE buf3, SIZE_T keySize )
{
    UNREFERENCED_PARAMETER( buf3 );

    SymCryptAesExpandKey( (SYMCRYPT_AES_EXPANDED_KEY *) buf1, buf2, keySize );
}

template<>
VOID
algImpDataPerfFunction<ImpSc,AlgAes, ModeCcm>( PBYTE buf1, PBYTE buf2, PBYTE buf3, SIZE_T dataSize )
{
    SymCryptCcmEncrypt( SymCryptAesBlockCipher, (SYMCRYPT_AES_EXPANDED_KEY *)buf1,
        buf2, 12, NULL, 0, buf2+16, buf2+16, dataSize, buf3, 16 );
}

template<>
VOID
algImpDecryptPerfFunction<ImpSc,AlgAes, ModeCcm>( PBYTE buf1, PBYTE buf2, PBYTE buf3, SIZE_T dataSize )
{
    SymCryptCcmDecrypt( SymCryptAesBlockCipher, (SYMCRYPT_AES_EXPANDED_KEY *)buf1,
        buf2, 12, NULL, 0, buf2 + 16, buf2 + 16, dataSize, buf3, 16 );
}

template<>
VOID
algImpCleanPerfFunction<ImpSc,AlgAes, ModeCcm>( PBYTE buf1, PBYTE buf2, PBYTE buf3 )
{
    UNREFERENCED_PARAMETER( buf2 );
    UNREFERENCED_PARAMETER( buf3 );

    SymCryptWipeKnownSize( buf1, sizeof( SYMCRYPT_AES_EXPANDED_KEY ) );
}

template<>
AuthEncImp<ImpSc, AlgAes, ModeCcm>::AuthEncImp()
{
    m_perfKeyFunction     = &algImpKeyPerfFunction    <ImpSc, AlgAes, ModeCcm>;
    m_perfCleanFunction   = &algImpCleanPerfFunction  <ImpSc, AlgAes, ModeCcm>;
    m_perfDataFunction    = &algImpDataPerfFunction   <ImpSc, AlgAes, ModeCcm>;
    m_perfDecryptFunction = &algImpDecryptPerfFunction<ImpSc, AlgAes, ModeCcm>;
}

template<>
AuthEncImp<ImpSc, AlgAes, ModeCcm>::~AuthEncImp()
{
}

template<>
std::set<SIZE_T>
AuthEncImp<ImpSc, AlgAes, ModeCcm>::getKeySizes()
{
    std::set<SIZE_T> res;

    res.insert( 16 );
    res.insert( 24 );
    res.insert( 32 );

    return res;
}


template<>
std::set<SIZE_T>
AuthEncImp<ImpSc, AlgAes, ModeCcm>::getNonceSizes()
{
    std::set<SIZE_T> res;

    for( int i=7; i<=13; i++ )
    {
        res.insert( i );
    }

    return res;
}


template<>
std::set<SIZE_T>
AuthEncImp<ImpSc, AlgAes, ModeCcm>::getTagSizes()
{
    std::set<SIZE_T> res;

    for( int i=4; i<=16; i += 2 )
    {
        res.insert( i );
    }

    return res;
}

template<>
NTSTATUS
AuthEncImp<ImpSc, AlgAes, ModeCcm>::setKey( PCBYTE pbKey, SIZE_T cbKey )
{
    CHECK( cbKey == 16 || cbKey == 24 || cbKey == 32, "?" );
    initXmmRegisters();
    SymCryptAesExpandKey( &state.key, pbKey, cbKey );
    verifyXmmRegisters();

    state.inComputation = FALSE;
    return STATUS_SUCCESS;
}

template<>
VOID
AuthEncImp<ImpSc, AlgAes, ModeCcm>::setTotalCbData( SIZE_T cbData )
{
    state.totalCbData = cbData;
}

template<>
NTSTATUS
AuthEncImp<ImpSc, AlgAes, ModeCcm>::encrypt(
        _In_reads_( cbNonce )       PCBYTE  pbNonce,
                                    SIZE_T  cbNonce,
        _In_reads_( cbAuthData )    PCBYTE  pbAuthData,
                                    SIZE_T  cbAuthData,
        _In_reads_( cbData )        PCBYTE  pbSrc,
        _Out_writes_( cbData )      PBYTE   pbDst,
                                    SIZE_T  cbData,
        _Out_writes_( cbTag )       PBYTE   pbTag,
                                    SIZE_T  cbTag,
                                    ULONG   flags )
{
    NTSTATUS status = STATUS_SUCCESS;

    // print( "cbNonce = %d, cbAuthData = %d, cbData = %d, cbTag = %d\n", (ULONG)cbNonce, (ULONG) cbAuthData, (ULONG) cbData, (ULONG) cbTag );

    CHECK( (flags & ~AUTHENC_FLAG_PARTIAL) == 0, "Unknown flag" );

    if( (flags & AUTHENC_FLAG_PARTIAL) == 0 )
    {
        // simple straight CCM computation.
        initXmmRegisters();
        CHECK( SymCryptCcmValidateParameters(   SymCryptAesBlockCipher,
            cbNonce,
            cbAuthData,
            cbData,
            cbTag ) == SYMCRYPT_NO_ERROR, "?" );
        verifyXmmRegisters();

        SymCryptCcmEncrypt( SymCryptAesBlockCipher, &state.key,
            pbNonce, cbNonce, pbAuthData, cbAuthData,
            pbSrc, pbDst, cbData,
            pbTag, cbTag );
        verifyXmmRegisters();

        // Done
        goto cleanup;
    }

    if( !state.inComputation )
    {
        CHECK( (flags & AUTHENC_FLAG_PARTIAL) != 0, "?" );
        // total cbData is passed in the cbTag parameter in the first partial call
        initXmmRegisters();
        SymCryptCcmInit( &state.ccmState, SymCryptAesBlockCipher, &state.key, pbNonce, cbNonce, pbAuthData, cbAuthData, state.totalCbData, cbTag );
        verifyXmmRegisters();

        state.inComputation = TRUE;
    }

    // We can process the next part before we decide whether to produce the tag.
    initXmmRegisters();
    SymCryptCcmEncryptPart( &state.ccmState, pbSrc, pbDst, cbData );
    verifyXmmRegisters();

    if( pbTag != NULL )
    {
        initXmmRegisters();
        SymCryptCcmEncryptFinal( &state.ccmState, pbTag, cbTag );
        verifyXmmRegisters();

        state.inComputation = FALSE;
    }

cleanup:
    return status;

}


template<>
NTSTATUS
AuthEncImp<ImpSc, AlgAes, ModeCcm>::decrypt(
        _In_reads_( cbNonce )       PCBYTE  pbNonce,
                                    SIZE_T  cbNonce,
        _In_reads_( cbAuthData )    PCBYTE  pbAuthData,
                                    SIZE_T  cbAuthData,
        _In_reads_( cbData )        PCBYTE  pbSrc,
        _Out_writes_( cbData )      PBYTE   pbDst,
                                    SIZE_T  cbData,
        _In_reads_( cbTag )         PCBYTE  pbTag,
                                    SIZE_T  cbTag,
                                    ULONG   flags )
{
    NTSTATUS status = STATUS_SUCCESS;
    SYMCRYPT_ERROR scError = SYMCRYPT_NO_ERROR;

    // print( "cbNonce = %d, cbAuthData = %d, cbData = %d, cbTag = %d\n", (ULONG)cbNonce, (ULONG) cbAuthData, (ULONG) cbData, (ULONG) cbTag );

    CHECK( (flags & ~AUTHENC_FLAG_PARTIAL) == 0, "Unknown flag" );

    if( (flags & AUTHENC_FLAG_PARTIAL) == 0 )
    {
        // simple straight CCM computation.
        initXmmRegisters();
        CHECK( SymCryptCcmValidateParameters(   SymCryptAesBlockCipher,
            cbNonce,
            cbAuthData,
            cbData,
            cbTag ) == SYMCRYPT_NO_ERROR, "?" );
        verifyXmmRegisters();

        scError = SymCryptCcmDecrypt( SymCryptAesBlockCipher, &state.key,
            pbNonce, cbNonce, pbAuthData, cbAuthData,
            pbSrc, pbDst, cbData,
            pbTag, cbTag );
        verifyXmmRegisters();

        if( scError == SYMCRYPT_AUTHENTICATION_FAILURE )
        {
            status = STATUS_AUTH_TAG_MISMATCH;
        } else {
            CHECK( scError == SYMCRYPT_NO_ERROR, "?" );
        }

        // Done
        goto cleanup;
    }

    if( !state.inComputation )
    {
        // First call of a partial computation.
        initXmmRegisters();
        SymCryptCcmInit( &state.ccmState, SymCryptAesBlockCipher, &state.key, pbNonce, cbNonce, pbAuthData, cbAuthData, state.totalCbData, cbTag );
        verifyXmmRegisters();

        state.inComputation = TRUE;
    }

    // We can process the next part before we decide whether to produce the tag.
    initXmmRegisters();
    SymCryptCcmDecryptPart( &state.ccmState, pbSrc, pbDst, cbData );
    verifyXmmRegisters();

    if( pbTag != NULL )
    {
        initXmmRegisters();
        scError = SymCryptCcmDecryptFinal( &state.ccmState, pbTag, cbTag );
        if( scError == SYMCRYPT_AUTHENTICATION_FAILURE )
        {
            status = STATUS_AUTH_TAG_MISMATCH;
        } else {
            CHECK( scError == SYMCRYPT_NO_ERROR, "?" );
        }
        verifyXmmRegisters();

        state.inComputation = FALSE;
    }

cleanup:
    return status;
}


//////////////////////////
// GCM

//
// There is not enough structure to the CCM & GCM modes to share an implementation
//

template<>
VOID
algImpKeyPerfFunction< ImpSc, AlgAes, ModeGcm>( PBYTE buf1, PBYTE buf2, PBYTE buf3, SIZE_T keySize )
{
    UNREFERENCED_PARAMETER( buf3 );

    SymCryptGcmExpandKey( (PSYMCRYPT_GCM_EXPANDED_KEY) buf1,
                          SymCryptAesBlockCipher,
                          buf2, keySize );
}

template<>
VOID
algImpDataPerfFunction<ImpSc,AlgAes, ModeGcm>( PBYTE buf1, PBYTE buf2, PBYTE buf3, SIZE_T dataSize )
{
    SymCryptGcmEncrypt( (PCSYMCRYPT_GCM_EXPANDED_KEY) buf1,
                            buf2, 12,
                            NULL, 0,
                            buf2+16, buf2+16, dataSize,
                            buf3, 16 );
}

template<>
VOID
algImpDecryptPerfFunction<ImpSc,AlgAes, ModeGcm>( PBYTE buf1, PBYTE buf2, PBYTE buf3, SIZE_T dataSize )
{
    SymCryptGcmDecrypt( (PCSYMCRYPT_GCM_EXPANDED_KEY) buf1,
                            buf2, 12,
                            NULL, 0,
                            buf2+16, buf2+16, dataSize,
                            buf3, 16 );
}

template<>
VOID
algImpCleanPerfFunction<ImpSc,AlgAes, ModeGcm>( PBYTE buf1, PBYTE buf2, PBYTE buf3 )
{
    UNREFERENCED_PARAMETER( buf2 );
    UNREFERENCED_PARAMETER( buf3 );

    SymCryptWipeKnownSize( buf1, sizeof( SYMCRYPT_GCM_EXPANDED_KEY ) );
}

template<>
AuthEncImp<ImpSc, AlgAes, ModeGcm>::AuthEncImp()
{
    m_perfKeyFunction     = &algImpKeyPerfFunction    <ImpSc, AlgAes, ModeGcm>;
    m_perfCleanFunction   = &algImpCleanPerfFunction  <ImpSc, AlgAes, ModeGcm>;
    m_perfDataFunction    = &algImpDataPerfFunction   <ImpSc, AlgAes, ModeGcm>;
    m_perfDecryptFunction = &algImpDecryptPerfFunction<ImpSc, AlgAes, ModeGcm>;
}

template<>
AuthEncImp<ImpSc, AlgAes, ModeGcm>::~AuthEncImp()
{
    SymCryptWipeKnownSize( &state.key, sizeof( state.key ) );
}

template<>
std::set<SIZE_T>
AuthEncImp<ImpSc, AlgAes, ModeGcm>::getKeySizes()
{
    std::set<SIZE_T> res;

    res.insert( 16 );
    res.insert( 24 );
    res.insert( 32 );

    return res;
}


template<>
std::set<SIZE_T>
AuthEncImp<ImpSc, AlgAes, ModeGcm>::getNonceSizes()
{
    std::set<SIZE_T> res;

    res.insert( 12 );

    return res;
}


template<>
std::set<SIZE_T>
AuthEncImp<ImpSc, AlgAes, ModeGcm>::getTagSizes()
{
    std::set<SIZE_T> res;

    for( int i=12; i<=16; i ++ )
    {
        res.insert( i );
    }

    return res;
}

template<>
NTSTATUS
AuthEncImp<ImpSc, AlgAes, ModeGcm>::setKey( PCBYTE pbKey, SIZE_T cbKey )
{
    CHECK( cbKey == 16 || cbKey == 24 || cbKey == 32, "?" );

    initXmmRegisters();
    SymCryptGcmExpandKey( &state.key, SymCryptAesBlockCipher, pbKey, cbKey );
    verifyXmmRegisters();

    state.inComputation = FALSE;
    return STATUS_SUCCESS;
}

template<>
VOID
AuthEncImp<ImpSc, AlgAes, ModeGcm>::setTotalCbData( SIZE_T cbData )
{
    state.totalCbData = cbData;
}

template<>
NTSTATUS
AuthEncImp<ImpSc, AlgAes, ModeGcm>::encrypt(
        _In_reads_( cbNonce )       PCBYTE  pbNonce,
                                    SIZE_T  cbNonce,
        _In_reads_( cbAuthData )    PCBYTE  pbAuthData,
                                    SIZE_T  cbAuthData,
        _In_reads_( cbData )        PCBYTE  pbSrc,
        _Out_writes_( cbData )      PBYTE   pbDst,
                                    SIZE_T  cbData,
        _Out_writes_( cbTag )       PBYTE   pbTag,
                                    SIZE_T  cbTag,
                                    ULONG   flags )
{
    NTSTATUS status = STATUS_SUCCESS;

    CHECK( (flags & ~AUTHENC_FLAG_PARTIAL) == 0, "Unknown flag" );

    if( (flags & AUTHENC_FLAG_PARTIAL) == 0 )
    {
        // simple straight CCM computation.
        initXmmRegisters();
        CHECK( SymCryptGcmValidateParameters(   SymCryptAesBlockCipher,
            cbNonce,
            cbAuthData,
            cbData,
            cbTag ) == SYMCRYPT_NO_ERROR, "?" );
        verifyXmmRegisters();

        SymCryptGcmEncrypt( &state.key,
            pbNonce, cbNonce, pbAuthData, cbAuthData,
            pbSrc, pbDst, cbData,
            pbTag, cbTag );
        verifyXmmRegisters();

        // Done
        goto cleanup;
    }

    // We can process the next part before we decide whether to produce the tag.
    SYMCRYPT_GCM_EXPANDED_KEY gcmKey2;
    SYMCRYPT_GCM_STATE gcmState1;

    SymCryptGcmKeyCopy( &state.key, &gcmKey2 );

    if( !state.inComputation )
    {
        CHECK( (flags & AUTHENC_FLAG_PARTIAL) != 0, "?" );
        // total cbData is passed in the cbTag parameter in the first partial call
        initXmmRegisters();
        SymCryptGcmInit( &gcmState1, (g_rng.byte() & 1) ? &state.key : &gcmKey2, pbNonce, cbNonce );
        verifyXmmRegisters();

        SIZE_T bytesDone = 0;
        while( bytesDone != cbAuthData )
        {
            SIZE_T bytesThisLoop = g_rng.sizet( cbAuthData - bytesDone + 1);
            initXmmRegisters();
            SymCryptGcmAuthPart( &gcmState1, &pbAuthData[bytesDone], bytesThisLoop );
            verifyXmmRegisters();
            bytesDone += bytesThisLoop;
        }

        state.inComputation = TRUE;
    } else {
        initXmmRegisters();
        SymCryptGcmStateCopy( &state.gcmState, (g_rng.byte() & 1) ? &gcmKey2 : NULL , &gcmState1 );
        verifyXmmRegisters();
    }
    // Using gcmState1 which is using gcmKey2 or state.key.

    initXmmRegisters();
    SymCryptGcmEncryptPart( &gcmState1, pbSrc, pbDst, cbData );
    verifyXmmRegisters();

    if( pbTag != NULL )
    {
        initXmmRegisters();
        SymCryptGcmEncryptFinal( &gcmState1, pbTag, cbTag );
        verifyXmmRegisters();

        state.inComputation = FALSE;
    } else {
        // Copy the state back into the object
        SymCryptGcmStateCopy( &gcmState1, &state.key, &state.gcmState );
    }


cleanup:
    return status;
}

template<>
NTSTATUS
AuthEncImp<ImpSc, AlgAes, ModeGcm>::decrypt(
        _In_reads_( cbNonce )       PCBYTE  pbNonce,
                                    SIZE_T  cbNonce,
        _In_reads_( cbAuthData )    PCBYTE  pbAuthData,
                                    SIZE_T  cbAuthData,
        _In_reads_( cbData )        PCBYTE  pbSrc,
        _Out_writes_( cbData )      PBYTE   pbDst,
                                    SIZE_T  cbData,
        _In_reads_( cbTag )         PCBYTE  pbTag,
                                    SIZE_T  cbTag,
                                    ULONG   flags )
{
    SYMCRYPT_ERROR scError = SYMCRYPT_NO_ERROR;

    CHECK( (flags & ~AUTHENC_FLAG_PARTIAL) == 0, "Unknown flag" );

    if( (flags & AUTHENC_FLAG_PARTIAL) == 0 )
    {
        // simple straight CCM computation.
        initXmmRegisters();
        CHECK( SymCryptGcmValidateParameters(   SymCryptAesBlockCipher,
            cbNonce,
            cbAuthData,
            cbData,
            cbTag ) == SYMCRYPT_NO_ERROR, "?" );
        verifyXmmRegisters();

        scError = SymCryptGcmDecrypt( &state.key,
            pbNonce, cbNonce, pbAuthData, cbAuthData,
            pbSrc, pbDst, cbData,
            pbTag, cbTag );
        verifyXmmRegisters();

        // Done
        goto cleanup;
    }

    // We can process the next part before we decide whether to produce the tag.
    SYMCRYPT_GCM_EXPANDED_KEY gcmKey2;
    SYMCRYPT_GCM_STATE gcmState1;

    SymCryptGcmKeyCopy( &state.key, &gcmKey2 );

    if( !state.inComputation )
    {
        CHECK( (flags & AUTHENC_FLAG_PARTIAL) != 0, "?" );
        // total cbData is passed in the cbTag parameter in the first partial call
        initXmmRegisters();
        SymCryptGcmInit( &gcmState1, (g_rng.byte() & 1) ? &state.key : &gcmKey2, pbNonce, cbNonce );
        verifyXmmRegisters();

        SIZE_T bytesDone = 0;
        while( bytesDone != cbAuthData )
        {
            SIZE_T bytesThisLoop = g_rng.sizet( cbAuthData - bytesDone + 1);
            initXmmRegisters();
            SymCryptGcmAuthPart( &gcmState1, &pbAuthData[bytesDone], bytesThisLoop );
            verifyXmmRegisters();
            bytesDone += bytesThisLoop;
        }

        state.inComputation = TRUE;
    } else {
        initXmmRegisters();
        SymCryptGcmStateCopy( &state.gcmState, (g_rng.byte() & 1) ? &gcmKey2 : NULL , &gcmState1 );
        verifyXmmRegisters();
    }
    // Using gcmState1 which is using gcmKey2 or state.key.

    initXmmRegisters();
    SymCryptGcmDecryptPart( &gcmState1, pbSrc, pbDst, cbData );
    verifyXmmRegisters();

    if( pbTag != NULL )
    {
        initXmmRegisters();
        scError = SymCryptGcmDecryptFinal( &gcmState1, pbTag, cbTag );
        verifyXmmRegisters();

        state.inComputation = FALSE;
    } else {
        // Copy the state back into the object
        SymCryptGcmStateCopy( &gcmState1, &state.key, &state.gcmState );
    }

cleanup:
    return scError == SYMCRYPT_NO_ERROR ? 0 : STATUS_AUTH_TAG_MISMATCH;
}



//////////////////////////
// RC4


template<>
VOID
algImpKeyPerfFunction< ImpSc, AlgRc4>( PBYTE buf1, PBYTE buf2, PBYTE buf3, SIZE_T keySize )
{
    UNREFERENCED_PARAMETER( buf3 );

    SymCryptRc4Init( (PSYMCRYPT_RC4_STATE) buf1, buf2, keySize );
}

template<>
VOID
algImpDataPerfFunction<ImpSc,AlgRc4>( PBYTE buf1, PBYTE buf2, PBYTE buf3, SIZE_T dataSize )
{
    SymCryptRc4Crypt( (PSYMCRYPT_RC4_STATE) buf1, buf2, buf3, dataSize );
}

template<>
VOID
algImpCleanPerfFunction<ImpSc,AlgRc4>( PBYTE buf1, PBYTE buf2, PBYTE buf3 )
{
    UNREFERENCED_PARAMETER( buf2 );
    UNREFERENCED_PARAMETER( buf3 );

    SymCryptWipeKnownSize( buf1, sizeof( PSYMCRYPT_RC4_STATE ) );
}

template<>
StreamCipherImp<ImpSc, AlgRc4>::StreamCipherImp()
{
    m_perfKeyFunction     = &algImpKeyPerfFunction    <ImpSc, AlgRc4>;
    m_perfCleanFunction   = &algImpCleanPerfFunction  <ImpSc, AlgRc4>;
    m_perfDataFunction    = &algImpDataPerfFunction   <ImpSc, AlgRc4>;
}

template<>
StreamCipherImp<ImpSc, AlgRc4>::~StreamCipherImp()
{
    SymCryptWipeKnownSize( &state.state, sizeof( state.state ) );
}

template<>
std::set<SIZE_T> StreamCipherImp<ImpSc, AlgRc4>::getNonceSizes()
{
    std::set<SIZE_T> res;

    // No nonce sizes supported for RC4

    return res;
}

template<>
std::set<SIZE_T> StreamCipherImp<ImpSc, AlgRc4>::getKeySizes()
{
    std::set<SIZE_T> res;
    SIZE_T maxKeySize = 256;

    for( SIZE_T i=1; i<=maxKeySize; i++ )
    {
        res.insert( i );
    }

    return res;
}

template<>
NTSTATUS
StreamCipherImp<ImpSc, AlgRc4>::setNonce( PCBYTE pbNonce, SIZE_T cbNonce )
{
    UNREFERENCED_PARAMETER( pbNonce );

    CHECK( cbNonce == 0, "RC4 does not take a nonce" );

    return STATUS_SUCCESS;
}

template<>
VOID
StreamCipherImp< ImpSc, AlgRc4>::setOffset( UINT64 offset )
{
    UNREFERENCED_PARAMETER( offset );
    CHECK( FALSE, "RC4 is not random access" );
}

template<>
NTSTATUS
StreamCipherImp<ImpSc, AlgRc4>::setKey( PCBYTE pbKey, SIZE_T cbKey )
{
    CHECK( cbKey > 0 && cbKey <= 256, "?" );
    CHECK( SymCryptRc4Init( &state.state, pbKey, cbKey ) == SYMCRYPT_NO_ERROR, "??" );
    return STATUS_SUCCESS;
}

template<>
VOID
StreamCipherImp<ImpSc, AlgRc4>::encrypt( PCBYTE pbSrc, PBYTE pbDst, SIZE_T cbData )
{

    SymCryptRc4Crypt( &state.state, pbSrc, pbDst, cbData );
}


//////////////////////////
// CHACHA20

template<>
VOID
algImpKeyPerfFunction< ImpSc, AlgChaCha20>( PBYTE buf1, PBYTE buf2, PBYTE buf3, SIZE_T keySize )
{
    UNREFERENCED_PARAMETER( keySize );

    SymCryptChaCha20Init( (PSYMCRYPT_CHACHA20_STATE) buf1, buf2, 32, buf3, 12, 0 );
}

template<>
VOID
algImpDataPerfFunction<ImpSc,AlgChaCha20>( PBYTE buf1, PBYTE buf2, PBYTE buf3, SIZE_T dataSize )
{
    SymCryptChaCha20Crypt( (PSYMCRYPT_CHACHA20_STATE) buf1, buf2, buf3, dataSize );
}

template<>
VOID
algImpCleanPerfFunction<ImpSc,AlgChaCha20>( PBYTE buf1, PBYTE buf2, PBYTE buf3 )
{
    UNREFERENCED_PARAMETER( buf2 );
    UNREFERENCED_PARAMETER( buf3 );

    SymCryptWipeKnownSize( buf1, sizeof( PSYMCRYPT_CHACHA20_STATE ) );
}

template<>
StreamCipherImp<ImpSc, AlgChaCha20>::StreamCipherImp()
{
    m_perfKeyFunction     = &algImpKeyPerfFunction    <ImpSc, AlgChaCha20>;
    m_perfCleanFunction   = &algImpCleanPerfFunction  <ImpSc, AlgChaCha20>;
    m_perfDataFunction    = &algImpDataPerfFunction   <ImpSc, AlgChaCha20>;
}

template<>
StreamCipherImp<ImpSc, AlgChaCha20>::~StreamCipherImp()
{
    SymCryptWipeKnownSize( &state.state, sizeof( state.state ) );
}

template<>
std::set<SIZE_T> StreamCipherImp<ImpSc, AlgChaCha20>::getNonceSizes()
{
    std::set<SIZE_T> res;

    res.insert( 12 );

    return res;
}

template<>
std::set<SIZE_T> StreamCipherImp<ImpSc, AlgChaCha20>::getKeySizes()
{
    std::set<SIZE_T> res;

    res.insert( 32 );

    return res;
}

template<>
NTSTATUS
StreamCipherImp<ImpSc, AlgChaCha20>::setNonce( PCBYTE pbNonce, SIZE_T cbNonce )
{
    CHECK( cbNonce == 12, "ChaCha20 takes a 12-byte nonce" );

    memcpy( state.nonce, pbNonce, cbNonce );
    state.offset = 0;

    CHECK( SymCryptChaCha20Init( &state.state, state.key, 32, state.nonce, 12, state.offset ) == SYMCRYPT_NO_ERROR,
        "ChaCha20 init error" );

    return STATUS_SUCCESS;
}

template<>
VOID
StreamCipherImp< ImpSc, AlgChaCha20>::setOffset( UINT64 offset )
{
    state.offset = offset;

    SymCryptChaCha20SetOffset( &state.state, offset );
}

template<>
NTSTATUS
StreamCipherImp<ImpSc, AlgChaCha20>::setKey( PCBYTE pbKey, SIZE_T cbKey )
{
    CHECK( cbKey == 32, "ChaCha20 takes a 32-byte key" );

    memcpy( state.key, pbKey, cbKey );
    SymCryptWipe( state.nonce, sizeof( state.nonce ) );
    state.offset = 0;

    CHECK( SymCryptChaCha20Init( &state.state, state.key, 32, state.nonce, 12, state.offset ) == SYMCRYPT_NO_ERROR,
        "ChaCha20 init error" );
    return STATUS_SUCCESS;
}

template<>
VOID
StreamCipherImp<ImpSc, AlgChaCha20>::encrypt( PCBYTE pbSrc, PBYTE pbDst, SIZE_T cbData )
{

    SymCryptChaCha20Crypt( &state.state, pbSrc, pbDst, cbData );
}

///////////////////////////////////////////////////////
// Poly1305

/*
template<>
VOID
algImpKeyPerfFunction< ImpSc, AlgPoly1305>( PBYTE buf1, PBYTE buf2, PBYTE buf3, SIZE_T keySize )
{
    // No per-key operations for Poly1305
    UNREFERENCED_PARAMETER( buf1 );
    UNREFERENCED_PARAMETER( buf2 );
    UNREFERENCED_PARAMETER( buf3 );
    UNREFERENCED_PARAMETER( keySize );
}

template<>
VOID
algImpCleanPerfFunction<ImpSc, AlgPoly1305>( PBYTE buf1, PBYTE buf2, PBYTE buf3 )
{
    UNREFERENCED_PARAMETER( buf1 );
    UNREFERENCED_PARAMETER( buf2 );
    UNREFERENCED_PARAMETER( buf3 );
}

*/

template<>
VOID
algImpDataPerfFunction<ImpSc,AlgPoly1305>( PBYTE buf1, PBYTE buf2, PBYTE buf3, SIZE_T dataSize )
{
    SymCryptPoly1305( buf1, buf2, dataSize, buf3 );
}

template<>
MacImp<ImpSc, AlgPoly1305>::MacImp()
{
    m_perfKeyFunction     = NULL;   // &algImpKeyPerfFunction    <ImpSc, AlgPoly1305>;
    m_perfCleanFunction   = NULL;   //&algImpCleanPerfFunction  <ImpSc, AlgPoly1305>;
    m_perfDataFunction    = &algImpDataPerfFunction   <ImpSc, AlgPoly1305>;
}

template<>
MacImp<ImpSc, AlgPoly1305>::~MacImp<ImpSc, AlgPoly1305>()
{
}

template<>
NTSTATUS MacImp<ImpSc, AlgPoly1305>::mac(
    _In_reads_( cbKey )      PCBYTE pbKey,   SIZE_T cbKey,
    _In_reads_( cbData )     PCBYTE pbData,  SIZE_T cbData,
    _Out_writes_( cbResult )  PBYTE pbResult, SIZE_T cbResult )
{
    CHECK( cbKey == 32, "?" );
    CHECK( cbResult == 16, "?" );

    SymCryptPoly1305( pbKey, pbData, cbData, pbResult );

    return STATUS_SUCCESS;
}

template<>
NTSTATUS
MacImp<ImpSc, AlgPoly1305>::init( _In_reads_( cbKey ) PCBYTE pbKey, SIZE_T cbKey )
{
    CHECK( cbKey == 32, "?" );
    SymCryptPoly1305Init( &state.state, pbKey );

    return STATUS_SUCCESS;
}

template<>
VOID MacImp<ImpSc, AlgPoly1305>::append( _In_reads_( cbData ) PCBYTE pbData, SIZE_T cbData )
{
    SymCryptPoly1305Append( &state.state, pbData, cbData );
}

template<>
VOID MacImp<ImpSc, AlgPoly1305>::result( _Out_writes_( cbResult ) PBYTE pbResult, SIZE_T cbResult )
{
    CHECK( cbResult == 16, "Result len error SC/Poly1305" );
    SymCryptPoly1305Result( &state.state, pbResult );
}

template<>
SIZE_T MacImp<ImpSc, AlgPoly1305>::inputBlockLen()
{
    return SYMCRYPT_POLY1305_RESULT_SIZE;
}

template<>
SIZE_T MacImp<ImpSc, AlgPoly1305>::resultLen()
{
    return SYMCRYPT_POLY1305_RESULT_SIZE;
}



///////////////////////////////////////////////////////
// AES-CTR_DRBG
//


template<>
VOID
algImpKeyPerfFunction< ImpSc, AlgAesCtrDrbg>( PBYTE buf1, PBYTE buf2, PBYTE buf3, SIZE_T keySize )
{
    UNREFERENCED_PARAMETER( buf3 );

    SymCryptRngAesInstantiate( (PSYMCRYPT_RNG_AES_STATE) buf1, buf2, keySize );
}

template<>
VOID
algImpCleanPerfFunction<ImpSc,AlgAesCtrDrbg>( PBYTE buf1, PBYTE buf2, PBYTE buf3 )
{
    UNREFERENCED_PARAMETER( buf2 );
    UNREFERENCED_PARAMETER( buf3 );

    SymCryptRngAesUninstantiate( (PSYMCRYPT_RNG_AES_STATE) buf1 );
}

template<>
VOID
algImpDataPerfFunction<ImpSc,AlgAesCtrDrbg>( PBYTE buf1, PBYTE buf2, PBYTE buf3, SIZE_T dataSize )
{
    UNREFERENCED_PARAMETER( buf2 );

    SymCryptRngAesGenerate( (PSYMCRYPT_RNG_AES_STATE) buf1, buf3, dataSize );
}

template<>
RngSp800_90Imp<ImpSc, AlgAesCtrDrbg>::RngSp800_90Imp()
{
    m_perfKeyFunction     = &algImpKeyPerfFunction    <ImpSc, AlgAesCtrDrbg>;
    m_perfCleanFunction   = &algImpCleanPerfFunction  <ImpSc, AlgAesCtrDrbg>;
    m_perfDataFunction    = &algImpDataPerfFunction   <ImpSc, AlgAesCtrDrbg>;
}

template<>
RngSp800_90Imp<ImpSc, AlgAesCtrDrbg>::~RngSp800_90Imp()
{
    SymCryptRngAesUninstantiate( &state.state );
}

template<>
NTSTATUS
RngSp800_90Imp<ImpSc, AlgAesCtrDrbg>::instantiate( _In_reads_( cbEntropy ) PCBYTE pbEntropy, SIZE_T cbEntropy )
{
    SYMCRYPT_ERROR scError;

    initXmmRegisters();
    scError = SymCryptRngAesInstantiate( &state.state, pbEntropy, cbEntropy );
    verifyXmmRegisters();

    CHECK( scError == SYMCRYPT_NO_ERROR, "Error during instantiation" );

    return STATUS_SUCCESS;
}

template<>
NTSTATUS
RngSp800_90Imp<ImpSc, AlgAesCtrDrbg>::reseed( _In_reads_( cbEntropy ) PCBYTE pbEntropy, SIZE_T cbEntropy )
{
    SYMCRYPT_ERROR scError;

    initXmmRegisters();
    scError = SymCryptRngAesReseed( &state.state, pbEntropy, cbEntropy );
    verifyXmmRegisters();

    CHECK3( scError == SYMCRYPT_NO_ERROR, "Error during reseed, len=%lld", (ULONGLONG) cbEntropy );

    return STATUS_SUCCESS;
}

template<>
VOID
RngSp800_90Imp<ImpSc, AlgAesCtrDrbg>::generate(  _Out_writes_( cbData ) PBYTE pbData, SIZE_T cbData )
{

    initXmmRegisters();
    SymCryptRngAesGenerate( &state.state, pbData, cbData );
    verifyXmmRegisters();
}




template<>
VOID
algImpKeyPerfFunction< ImpSc, AlgAesCtrF142>( PBYTE buf1, PBYTE buf2, PBYTE buf3, SIZE_T keySize )
{
    UNREFERENCED_PARAMETER( buf3 );

    SymCryptRngAesFips140_2Instantiate( (PSYMCRYPT_RNG_AES_FIPS140_2_STATE) buf1, buf2, keySize );
}

template<>
VOID
algImpCleanPerfFunction<ImpSc,AlgAesCtrF142>( PBYTE buf1, PBYTE buf2, PBYTE buf3 )
{
    UNREFERENCED_PARAMETER( buf2 );
    UNREFERENCED_PARAMETER( buf3 );

    SymCryptRngAesFips140_2Uninstantiate( (PSYMCRYPT_RNG_AES_FIPS140_2_STATE) buf1 );
}

template<>
VOID
algImpDataPerfFunction<ImpSc,AlgAesCtrF142>( PBYTE buf1, PBYTE buf2, PBYTE buf3, SIZE_T dataSize )
{
    UNREFERENCED_PARAMETER( buf2 );

    SymCryptRngAesFips140_2Generate( (PSYMCRYPT_RNG_AES_FIPS140_2_STATE) buf1, buf3, dataSize );
}

template<>
RngSp800_90Imp<ImpSc, AlgAesCtrF142>::RngSp800_90Imp()
{
    m_perfKeyFunction     = &algImpKeyPerfFunction    <ImpSc, AlgAesCtrF142>;
    m_perfCleanFunction   = &algImpCleanPerfFunction  <ImpSc, AlgAesCtrF142>;
    m_perfDataFunction    = &algImpDataPerfFunction   <ImpSc, AlgAesCtrF142>;
}

template<>
RngSp800_90Imp<ImpSc, AlgAesCtrF142>::~RngSp800_90Imp()
{
    SymCryptRngAesFips140_2Uninstantiate( &state.state );
}

template<>
NTSTATUS
RngSp800_90Imp<ImpSc, AlgAesCtrF142>::instantiate( _In_reads_( cbEntropy ) PCBYTE pbEntropy, SIZE_T cbEntropy )
{
    SYMCRYPT_ERROR scError;

    initXmmRegisters();
    scError = SymCryptRngAesFips140_2Instantiate( &state.state, pbEntropy, cbEntropy );
    verifyXmmRegisters();

    CHECK( scError == SYMCRYPT_NO_ERROR, "Error during instantiation" );

    return STATUS_SUCCESS;
}

template<>
NTSTATUS
RngSp800_90Imp<ImpSc, AlgAesCtrF142>::reseed( _In_reads_( cbEntropy ) PCBYTE pbEntropy, SIZE_T cbEntropy )
{
    SYMCRYPT_ERROR scError;

    initXmmRegisters();
    scError = SymCryptRngAesFips140_2Reseed( &state.state, pbEntropy, cbEntropy );
    verifyXmmRegisters();

    CHECK3( scError == SYMCRYPT_NO_ERROR, "Error during reseed, len=%lld", (ULONGLONG) cbEntropy );

    return STATUS_SUCCESS;
}

template<>
VOID
RngSp800_90Imp<ImpSc, AlgAesCtrF142>::generate(  _Out_writes_( cbData ) PBYTE pbData, SIZE_T cbData )
{

    initXmmRegisters();
    SymCryptRngAesFips140_2Generate( &state.state, pbData, cbData );
    verifyXmmRegisters();
}


//=============================================================================
// Parallel hashing
//

#define N_PARALLEL_FOR_PERF 8

template<>
VOID
algImpKeyPerfFunction<ImpSc,AlgParallelSha256>( PBYTE buf1, PBYTE buf2, PBYTE buf3, SIZE_T dataSize )
{
    UNREFERENCED_PARAMETER( buf2 );
    UNREFERENCED_PARAMETER( buf3 );
    UNREFERENCED_PARAMETER( dataSize );

    SymCryptParallelSha256Init( (PSYMCRYPT_SHA256_STATE) buf1, N_PARALLEL_FOR_PERF );
}

template<>
VOID
algImpCleanPerfFunction<ImpSc,AlgParallelSha256>( PBYTE buf1, PBYTE buf2, PBYTE buf3 )
{
    UNREFERENCED_PARAMETER( buf1 );
    UNREFERENCED_PARAMETER( buf2 );
    UNREFERENCED_PARAMETER( buf3 );
}

template<>
VOID
algImpDataPerfFunction<ImpSc,AlgParallelSha256>( PBYTE buf1, PBYTE buf2, PBYTE buf3, SIZE_T dataSize )
{
    int i;
    PSYMCRYPT_SHA256_STATE pState = (PSYMCRYPT_SHA256_STATE) buf1;
    PSYMCRYPT_PARALLEL_HASH_OPERATION pOperations = (PSYMCRYPT_PARALLEL_HASH_OPERATION) buf2;
    PSYMCRYPT_PARALLEL_HASH_OPERATION pOp = pOperations;

    PBYTE pSrc = buf3;
    PBYTE pDst = buf3 + PERF_BUFFER_SIZE / 2;

    for( i=0; i<N_PARALLEL_FOR_PERF; i++ )
    {
        pOp->iHash = i;
        pOp->hashOperation = SYMCRYPT_HASH_OPERATION_APPEND;
        pOp->pbBuffer = pSrc;
        pOp->cbBuffer = dataSize / N_PARALLEL_FOR_PERF;

        pOp++;
        pSrc += dataSize / N_PARALLEL_FOR_PERF;

        pOp->iHash = i;
        pOp->hashOperation = SYMCRYPT_HASH_OPERATION_RESULT;
        pOp->pbBuffer = pDst;
        pOp->cbBuffer = 32;

        pOp++;
        pDst += 32;
    }
    SymCryptParallelSha256Process( pState, N_PARALLEL_FOR_PERF, pOperations, 2*N_PARALLEL_FOR_PERF, buf1 + PERF_BUFFER_SIZE / 2, PERF_BUFFER_SIZE / 2 );
}

template<>
ParallelHashImp<ImpSc, AlgParallelSha256>::ParallelHashImp()
{
    m_perfDataFunction = &algImpDataPerfFunction <ImpSc, AlgParallelSha256>;
    m_perfKeyFunction  = &algImpKeyPerfFunction  <ImpSc, AlgParallelSha256>;
    m_perfCleanFunction= &algImpCleanPerfFunction<ImpSc, AlgParallelSha256>;

    state.nHashes = 0;
};

template<>
ParallelHashImp<ImpSc, AlgParallelSha256>::~ParallelHashImp() {};

template<>
PCSYMCRYPT_HASH
ParallelHashImp<ImpSc, AlgParallelSha256>::SymCryptHash()
{
    return SymCryptSha256Algorithm;
}

template<>
SIZE_T ParallelHashImp<ImpSc, AlgParallelSha256>::resultLen()
{
    return SYMCRYPT_SHA256_RESULT_SIZE;
}

template<>
SIZE_T ParallelHashImp<ImpSc, AlgParallelSha256>::inputBlockLen()
{
    return SYMCRYPT_SHA256_INPUT_BLOCK_SIZE;
}


template<>
VOID
ParallelHashImp<ImpSc, AlgParallelSha256>::init( SIZE_T nHashes )
{
    CHECK( nHashes <= MAX_PARALLEL_HASH_STATES, "Too many hash states requested" );
    state.nHashes = nHashes;

    initYmmRegisters();
    SymCryptParallelSha256Init( &state.sc[0], nHashes );
    verifyYmmRegisters();
}

template<>
VOID
ParallelHashImp<ImpSc, AlgParallelSha256>::process(
        _In_reads_( nOperations )   BCRYPT_MULTI_HASH_OPERATION *   pOperations,
                                    SIZE_T                          nOperations )
{
    SYMCRYPT_PARALLEL_HASH_OPERATION    op[MAX_PARALLEL_HASH_OPERATIONS];
    BYTE                                scratch[SYMCRYPT_PARALLEL_SHA256_FIXED_SCRATCH + SYMCRYPT_PARALLEL_HASH_PER_STATE_SCRATCH * MAX_PARALLEL_HASH_STATES + 128];

    CHECK( nOperations <= MAX_PARALLEL_HASH_OPERATIONS, "Too many operations" );

    for( SIZE_T i=0; i<nOperations; i++ )
    {
        op[i].iHash = pOperations[i].iHash;
        op[i].hashOperation = pOperations[i].hashOperation == BCRYPT_HASH_OPERATION_HASH_DATA ? SYMCRYPT_HASH_OPERATION_APPEND : SYMCRYPT_HASH_OPERATION_RESULT;
        op[i].pbBuffer = pOperations[i].pbBuffer;
        op[i].cbBuffer = pOperations[i].cbBuffer;

        CHECK( op[i].iHash < state.nHashes, "?" );
    }

    SIZE_T scratchOffset = g_rng.sizet( 64 );
    BYTE sentinel = g_rng.byte();
    SIZE_T nScratch = SYMCRYPT_PARALLEL_SHA256_FIXED_SCRATCH + state.nHashes * SYMCRYPT_PARALLEL_HASH_PER_STATE_SCRATCH;
    CHECK( nScratch + scratchOffset <= sizeof( scratch ), "?" );
    _Analysis_assume_( nScratch + scratchOffset < sizeof( scratch ) );

    scratch[scratchOffset + nScratch] = sentinel;

    _Analysis_assume_( state.nHashes <= MAX_PARALLEL_HASH_STATES );
    initYmmRegisters();
    SymCryptParallelSha256Process( &state.sc[0],
                                    state.nHashes,
                                    &op[0],
                                    nOperations,
                                    &scratch[scratchOffset],
                                    nScratch );
    verifyYmmRegisters();
    CHECK( scratch[scratchOffset + nScratch] == sentinel, "Parallel SHA256 used too much scratch space" );
}

template<>
NTSTATUS
ParallelHashImp<ImpSc, AlgParallelSha256>::initWithLongMessage( ULONGLONG nBytes )
{
    CHECK( nBytes % 64 == 0, "Odd bytes in initWithLongMessage" );
    CHECK( state.nHashes <= MAX_PARALLEL_HASH_STATES, "?" );

    for( SIZE_T i=0; i<state.nHashes; i++ )
    {
        memset( &state.sc[i].chain, 'b', sizeof( state.sc[i].chain ) );
        state.sc[i].dataLengthL = nBytes;
        state.sc[i].dataLengthH = 0;
        state.sc[i].bytesInBuffer = 0;
    }

    return STATUS_SUCCESS;
}


template<>
VOID
algImpKeyPerfFunction<ImpSc,AlgParallelSha384>( PBYTE buf1, PBYTE buf2, PBYTE buf3, SIZE_T dataSize )
{
    UNREFERENCED_PARAMETER( buf2 );
    UNREFERENCED_PARAMETER( buf3 );
    UNREFERENCED_PARAMETER( dataSize );

    SymCryptParallelSha384Init( (PSYMCRYPT_SHA384_STATE) buf1, N_PARALLEL_FOR_PERF );
}

template<>
VOID
algImpCleanPerfFunction<ImpSc,AlgParallelSha384>( PBYTE buf1, PBYTE buf2, PBYTE buf3 )
{
    UNREFERENCED_PARAMETER( buf1 );
    UNREFERENCED_PARAMETER( buf2 );
    UNREFERENCED_PARAMETER( buf3 );
}

template<>
VOID
algImpDataPerfFunction<ImpSc,AlgParallelSha384>( PBYTE buf1, PBYTE buf2, PBYTE buf3, SIZE_T dataSize )
{
    int i;
    PSYMCRYPT_SHA384_STATE pState = (PSYMCRYPT_SHA384_STATE) buf1;
    PSYMCRYPT_PARALLEL_HASH_OPERATION pOperations = (PSYMCRYPT_PARALLEL_HASH_OPERATION) buf2;
    PSYMCRYPT_PARALLEL_HASH_OPERATION pOp = pOperations;

    PBYTE pSrc = buf3;
    PBYTE pDst = buf3 + PERF_BUFFER_SIZE / 2;

    for( i=0; i<N_PARALLEL_FOR_PERF; i++ )
    {
        pOp->iHash = i;
        pOp->hashOperation = SYMCRYPT_HASH_OPERATION_APPEND;
        pOp->pbBuffer = pSrc;
        pOp->cbBuffer = dataSize / N_PARALLEL_FOR_PERF;

        pOp++;
        pSrc += dataSize / N_PARALLEL_FOR_PERF;

        pOp->iHash = i;
        pOp->hashOperation = SYMCRYPT_HASH_OPERATION_RESULT;
        pOp->pbBuffer = pDst;
        pOp->cbBuffer = 48;

        pOp++;
        pDst += 48;
    }
    SymCryptParallelSha384Process( pState, N_PARALLEL_FOR_PERF, pOperations, 2*N_PARALLEL_FOR_PERF, buf1 + PERF_BUFFER_SIZE / 2, PERF_BUFFER_SIZE / 2 );
}

template<>
ParallelHashImp<ImpSc, AlgParallelSha384>::ParallelHashImp()
{
    m_perfDataFunction = &algImpDataPerfFunction <ImpSc, AlgParallelSha384>;
    m_perfKeyFunction  = &algImpKeyPerfFunction  <ImpSc, AlgParallelSha384>;
    m_perfCleanFunction= &algImpCleanPerfFunction<ImpSc, AlgParallelSha384>;

    state.nHashes = 0;
};

template<>
ParallelHashImp<ImpSc, AlgParallelSha384>::~ParallelHashImp() {};

template<>
PCSYMCRYPT_HASH
ParallelHashImp<ImpSc, AlgParallelSha384>::SymCryptHash()
{
    return SymCryptSha384Algorithm;
}

template<>
SIZE_T ParallelHashImp<ImpSc, AlgParallelSha384>::resultLen()
{
    return SYMCRYPT_SHA384_RESULT_SIZE;
}

template<>
SIZE_T ParallelHashImp<ImpSc, AlgParallelSha384>::inputBlockLen()
{
    return SYMCRYPT_SHA384_INPUT_BLOCK_SIZE;
}


template<>
VOID
ParallelHashImp<ImpSc, AlgParallelSha384>::init( SIZE_T nHashes )
{
    CHECK( nHashes <= MAX_PARALLEL_HASH_STATES, "Too many hash states requested" );
    state.nHashes = nHashes;
    initYmmRegisters();
    SymCryptParallelSha384Init( &state.sc[0], nHashes );
    verifyYmmRegisters();
}

template<>
VOID
ParallelHashImp<ImpSc, AlgParallelSha384>::process(
        _In_reads_( nOperations )   BCRYPT_MULTI_HASH_OPERATION *   pOperations,
                                    SIZE_T                          nOperations )
{
    SYMCRYPT_PARALLEL_HASH_OPERATION    op[MAX_PARALLEL_HASH_OPERATIONS];
    BYTE                                scratch[SYMCRYPT_PARALLEL_SHA384_FIXED_SCRATCH + SYMCRYPT_PARALLEL_HASH_PER_STATE_SCRATCH * MAX_PARALLEL_HASH_STATES + 128];

    CHECK( nOperations <= MAX_PARALLEL_HASH_OPERATIONS, "Too many operations" );

    for( SIZE_T i=0; i<nOperations; i++ )
    {
        op[i].iHash = pOperations[i].iHash;
        op[i].hashOperation = pOperations[i].hashOperation == BCRYPT_HASH_OPERATION_HASH_DATA ? SYMCRYPT_HASH_OPERATION_APPEND : SYMCRYPT_HASH_OPERATION_RESULT;
        op[i].pbBuffer = pOperations[i].pbBuffer;
        op[i].cbBuffer = pOperations[i].cbBuffer;

        CHECK( op[i].iHash < state.nHashes, "?" );
    }

    SIZE_T scratchOffset = g_rng.sizet( 64 );
    BYTE sentinel = g_rng.byte();
    SIZE_T nScratch = SYMCRYPT_PARALLEL_SHA384_FIXED_SCRATCH + state.nHashes * SYMCRYPT_PARALLEL_HASH_PER_STATE_SCRATCH;
    CHECK( nScratch + scratchOffset <= sizeof( scratch ), "?" );
    _Analysis_assume_( nScratch + scratchOffset < sizeof( scratch ) );

    scratch[scratchOffset + nScratch] = sentinel;

    _Analysis_assume_( state.nHashes <= MAX_PARALLEL_HASH_STATES );
    initYmmRegisters();
    SymCryptParallelSha384Process( &state.sc[0],
                                    state.nHashes,
                                    &op[0],
                                    nOperations,
                                    &scratch[scratchOffset],
                                    nScratch );
    verifyYmmRegisters();
    CHECK( scratch[scratchOffset + nScratch] == sentinel, "Parallel SHA384 used too much scratch space" );
}

template<>
NTSTATUS
ParallelHashImp<ImpSc, AlgParallelSha384>::initWithLongMessage( ULONGLONG nBytes )
{
    CHECK( nBytes % 128 == 0, "Odd bytes in initWithLongMessage" );
    CHECK( state.nHashes <= MAX_PARALLEL_HASH_STATES, "?" );

    for( SIZE_T i=0; i<state.nHashes; i++ )
    {
        memset( &state.sc[i].chain, 'b', sizeof( state.sc[i].chain ) );
        state.sc[i].dataLengthL = nBytes;
        state.sc[i].dataLengthH = 0;
        state.sc[i].bytesInBuffer = 0;
    }

    return STATUS_SUCCESS;
}


template<>
VOID
algImpKeyPerfFunction<ImpSc,AlgParallelSha512>( PBYTE buf1, PBYTE buf2, PBYTE buf3, SIZE_T dataSize )
{
    UNREFERENCED_PARAMETER( buf2 );
    UNREFERENCED_PARAMETER( buf3 );
    UNREFERENCED_PARAMETER( dataSize );

    SymCryptParallelSha512Init( (PSYMCRYPT_SHA512_STATE) buf1, N_PARALLEL_FOR_PERF );
}

template<>
VOID
algImpCleanPerfFunction<ImpSc,AlgParallelSha512>( PBYTE buf1, PBYTE buf2, PBYTE buf3 )
{
    UNREFERENCED_PARAMETER( buf1 );
    UNREFERENCED_PARAMETER( buf2 );
    UNREFERENCED_PARAMETER( buf3 );
}

template<>
VOID
algImpDataPerfFunction<ImpSc,AlgParallelSha512>( PBYTE buf1, PBYTE buf2, PBYTE buf3, SIZE_T dataSize )
{
    int i;
    PSYMCRYPT_SHA512_STATE pState = (PSYMCRYPT_SHA512_STATE) buf1;
    PSYMCRYPT_PARALLEL_HASH_OPERATION pOperations = (PSYMCRYPT_PARALLEL_HASH_OPERATION) buf2;
    PSYMCRYPT_PARALLEL_HASH_OPERATION pOp = pOperations;

    PBYTE pSrc = buf3;
    PBYTE pDst = buf3 + PERF_BUFFER_SIZE / 2;

    for( i=0; i<N_PARALLEL_FOR_PERF; i++ )
    {
        pOp->iHash = i;
        pOp->hashOperation = SYMCRYPT_HASH_OPERATION_APPEND;
        pOp->pbBuffer = pSrc;
        pOp->cbBuffer = dataSize / N_PARALLEL_FOR_PERF;

        pOp++;
        pSrc += dataSize / N_PARALLEL_FOR_PERF;

        pOp->iHash = i;
        pOp->hashOperation = SYMCRYPT_HASH_OPERATION_RESULT;
        pOp->pbBuffer = pDst;
        pOp->cbBuffer = 64;

        pOp++;
        pDst += 64;
    }
    SymCryptParallelSha512Process( pState, N_PARALLEL_FOR_PERF, pOperations, 2*N_PARALLEL_FOR_PERF, buf1 + PERF_BUFFER_SIZE / 2, PERF_BUFFER_SIZE / 2 );
}

template<>
ParallelHashImp<ImpSc, AlgParallelSha512>::ParallelHashImp()
{
    m_perfDataFunction = &algImpDataPerfFunction <ImpSc, AlgParallelSha512>;
    m_perfKeyFunction  = &algImpKeyPerfFunction  <ImpSc, AlgParallelSha512>;
    m_perfCleanFunction= &algImpCleanPerfFunction<ImpSc, AlgParallelSha512>;

    state.nHashes = 0;
};

template<>
ParallelHashImp<ImpSc, AlgParallelSha512>::~ParallelHashImp() {};

template<>
PCSYMCRYPT_HASH
ParallelHashImp<ImpSc, AlgParallelSha512>::SymCryptHash()
{
    return SymCryptSha512Algorithm;
}

template<>
SIZE_T ParallelHashImp<ImpSc, AlgParallelSha512>::resultLen()
{
    return SYMCRYPT_SHA512_RESULT_SIZE;
}

template<>
SIZE_T ParallelHashImp<ImpSc, AlgParallelSha512>::inputBlockLen()
{
    return SYMCRYPT_SHA512_INPUT_BLOCK_SIZE;
}


template<>
VOID
ParallelHashImp<ImpSc, AlgParallelSha512>::init( SIZE_T nHashes )
{
    CHECK( nHashes <= MAX_PARALLEL_HASH_STATES, "Too many hash states requested" );
    state.nHashes = nHashes;
    initYmmRegisters();
    SymCryptParallelSha512Init( &state.sc[0], nHashes );
    verifyYmmRegisters();
}

template<>
VOID
ParallelHashImp<ImpSc, AlgParallelSha512>::process(
        _In_reads_( nOperations )   BCRYPT_MULTI_HASH_OPERATION *   pOperations,
                                    SIZE_T                          nOperations )
{
    SYMCRYPT_PARALLEL_HASH_OPERATION    op[MAX_PARALLEL_HASH_OPERATIONS];
    BYTE                                scratch[SYMCRYPT_PARALLEL_SHA512_FIXED_SCRATCH + SYMCRYPT_PARALLEL_HASH_PER_STATE_SCRATCH * MAX_PARALLEL_HASH_STATES + 128];

    CHECK( nOperations <= MAX_PARALLEL_HASH_OPERATIONS, "Too many operations" );

    for( SIZE_T i=0; i<nOperations; i++ )
    {
        op[i].iHash = pOperations[i].iHash;
        op[i].hashOperation = pOperations[i].hashOperation == BCRYPT_HASH_OPERATION_HASH_DATA ? SYMCRYPT_HASH_OPERATION_APPEND : SYMCRYPT_HASH_OPERATION_RESULT;
        op[i].pbBuffer = pOperations[i].pbBuffer;
        op[i].cbBuffer = pOperations[i].cbBuffer;

        CHECK( op[i].iHash < state.nHashes, "?" );
    }

    SIZE_T scratchOffset = g_rng.sizet( 64 );
    BYTE sentinel = g_rng.byte();
    SIZE_T nScratch = SYMCRYPT_PARALLEL_SHA512_FIXED_SCRATCH + state.nHashes * SYMCRYPT_PARALLEL_HASH_PER_STATE_SCRATCH;
    CHECK( nScratch + scratchOffset <= sizeof( scratch ), "?" );
    _Analysis_assume_( nScratch + scratchOffset < sizeof( scratch ) );

    scratch[scratchOffset + nScratch] = sentinel;

    _Analysis_assume_( state.nHashes <= MAX_PARALLEL_HASH_STATES );
    initYmmRegisters();
    SymCryptParallelSha512Process( &state.sc[0],
                                    state.nHashes,
                                    &op[0],
                                    nOperations,
                                    &scratch[scratchOffset],
                                    nScratch );
    verifyYmmRegisters();
    CHECK( scratch[scratchOffset + nScratch] == sentinel, "Parallel SHA512 used too much scratch space" );
}

template<>
NTSTATUS
ParallelHashImp<ImpSc, AlgParallelSha512>::initWithLongMessage( ULONGLONG nBytes )
{
    CHECK( nBytes % 128 == 0, "Odd bytes in initWithLongMessage" );
    CHECK( state.nHashes <= MAX_PARALLEL_HASH_STATES, "?" );

    for( SIZE_T i=0; i<state.nHashes; i++ )
    {
        memset( &state.sc[i].chain, 'b', sizeof( state.sc[i].chain ) );
        state.sc[i].dataLengthL = nBytes;
        state.sc[i].dataLengthH = 0;
        state.sc[i].bytesInBuffer = 0;
    }

    return STATUS_SUCCESS;
}



//////////////////////////////////////////////////////////////////////////////////////////////
//  XTS-AES
//

template<>
VOID
algImpKeyPerfFunction< ImpSc, AlgXtsAes>( PBYTE buf1, PBYTE buf2, PBYTE buf3, SIZE_T keySize )
{
    UNREFERENCED_PARAMETER( buf3 );

    SymCryptXtsAesExpandKey( (SYMCRYPT_XTS_AES_EXPANDED_KEY *) buf1, buf2, keySize );
}

template<>
VOID
algImpDataPerfFunction<ImpSc,AlgXtsAes>( PBYTE buf1, PBYTE buf2, PBYTE buf3, SIZE_T dataSize )
{
    SymCryptXtsAesEncrypt( (SYMCRYPT_XTS_AES_EXPANDED_KEY *) buf1,
<<<<<<< HEAD
                            512,
=======
                            SYMCRYPT_MIN( dataSize, 4096 ),
>>>>>>> 76e5d1fe
                            'twek',
                            buf2,
                            buf3,
                            dataSize );
}

template<>
VOID
algImpDecryptPerfFunction<ImpSc,AlgXtsAes>( PBYTE buf1, PBYTE buf2, PBYTE buf3, SIZE_T dataSize )
{
    SymCryptXtsAesDecrypt( (SYMCRYPT_XTS_AES_EXPANDED_KEY *) buf1,
                            512,
                            'twek',
                            buf2,
                            buf3,
                            dataSize );
}

template<>
VOID
algImpCleanPerfFunction<ImpSc,AlgXtsAes>( PBYTE buf1, PBYTE buf2, PBYTE buf3 )
{
    UNREFERENCED_PARAMETER( buf2 );
    UNREFERENCED_PARAMETER( buf3 );

    SymCryptWipeKnownSize( buf1, sizeof( SYMCRYPT_XTS_AES_EXPANDED_KEY ) );
}


template<>
XtsImp<ImpSc, AlgXtsAes>::XtsImp()
{
    m_perfDataFunction      = &algImpDataPerfFunction <ImpSc, AlgXtsAes>;
    m_perfDecryptFunction   = &algImpDecryptPerfFunction<ImpSc, AlgXtsAes>;
    m_perfKeyFunction       = &algImpKeyPerfFunction  <ImpSc, AlgXtsAes>;
    m_perfCleanFunction     = &algImpCleanPerfFunction<ImpSc, AlgXtsAes>;
}

template<>
XtsImp<ImpSc, AlgXtsAes>::~XtsImp()
{
    SymCryptWipeKnownSize( &state.key, sizeof( state.key ) );
}

template<>
NTSTATUS
XtsImp<ImpSc, AlgXtsAes>::setKey( PCBYTE pbKey, SIZE_T cbKey )
{
    SYMCRYPT_ERROR scError;

    initXmmRegisters();
    scError = SymCryptXtsAesExpandKey( &state.key, pbKey, cbKey );
    verifyXmmRegisters();

    return scError == SYMCRYPT_NO_ERROR ? 0 : STATUS_NOT_SUPPORTED;
}

template<>
VOID
XtsImp<ImpSc, AlgXtsAes>::encrypt(
                                        SIZE_T      cbDataUnit,
                                        ULONGLONG   tweak,
        _In_reads_( cbData )            PCBYTE      pbSrc,
        _Out_writes_( cbData )          PBYTE       pbDst,
                                        SIZE_T      cbData )
{
    initXmmRegisters();
    SymCryptXtsAesEncrypt( &state.key,
                            cbDataUnit,
                            tweak,
                            pbSrc,
                            pbDst,
                            cbData );
    verifyXmmRegisters();
}

template<>
VOID
XtsImp<ImpSc, AlgXtsAes>::decrypt(
                                        SIZE_T      cbDataUnit,
                                        ULONGLONG   tweak,
        _In_reads_( cbData )            PCBYTE      pbSrc,
        _Out_writes_( cbData )          PBYTE       pbDst,
                                        SIZE_T      cbData )
{
    initXmmRegisters();
    SymCryptXtsAesDecrypt( &state.key,
                            cbDataUnit,
                            tweak,
                            pbSrc,
                            pbDst,
                            cbData );
    verifyXmmRegisters();
}


///////////////////////
//  TlsCbcHmacSha256

template<> VOID algImpKeyPerfFunction<ImpSc, AlgTlsCbcHmacSha256>( PBYTE buf1, PBYTE buf2, PBYTE buf3, SIZE_T keySize );
template<> VOID algImpCleanPerfFunction<ImpSc, AlgTlsCbcHmacSha256>( PBYTE buf1, PBYTE buf2, PBYTE buf3 );
template<> VOID algImpDataPerfFunction<ImpSc, AlgTlsCbcHmacSha256>( PBYTE buf1, PBYTE buf2, PBYTE buf3, SIZE_T dataSize );
template<> VOID algImpDecryptPerfFunction<ImpSc, AlgTlsCbcHmacSha256>( PBYTE buf1, PBYTE buf2, PBYTE buf3, SIZE_T dataSize );

template<>
TlsCbcHmacImp<ImpSc, AlgTlsCbcHmacSha256>::TlsCbcHmacImp()
{
    m_perfKeyFunction       = &algImpKeyPerfFunction    <ImpSc, AlgTlsCbcHmacSha256>;
    m_perfCleanFunction     = &algImpCleanPerfFunction  <ImpSc, AlgTlsCbcHmacSha256>;
    m_perfDataFunction      = &algImpDataPerfFunction   <ImpSc, AlgTlsCbcHmacSha256>;
    m_perfDecryptFunction   = &algImpDecryptPerfFunction<ImpSc, AlgTlsCbcHmacSha256>;
}

template<>
TlsCbcHmacImp<ImpSc, AlgTlsCbcHmacSha256>::~TlsCbcHmacImp<ImpSc, AlgTlsCbcHmacSha256>()
{
}

template<>
NTSTATUS
TlsCbcHmacImp<ImpSc, AlgTlsCbcHmacSha256>::verify(
    _In_reads_( cbKey )     PCBYTE  pbKey,
                            SIZE_T  cbKey,
    _In_reads_( cbHeader )  PCBYTE  pbHeader,
                            SIZE_T  cbHeader,
    _In_reads_( cbData )    PCBYTE  pbData,
                            SIZE_T  cbData )
{
    SYMCRYPT_HMAC_SHA256_EXPANDED_KEY   key;
    SYMCRYPT_HMAC_SHA256_STATE          state;
    SYMCRYPT_ERROR scError;
    NTSTATUS status;

    SymCryptHmacSha256ExpandKey( &key, pbKey, cbKey );
    SymCryptHmacSha256Init( &state, &key );

    SymCryptHmacSha256Append( &state, pbHeader, cbHeader );
    scError = SymCryptTlsCbcHmacVerify( SymCryptHmacSha256Algorithm, &key, &state, pbData, cbData );

    status = scError == SYMCRYPT_NO_ERROR ? STATUS_SUCCESS : STATUS_UNSUCCESSFUL;

    return status;
}

template<>
VOID
algImpKeyPerfFunction<ImpSc, AlgTlsCbcHmacSha256>( PBYTE buf1, PBYTE buf2, PBYTE buf3, SIZE_T keySize )
{
    UNREFERENCED_PARAMETER( buf3 );
    SymCryptHmacSha256ExpandKey( (SYMCRYPT_HMAC_SHA256_EXPANDED_KEY *) buf1, buf2, keySize );
}

template<>
VOID
algImpCleanPerfFunction<ImpSc, AlgTlsCbcHmacSha256>( PBYTE buf1, PBYTE buf2, PBYTE buf3 )
{
    UNREFERENCED_PARAMETER( buf2 );
    UNREFERENCED_PARAMETER( buf3 );
    SymCryptWipeKnownSize( buf1, sizeof( SYMCRYPT_HMAC_SHA256_EXPANDED_KEY ) );
}


template<>
VOID
algImpDataPerfFunction<ImpSc, AlgTlsCbcHmacSha256>( PBYTE buf1, PBYTE buf2, PBYTE buf3, SIZE_T dataSize )
{
    SYMCRYPT_HMAC_SHA256_STATE state;
    UINT32 paddingSize;

    SymCryptHmacSha256Init( &state, (SYMCRYPT_HMAC_SHA256_EXPANDED_KEY *) buf1 );
    SymCryptHmacSha256Append( &state, buf3, 13 );       // typical header is 13 bytes
    SymCryptHmacSha256Append( &state, buf2, dataSize );
    SymCryptHmacSha256Result( &state, &buf2[ dataSize ] );

    paddingSize = 15 - (dataSize & 15);

    memset( &buf2[dataSize + SYMCRYPT_HMAC_SHA256_RESULT_SIZE], (BYTE) paddingSize, paddingSize + 1);
}

template<>
VOID
algImpDecryptPerfFunction<ImpSc, AlgTlsCbcHmacSha256>( PBYTE buf1, PBYTE buf2, PBYTE buf3, SIZE_T dataSize )
{
    SYMCRYPT_HMAC_SHA256_STATE  state;
    SYMCRYPT_ERROR scError;

    SymCryptHmacSha256Init( &state, (SYMCRYPT_HMAC_SHA256_EXPANDED_KEY *) buf1 );
    SymCryptHmacSha256Append( &state, buf3, 13 );


    scError = SymCryptTlsCbcHmacVerify(
        SymCryptHmacSha256Algorithm,
        (SYMCRYPT_HMAC_SHA256_EXPANDED_KEY *) buf1,
        &state,
        buf2,
        ((dataSize + 16) & ~15) + SYMCRYPT_HMAC_SHA256_RESULT_SIZE);

    SYMCRYPT_HARD_ASSERT( scError == SYMCRYPT_NO_ERROR );
}



///////////////////////
//  TlsCbcHmacSha1

template<> VOID algImpKeyPerfFunction<ImpSc, AlgTlsCbcHmacSha1>( PBYTE buf1, PBYTE buf2, PBYTE buf3, SIZE_T keySize );
template<> VOID algImpCleanPerfFunction<ImpSc, AlgTlsCbcHmacSha1>( PBYTE buf1, PBYTE buf2, PBYTE buf3 );
template<> VOID algImpDataPerfFunction<ImpSc, AlgTlsCbcHmacSha1>( PBYTE buf1, PBYTE buf2, PBYTE buf3, SIZE_T dataSize );
template<> VOID algImpDecryptPerfFunction<ImpSc, AlgTlsCbcHmacSha1>( PBYTE buf1, PBYTE buf2, PBYTE buf3, SIZE_T dataSize );

template<>
TlsCbcHmacImp<ImpSc, AlgTlsCbcHmacSha1>::TlsCbcHmacImp()
{
    m_perfKeyFunction       = &algImpKeyPerfFunction    <ImpSc, AlgTlsCbcHmacSha1>;
    m_perfCleanFunction     = &algImpCleanPerfFunction  <ImpSc, AlgTlsCbcHmacSha1>;
    m_perfDataFunction      = &algImpDataPerfFunction   <ImpSc, AlgTlsCbcHmacSha1>;
    m_perfDecryptFunction   = &algImpDecryptPerfFunction<ImpSc, AlgTlsCbcHmacSha1>;
}

template<>
TlsCbcHmacImp<ImpSc, AlgTlsCbcHmacSha1>::~TlsCbcHmacImp<ImpSc, AlgTlsCbcHmacSha1>()
{
}

template<>
NTSTATUS
TlsCbcHmacImp<ImpSc, AlgTlsCbcHmacSha1>::verify(
    _In_reads_( cbKey )     PCBYTE  pbKey,
    SIZE_T  cbKey,
    _In_reads_( cbHeader )  PCBYTE  pbHeader,
    SIZE_T  cbHeader,
    _In_reads_( cbData )    PCBYTE  pbData,
    SIZE_T  cbData )
{
    SYMCRYPT_HMAC_SHA1_EXPANDED_KEY   key;
    SYMCRYPT_HMAC_SHA1_STATE          state;
    SYMCRYPT_ERROR scError;
    NTSTATUS status;

    SymCryptHmacSha1ExpandKey( &key, pbKey, cbKey );
    SymCryptHmacSha1Init( &state, &key );

    SymCryptHmacSha1Append( &state, pbHeader, cbHeader );
    scError = SymCryptTlsCbcHmacVerify( SymCryptHmacSha1Algorithm, &key, &state, pbData, cbData );

    status = scError == SYMCRYPT_NO_ERROR ? STATUS_SUCCESS : STATUS_UNSUCCESSFUL;

    return status;
}

template<>
VOID
algImpKeyPerfFunction<ImpSc, AlgTlsCbcHmacSha1>( PBYTE buf1, PBYTE buf2, PBYTE buf3, SIZE_T keySize )
{
    UNREFERENCED_PARAMETER( buf3 );
    SymCryptHmacSha1ExpandKey( (SYMCRYPT_HMAC_SHA1_EXPANDED_KEY *) buf1, buf2, keySize );
}

template<>
VOID
algImpCleanPerfFunction<ImpSc, AlgTlsCbcHmacSha1>( PBYTE buf1, PBYTE buf2, PBYTE buf3 )
{
    UNREFERENCED_PARAMETER( buf2 );
    UNREFERENCED_PARAMETER( buf3 );
    SymCryptWipeKnownSize( buf1, sizeof( SYMCRYPT_HMAC_SHA1_EXPANDED_KEY ) );
}


template<>
VOID
algImpDataPerfFunction<ImpSc, AlgTlsCbcHmacSha1>( PBYTE buf1, PBYTE buf2, PBYTE buf3, SIZE_T dataSize )
{
    SYMCRYPT_HMAC_SHA1_STATE state;
    UINT32 paddingSize;

    SymCryptHmacSha1Init( &state, (SYMCRYPT_HMAC_SHA1_EXPANDED_KEY *) buf1 );
    SymCryptHmacSha1Append( &state, buf3, 13 );       // typical header is 13 bytes
    SymCryptHmacSha1Append( &state, buf2, dataSize );
    SymCryptHmacSha1Result( &state, &buf2[ dataSize ] );

    paddingSize = 15 - ((dataSize + SYMCRYPT_HMAC_SHA1_RESULT_SIZE) & 15);

    memset( &buf2[dataSize + SYMCRYPT_HMAC_SHA1_RESULT_SIZE], (BYTE) paddingSize, paddingSize + 1);
}

template<>
VOID
algImpDecryptPerfFunction<ImpSc, AlgTlsCbcHmacSha1>( PBYTE buf1, PBYTE buf2, PBYTE buf3, SIZE_T dataSize )
{
    SYMCRYPT_HMAC_SHA1_STATE  state;
    SYMCRYPT_ERROR scError;

    SymCryptHmacSha1Init( &state, (SYMCRYPT_HMAC_SHA1_EXPANDED_KEY *) buf1 );
    SymCryptHmacSha1Append( &state, buf3, 13 );

    scError = SymCryptTlsCbcHmacVerify(
        SymCryptHmacSha1Algorithm,
        (SYMCRYPT_HMAC_SHA1_EXPANDED_KEY *) buf1,
        &state,
        buf2,
        ((dataSize + SYMCRYPT_HMAC_SHA1_RESULT_SIZE + 16) & ~15));

    SYMCRYPT_HARD_ASSERT( scError == SYMCRYPT_NO_ERROR );
}


///////////////////////
//  TlsCbcHmacSha384

template<> VOID algImpKeyPerfFunction<ImpSc, AlgTlsCbcHmacSha384>( PBYTE buf1, PBYTE buf2, PBYTE buf3, SIZE_T keySize );
template<> VOID algImpCleanPerfFunction<ImpSc, AlgTlsCbcHmacSha384>( PBYTE buf1, PBYTE buf2, PBYTE buf3 );
template<> VOID algImpDataPerfFunction<ImpSc, AlgTlsCbcHmacSha384>( PBYTE buf1, PBYTE buf2, PBYTE buf3, SIZE_T dataSize );
template<> VOID algImpDecryptPerfFunction<ImpSc, AlgTlsCbcHmacSha384>( PBYTE buf1, PBYTE buf2, PBYTE buf3, SIZE_T dataSize );

template<>
TlsCbcHmacImp<ImpSc, AlgTlsCbcHmacSha384>::TlsCbcHmacImp()
{
    m_perfKeyFunction       = &algImpKeyPerfFunction    <ImpSc, AlgTlsCbcHmacSha384>;
    m_perfCleanFunction     = &algImpCleanPerfFunction  <ImpSc, AlgTlsCbcHmacSha384>;
    m_perfDataFunction      = &algImpDataPerfFunction   <ImpSc, AlgTlsCbcHmacSha384>;
    m_perfDecryptFunction   = &algImpDecryptPerfFunction<ImpSc, AlgTlsCbcHmacSha384>;
}

template<>
TlsCbcHmacImp<ImpSc, AlgTlsCbcHmacSha384>::~TlsCbcHmacImp<ImpSc, AlgTlsCbcHmacSha384>()
{
}

template<>
NTSTATUS
TlsCbcHmacImp<ImpSc, AlgTlsCbcHmacSha384>::verify(
    _In_reads_( cbKey )     PCBYTE  pbKey,
    SIZE_T  cbKey,
    _In_reads_( cbHeader )  PCBYTE  pbHeader,
    SIZE_T  cbHeader,
    _In_reads_( cbData )    PCBYTE  pbData,
    SIZE_T  cbData )
{
    SYMCRYPT_HMAC_SHA384_EXPANDED_KEY   key;
    SYMCRYPT_HMAC_SHA384_STATE          state;
    SYMCRYPT_ERROR scError;
    NTSTATUS status;

    SymCryptHmacSha384ExpandKey( &key, pbKey, cbKey );
    SymCryptHmacSha384Init( &state, &key );

    SymCryptHmacSha384Append( &state, pbHeader, cbHeader );
    scError = SymCryptTlsCbcHmacVerify( SymCryptHmacSha384Algorithm, &key, &state, pbData, cbData );

    status = scError == SYMCRYPT_NO_ERROR ? STATUS_SUCCESS : STATUS_UNSUCCESSFUL;

    return status;
}

template<>
VOID
algImpKeyPerfFunction<ImpSc, AlgTlsCbcHmacSha384>( PBYTE buf1, PBYTE buf2, PBYTE buf3, SIZE_T keySize )
{
    UNREFERENCED_PARAMETER( buf3 );
    SymCryptHmacSha384ExpandKey( (SYMCRYPT_HMAC_SHA384_EXPANDED_KEY *) buf1, buf2, keySize );
}

template<>
VOID
algImpCleanPerfFunction<ImpSc, AlgTlsCbcHmacSha384>( PBYTE buf1, PBYTE buf2, PBYTE buf3 )
{
    UNREFERENCED_PARAMETER( buf2 );
    UNREFERENCED_PARAMETER( buf3 );
    SymCryptWipeKnownSize( buf1, sizeof( SYMCRYPT_HMAC_SHA384_EXPANDED_KEY ) );
}


template<>
VOID
algImpDataPerfFunction<ImpSc, AlgTlsCbcHmacSha384>( PBYTE buf1, PBYTE buf2, PBYTE buf3, SIZE_T dataSize )
{
    SYMCRYPT_HMAC_SHA384_STATE state;
    UINT32 paddingSize;

    SymCryptHmacSha384Init( &state, (SYMCRYPT_HMAC_SHA384_EXPANDED_KEY *) buf1 );
    SymCryptHmacSha384Append( &state, buf3, 13 );       // typical header is 13 bytes
    SymCryptHmacSha384Append( &state, buf2, dataSize );
    SymCryptHmacSha384Result( &state, &buf2[ dataSize ] );

    paddingSize = 15 - (dataSize & 15);

    memset( &buf2[dataSize + SYMCRYPT_HMAC_SHA384_RESULT_SIZE], (BYTE) paddingSize, paddingSize + 1);
}

template<>
VOID
algImpDecryptPerfFunction<ImpSc, AlgTlsCbcHmacSha384>( PBYTE buf1, PBYTE buf2, PBYTE buf3, SIZE_T dataSize )
{
    SYMCRYPT_HMAC_SHA384_STATE  state;
    SYMCRYPT_ERROR scError;

    SymCryptHmacSha384Init( &state, (SYMCRYPT_HMAC_SHA384_EXPANDED_KEY *) buf1 );
    SymCryptHmacSha384Append( &state, buf3, 13 );


    scError = SymCryptTlsCbcHmacVerify(
        SymCryptHmacSha384Algorithm,
        (SYMCRYPT_HMAC_SHA384_EXPANDED_KEY *) buf1,
        &state,
        buf2,
        ((dataSize + 16) & ~15) + SYMCRYPT_HMAC_SHA384_RESULT_SIZE);

    SYMCRYPT_HARD_ASSERT( scError == SYMCRYPT_NO_ERROR );
}

/////////////////////////
// Big integer
//


#define SCRATCH_BUF_OFFSET  (1 << 15)
#define SCRATCH_BUF_SIZE    (1 << 15)

VOID
setupPerfInt( PBYTE pb, SIZE_T cb, UINT32 nDigits )
{
    *(PSYMCRYPT_INT *)pb = SymCryptIntCreate( pb + SYMCRYPT_ASYM_ALIGN_VALUE, cb - SYMCRYPT_ASYM_ALIGN_VALUE, nDigits );
}

VOID
setupIntsForPerfFunction( PBYTE buf1, PBYTE buf2, PBYTE buf3, SIZE_T inSize, UINT32 outFactor )
{
    BYTE buf[2048];

    CHECK( 2*inSize <= sizeof( buf ), "?" );
    GENRANDOM( buf, (UINT32)(2*inSize) );

    UINT32 nDigitsIn = SymCryptDigitsFromBits( (UINT32) (8 * inSize) );
    UINT32 nDigitsOut = outFactor * nDigitsIn;

    setupPerfInt( buf1, SCRATCH_BUF_OFFSET, nDigitsIn );
    setupPerfInt( buf2, SCRATCH_BUF_OFFSET, nDigitsIn );
    setupPerfInt( buf3, SCRATCH_BUF_OFFSET, nDigitsOut );

    SymCryptIntSetValue( buf, (UINT32) inSize, SYMCRYPT_NUMBER_FORMAT_LSB_FIRST, *(PSYMCRYPT_INT *) buf1 );
    SymCryptIntSetValue( buf+inSize, (UINT32) inSize, SYMCRYPT_NUMBER_FORMAT_LSB_FIRST, *(PSYMCRYPT_INT *) buf2 );
}

//============================
template<>
VOID
algImpKeyPerfFunction<ImpSc, AlgIntAdd>( PBYTE buf1, PBYTE buf2, PBYTE buf3, SIZE_T keySize )
{
    setupIntsForPerfFunction( buf1, buf2, buf3, keySize, 1 );
}

template<>
VOID
algImpCleanPerfFunction<ImpSc,AlgIntAdd>( PBYTE buf1, PBYTE buf2, PBYTE buf3 )
{
    UNREFERENCED_PARAMETER( buf1 );
    UNREFERENCED_PARAMETER( buf2 );
    UNREFERENCED_PARAMETER( buf3 );
}

template<>
VOID
algImpDataPerfFunction< ImpSc, AlgIntAdd>( PBYTE buf1, PBYTE buf2, PBYTE buf3, SIZE_T dataSize )
{
    UNREFERENCED_PARAMETER( dataSize );
    SymCryptIntAddSameSize( *(PSYMCRYPT_INT *) buf1, *(PSYMCRYPT_INT *) buf2, *(PSYMCRYPT_INT *) buf3 );
}


template<>
ArithImp<ImpSc, AlgIntAdd>::ArithImp()
{
    m_perfDataFunction      = &algImpDataPerfFunction <ImpSc, AlgIntAdd>;
    m_perfDecryptFunction   = NULL;
    m_perfKeyFunction       = &algImpKeyPerfFunction  <ImpSc, AlgIntAdd>;
    m_perfCleanFunction     = &algImpCleanPerfFunction<ImpSc, AlgIntAdd>;
}

template<>
ArithImp<ImpSc, AlgIntAdd>::~ArithImp()
{
}

//============================
template<>
VOID
algImpKeyPerfFunction<ImpSc, AlgIntSub>( PBYTE buf1, PBYTE buf2, PBYTE buf3, SIZE_T keySize )
{
    setupIntsForPerfFunction( buf1, buf2, buf3, keySize, 1 );
}

template<>
VOID
algImpCleanPerfFunction<ImpSc,AlgIntSub>( PBYTE buf1, PBYTE buf2, PBYTE buf3 )
{
    UNREFERENCED_PARAMETER( buf1 );
    UNREFERENCED_PARAMETER( buf2 );
    UNREFERENCED_PARAMETER( buf3 );
}

template<>
VOID
algImpDataPerfFunction< ImpSc, AlgIntSub>( PBYTE buf1, PBYTE buf2, PBYTE buf3, SIZE_T dataSize )
{
    UNREFERENCED_PARAMETER( dataSize );
    SymCryptIntSubSameSize( *(PSYMCRYPT_INT *) buf1, *(PSYMCRYPT_INT *) buf2, *(PSYMCRYPT_INT *) buf3 );
}


template<>
ArithImp<ImpSc, AlgIntSub>::ArithImp()
{
    m_perfDataFunction      = &algImpDataPerfFunction <ImpSc, AlgIntSub>;
    m_perfDecryptFunction   = NULL;
    m_perfKeyFunction       = &algImpKeyPerfFunction  <ImpSc, AlgIntSub>;
    m_perfCleanFunction     = &algImpCleanPerfFunction<ImpSc, AlgIntSub>;
}

template<>
ArithImp<ImpSc, AlgIntSub>::~ArithImp()
{
}

//============================
template<>
VOID
algImpKeyPerfFunction<ImpSc, AlgIntMul>( PBYTE buf1, PBYTE buf2, PBYTE buf3, SIZE_T keySize )
{
    setupIntsForPerfFunction( buf1, buf2, buf3, keySize, 2 );
}

template<>
VOID
algImpCleanPerfFunction<ImpSc,AlgIntMul>( PBYTE buf1, PBYTE buf2, PBYTE buf3 )
{
    UNREFERENCED_PARAMETER( buf1 );
    UNREFERENCED_PARAMETER( buf2 );
    UNREFERENCED_PARAMETER( buf3 );
}

template<>
VOID
algImpDataPerfFunction< ImpSc, AlgIntMul>( PBYTE buf1, PBYTE buf2, PBYTE buf3, SIZE_T dataSize )
{
    UNREFERENCED_PARAMETER( dataSize );
    SymCryptIntMulSameSize( *(PSYMCRYPT_INT *) buf1, *(PSYMCRYPT_INT *) buf2, *(PSYMCRYPT_INT *) buf3, buf3 + SCRATCH_BUF_OFFSET, SCRATCH_BUF_SIZE );
}


template<>
ArithImp<ImpSc, AlgIntMul>::ArithImp()
{
    m_perfDataFunction      = &algImpDataPerfFunction <ImpSc, AlgIntMul>;
    m_perfDecryptFunction   = NULL;
    m_perfKeyFunction       = &algImpKeyPerfFunction  <ImpSc, AlgIntMul>;
    m_perfCleanFunction     = &algImpCleanPerfFunction<ImpSc, AlgIntMul>;
}

template<>
ArithImp<ImpSc, AlgIntMul>::~ArithImp()
{
}

//============================
template<>
VOID
algImpKeyPerfFunction<ImpSc, AlgIntSquare>( PBYTE buf1, PBYTE buf2, PBYTE buf3, SIZE_T keySize )
{
    setupIntsForPerfFunction( buf1, buf2, buf3, keySize, 2 );
}

template<>
VOID
algImpCleanPerfFunction<ImpSc,AlgIntSquare>( PBYTE buf1, PBYTE buf2, PBYTE buf3 )
{
    UNREFERENCED_PARAMETER( buf1 );
    UNREFERENCED_PARAMETER( buf2 );
    UNREFERENCED_PARAMETER( buf3 );
}

template<>
VOID
algImpDataPerfFunction< ImpSc, AlgIntSquare>( PBYTE buf1, PBYTE buf2, PBYTE buf3, SIZE_T dataSize )
{
    UNREFERENCED_PARAMETER( dataSize );
    UNREFERENCED_PARAMETER( buf2 );
    SymCryptIntSquare( *(PSYMCRYPT_INT *) buf1, *(PSYMCRYPT_INT *) buf3, buf3 + SCRATCH_BUF_OFFSET, SCRATCH_BUF_SIZE );
}


template<>
ArithImp<ImpSc, AlgIntSquare>::ArithImp()
{
    m_perfDataFunction      = &algImpDataPerfFunction <ImpSc, AlgIntSquare>;
    m_perfDecryptFunction   = NULL;
    m_perfKeyFunction       = &algImpKeyPerfFunction  <ImpSc, AlgIntSquare>;
    m_perfCleanFunction     = &algImpCleanPerfFunction<ImpSc, AlgIntSquare>;
}

template<>
ArithImp<ImpSc, AlgIntSquare>::~ArithImp()
{
}

//============================
template<>
VOID
algImpKeyPerfFunction<ImpSc, AlgIntDivMod>( PBYTE buf1, PBYTE buf2, PBYTE buf3, SIZE_T keySize )
{
    BYTE buf[4096];

    CHECK3( 3*keySize <= sizeof( buf ), "keySize too big %08x", keySize );
    GENRANDOM( buf, (UINT32)(3*keySize) );

    UINT32 nDigits = SymCryptDigitsFromBits( (UINT32) (8 * keySize) );
    UINT32 numSize = SymCryptSizeofIntFromDigits( 2*nDigits );

    *(PSYMCRYPT_DIVISOR *) buf2 = SymCryptDivisorCreate( buf2 + SYMCRYPT_ASYM_ALIGN_VALUE, PERF_BUFFER_SIZE-SYMCRYPT_ASYM_ALIGN_VALUE, nDigits );
    ((PSYMCRYPT_INT *) buf1)[0] = SymCryptIntCreate( buf1 + SYMCRYPT_ASYM_ALIGN_VALUE, numSize, nDigits * 2 );

    buf[0] |= 0x80;     // Make sure highest bit in divisor is set (using MSByte first for simplicity)
    SymCryptIntSetValue( buf, (UINT32) keySize, SYMCRYPT_NUMBER_FORMAT_MSB_FIRST, SymCryptIntFromDivisor( *(PSYMCRYPT_DIVISOR *) buf2 ) );
    SymCryptIntToDivisor( SymCryptIntFromDivisor(*(PSYMCRYPT_DIVISOR *) buf2), *(PSYMCRYPT_DIVISOR *)buf2,  1000, 0, buf3, PERF_BUFFER_SIZE );

    SymCryptIntSetValue( buf+keySize, (UINT32) 2*keySize, SYMCRYPT_NUMBER_FORMAT_LSB_FIRST, *(PSYMCRYPT_INT *) buf1 );

    ((PSYMCRYPT_INT *) buf3)[0] = SymCryptIntCreate( buf3 + SYMCRYPT_ASYM_ALIGN_VALUE, numSize, nDigits * 2 );
    ((PSYMCRYPT_INT *) buf3)[1] = SymCryptIntCreate( buf3 + SYMCRYPT_ASYM_ALIGN_VALUE + numSize, numSize, nDigits );
    CHECK( 2*numSize + SYMCRYPT_ASYM_ALIGN_VALUE <= SCRATCH_BUF_OFFSET, "DivMod destinations overlap scratch buffer" );
}

template<>
VOID
algImpCleanPerfFunction<ImpSc,AlgIntDivMod>( PBYTE buf1, PBYTE buf2, PBYTE buf3 )
{
    UNREFERENCED_PARAMETER( buf1 );
    UNREFERENCED_PARAMETER( buf2 );
    UNREFERENCED_PARAMETER( buf3 );
}

template<>
VOID
algImpDataPerfFunction< ImpSc, AlgIntDivMod>( PBYTE buf1, PBYTE buf2, PBYTE buf3, SIZE_T dataSize )
{
    UNREFERENCED_PARAMETER( dataSize );
    UNREFERENCED_PARAMETER( buf2 );
    SymCryptIntDivMod( *(PSYMCRYPT_INT *) buf1, *(PSYMCRYPT_DIVISOR *) buf2,  ((PSYMCRYPT_INT *) buf3)[0],  ((PSYMCRYPT_INT *) buf3)[1],  buf3 + SCRATCH_BUF_OFFSET, SCRATCH_BUF_SIZE );
}


template<>
ArithImp<ImpSc, AlgIntDivMod>::ArithImp()
{
    m_perfDataFunction      = &algImpDataPerfFunction <ImpSc, AlgIntDivMod>;
    m_perfDecryptFunction   = NULL;
    m_perfKeyFunction       = &algImpKeyPerfFunction  <ImpSc, AlgIntDivMod>;
    m_perfCleanFunction     = &algImpCleanPerfFunction<ImpSc, AlgIntDivMod>;
}

template<>
ArithImp<ImpSc, AlgIntDivMod>::~ArithImp()
{
}

//
// SetupModulus
// Initializes a modulus of the desired keysize & features
//
// *((PSYMCRYPT_MODULUS *) buf1) will contain a pointer to the modulus, which is also in buf1.
// buf3 is used as scratch
//
VOID
setupModulus( PBYTE buf1, PBYTE buf3, SIZE_T keySize )
{
    UINT32 keyBytes = (UINT32) keySize & 0x00ffffff;
    UINT32 keyFlags = (UINT32) keySize & 0xff000000;

    UINT32 nDigits = SymCryptDigitsFromBits( 8 * keyBytes );


    PSYMCRYPT_MODULUS pmMod = SymCryptModulusCreate( buf1 + SYMCRYPT_ASYM_ALIGN_VALUE, PERF_BUFFER_SIZE - SYMCRYPT_ASYM_ALIGN_VALUE, nDigits );

    SymCryptIntSetValue(    getPerfTestModulus( (UINT32)keySize ),
                            ((UINT32) keySize) & 0x00ffffff,
                            SYMCRYPT_NUMBER_FORMAT_MSB_FIRST,
                            SymCryptIntFromModulus( pmMod ) );

    UINT32 flags = 0;
    switch( keyFlags & ~PERF_KEY_PRIME )
    {
    case PERF_KEY_SECRET:   flags = 0; break;
    case PERF_KEY_PUB_ODD:  flags = SYMCRYPT_FLAG_MODULUS_PARITY_PUBLIC; break;
    case PERF_KEY_PUBLIC:   flags = SYMCRYPT_FLAG_DATA_PUBLIC; break;
    case PERF_KEY_PUB_PM:   flags = SYMCRYPT_FLAG_DATA_PUBLIC; break;
    case PERF_KEY_PUB_NIST: flags = SYMCRYPT_FLAG_DATA_PUBLIC; break;
    default: CHECK(FALSE, "?" );
    }

    flags |= SYMCRYPT_FLAG_MODULUS_PRIME;   // All our moduli are prime values, and Inv requires it at the moment.

    SymCryptIntToModulus( SymCryptIntFromModulus( pmMod ), pmMod, 10000, flags, buf3, PERF_BUFFER_SIZE );

    *((PSYMCRYPT_MODULUS *) buf1) = pmMod;
}

//
// setupModOperations
// Initializes a modulus in buf1, two modElements in buf2, and one modElement in buf3.
// The modElements in buf2 are set to random values
//
void
setupModOperations( PBYTE buf1, PBYTE buf2, PBYTE buf3, SIZE_T keySize )
{
    BYTE buf[4096];
    SYMCRYPT_ERROR scError;

    UINT32 keyBytes = (UINT32) keySize & 0x00ffffff;
    CHECK( 2 * keyBytes <= sizeof( buf ), "?" );
    GENRANDOM( buf, (2*keyBytes) );

    setupModulus( buf1, buf3, keySize );
    PCSYMCRYPT_MODULUS pmMod = *((PCSYMCRYPT_MODULUS *)buf1);

    UINT32 modElSize = SymCryptSizeofModElementFromModulus( pmMod );
    PSYMCRYPT_MODELEMENT * pPtrs = ((PSYMCRYPT_MODELEMENT *) buf2);
    pPtrs[0] = SymCryptModElementCreate( buf2 + SYMCRYPT_ASYM_ALIGN_VALUE, modElSize, pmMod );
    pPtrs[1] = SymCryptModElementCreate( buf2 + SYMCRYPT_ASYM_ALIGN_VALUE + modElSize, modElSize, pmMod );

    ((PSYMCRYPT_MODELEMENT *) buf3)[0] = SymCryptModElementCreate( buf3 + SYMCRYPT_ASYM_ALIGN_VALUE, modElSize, pmMod );

    CHECK( modElSize + SYMCRYPT_ASYM_ALIGN_VALUE <= SCRATCH_BUF_OFFSET, "ModElement overlaps with scratch buffer" );

    scError = SymCryptModElementSetValue( buf, modElSize, SYMCRYPT_NUMBER_FORMAT_LSB_FIRST, pmMod, pPtrs[0], buf3 + SCRATCH_BUF_OFFSET, SCRATCH_BUF_SIZE );
    CHECK( scError == SYMCRYPT_NO_ERROR, "?" );
    scError = SymCryptModElementSetValue( buf+modElSize, modElSize, SYMCRYPT_NUMBER_FORMAT_LSB_FIRST, pmMod, pPtrs[1], buf3 + SCRATCH_BUF_OFFSET, SCRATCH_BUF_SIZE );
    CHECK( scError == SYMCRYPT_NO_ERROR, "?" );

}

//============================
template<>
VOID
algImpKeyPerfFunction<ImpSc, AlgModAdd>( PBYTE buf1, PBYTE buf2, PBYTE buf3, SIZE_T keySize )
{
    setupModOperations( buf1, buf2, buf3, keySize );
}

template<>
VOID
algImpCleanPerfFunction<ImpSc,AlgModAdd>( PBYTE buf1, PBYTE buf2, PBYTE buf3 )
{
    UNREFERENCED_PARAMETER( buf1 );
    UNREFERENCED_PARAMETER( buf2 );
    UNREFERENCED_PARAMETER( buf3 );
}

template<>
VOID
algImpDataPerfFunction< ImpSc, AlgModAdd>( PBYTE buf1, PBYTE buf2, PBYTE buf3, SIZE_T dataSize )
{
    UNREFERENCED_PARAMETER( dataSize );
    SymCryptModAdd( *(PSYMCRYPT_MODULUS *) buf1, ((PSYMCRYPT_MODELEMENT *) buf2)[0], ((PSYMCRYPT_MODELEMENT *) buf2)[1], ((PSYMCRYPT_MODELEMENT *) buf3)[0],  buf3 + SCRATCH_BUF_OFFSET, SCRATCH_BUF_SIZE );
}


template<>
ArithImp<ImpSc, AlgModAdd>::ArithImp()
{
    m_perfDataFunction      = &algImpDataPerfFunction <ImpSc, AlgModAdd>;
    m_perfDecryptFunction   = NULL;
    m_perfKeyFunction       = &algImpKeyPerfFunction  <ImpSc, AlgModAdd>;
    m_perfCleanFunction     = &algImpCleanPerfFunction<ImpSc, AlgModAdd>;
}

template<>
ArithImp<ImpSc, AlgModAdd>::~ArithImp()
{
}

//============================
template<>
VOID
algImpKeyPerfFunction<ImpSc, AlgModSub>( PBYTE buf1, PBYTE buf2, PBYTE buf3, SIZE_T keySize )
{
    setupModOperations( buf1, buf2, buf3, keySize );
}

template<>
VOID
algImpCleanPerfFunction<ImpSc,AlgModSub>( PBYTE buf1, PBYTE buf2, PBYTE buf3 )
{
    UNREFERENCED_PARAMETER( buf1 );
    UNREFERENCED_PARAMETER( buf2 );
    UNREFERENCED_PARAMETER( buf3 );
}

template<>
VOID
algImpDataPerfFunction< ImpSc, AlgModSub>( PBYTE buf1, PBYTE buf2, PBYTE buf3, SIZE_T dataSize )
{
    UNREFERENCED_PARAMETER( dataSize );
    SymCryptModSub( *(PSYMCRYPT_MODULUS *) buf1, ((PSYMCRYPT_MODELEMENT *) buf2)[0], ((PSYMCRYPT_MODELEMENT *) buf2)[1], ((PSYMCRYPT_MODELEMENT *) buf3)[0],  buf3 + SCRATCH_BUF_OFFSET, SCRATCH_BUF_SIZE );
}


template<>
ArithImp<ImpSc, AlgModSub>::ArithImp()
{
    m_perfDataFunction      = &algImpDataPerfFunction <ImpSc, AlgModSub>;
    m_perfDecryptFunction   = NULL;
    m_perfKeyFunction       = &algImpKeyPerfFunction  <ImpSc, AlgModSub>;
    m_perfCleanFunction     = &algImpCleanPerfFunction<ImpSc, AlgModSub>;
}

template<>
ArithImp<ImpSc, AlgModSub>::~ArithImp()
{
}

//============================
template<>
VOID
algImpKeyPerfFunction<ImpSc, AlgModMul>( PBYTE buf1, PBYTE buf2, PBYTE buf3, SIZE_T keySize )
{
    setupModOperations( buf1, buf2, buf3, keySize );
}

template<>
VOID
algImpCleanPerfFunction<ImpSc,AlgModMul>( PBYTE buf1, PBYTE buf2, PBYTE buf3 )
{
    UNREFERENCED_PARAMETER( buf1 );
    UNREFERENCED_PARAMETER( buf2 );
    UNREFERENCED_PARAMETER( buf3 );
}

template<>
VOID
algImpDataPerfFunction< ImpSc, AlgModMul>( PBYTE buf1, PBYTE buf2, PBYTE buf3, SIZE_T dataSize )
{
    UNREFERENCED_PARAMETER( dataSize );
    SymCryptModMul( *(PSYMCRYPT_MODULUS *) buf1, ((PSYMCRYPT_MODELEMENT *) buf2)[0], ((PSYMCRYPT_MODELEMENT *) buf2)[1], ((PSYMCRYPT_MODELEMENT *) buf3)[0],  buf3 + SCRATCH_BUF_OFFSET, SCRATCH_BUF_SIZE );
}


template<>
ArithImp<ImpSc, AlgModMul>::ArithImp()
{
    m_perfDataFunction      = &algImpDataPerfFunction <ImpSc, AlgModMul>;
    m_perfDecryptFunction   = NULL;
    m_perfKeyFunction       = &algImpKeyPerfFunction  <ImpSc, AlgModMul>;
    m_perfCleanFunction     = &algImpCleanPerfFunction<ImpSc, AlgModMul>;
}

template<>
ArithImp<ImpSc, AlgModMul>::~ArithImp()
{
}



template<>
VOID
algImpKeyPerfFunction<ImpSc, AlgModExp>( PBYTE buf1, PBYTE buf2, PBYTE buf3, SIZE_T keySize )
{
    BYTE buf[4096];
    UINT32 keyBytes = (UINT32) keySize & 0x00ffffff;
    UINT32 nDigits = 0;

    setupModOperations( buf1, buf2, buf3, keySize );

    CHECK( keyBytes <= sizeof( buf ), "?" );
    GENRANDOM( buf, keyBytes );

    nDigits = SymCryptDigitsFromBits(8 * keyBytes);

    ((PSYMCRYPT_INT *) buf2)[1] = SymCryptIntCreate( (PBYTE)(((PSYMCRYPT_INT *) buf2)[1]) + SYMCRYPT_ASYM_ALIGN_VALUE, SCRATCH_BUF_OFFSET - SYMCRYPT_ASYM_ALIGN_VALUE, nDigits );

    SymCryptIntSetValue( buf, keyBytes, SYMCRYPT_NUMBER_FORMAT_LSB_FIRST, ((PSYMCRYPT_INT *) buf2)[1] );
}

template<>
VOID
algImpCleanPerfFunction<ImpSc,AlgModExp>( PBYTE buf1, PBYTE buf2, PBYTE buf3 )
{
    UNREFERENCED_PARAMETER( buf1 );
    UNREFERENCED_PARAMETER( buf2 );
    UNREFERENCED_PARAMETER( buf3 );
}

template<>
VOID
algImpDataPerfFunction<ImpSc, AlgModExp>( PBYTE buf1, PBYTE buf2, PBYTE buf3, SIZE_T dataSize )
{
    UNREFERENCED_PARAMETER( dataSize );

    SymCryptModExp(
                *(PSYMCRYPT_MODULUS *) buf1,
                ((PSYMCRYPT_MODELEMENT *) buf2)[0],
                ((PSYMCRYPT_INT *) buf2)[1],
                SymCryptIntBitsizeOfValue(SymCryptIntFromModulus(*(PSYMCRYPT_MODULUS *) buf1)),
                0,      // Default flags: Side-channel safe
                ((PSYMCRYPT_MODELEMENT *) buf3)[0],
                buf3 + SCRATCH_BUF_OFFSET,
                SCRATCH_BUF_SIZE );
}


template<>
ArithImp<ImpSc, AlgModExp>::ArithImp()
{
    m_perfDataFunction      = &algImpDataPerfFunction <ImpSc, AlgModExp>;
    m_perfDecryptFunction   = NULL;
    m_perfKeyFunction       = &algImpKeyPerfFunction  <ImpSc, AlgModExp>;
    m_perfCleanFunction     = &algImpCleanPerfFunction<ImpSc, AlgModExp>;
}

template<>
ArithImp<ImpSc, AlgModExp>::~ArithImp()
{
}

//============================
template<>
VOID
algImpKeyPerfFunction<ImpSc, AlgModSquare>( PBYTE buf1, PBYTE buf2, PBYTE buf3, SIZE_T keySize )
{
    setupModOperations( buf1, buf2, buf3, keySize );
}

template<>
VOID
algImpCleanPerfFunction<ImpSc,AlgModSquare>( PBYTE buf1, PBYTE buf2, PBYTE buf3 )
{
    UNREFERENCED_PARAMETER( buf1 );
    UNREFERENCED_PARAMETER( buf2 );
    UNREFERENCED_PARAMETER( buf3 );
}

template<>
VOID
algImpDataPerfFunction< ImpSc, AlgModSquare>( PBYTE buf1, PBYTE buf2, PBYTE buf3, SIZE_T dataSize )
{
    UNREFERENCED_PARAMETER( dataSize );
    SymCryptModSquare( *(PSYMCRYPT_MODULUS *) buf1, ((PSYMCRYPT_MODELEMENT *) buf2)[0], ((PSYMCRYPT_MODELEMENT *) buf3)[0],  buf3 + SCRATCH_BUF_OFFSET, SCRATCH_BUF_SIZE );
}


template<>
ArithImp<ImpSc, AlgModSquare>::ArithImp()
{
    m_perfDataFunction      = &algImpDataPerfFunction <ImpSc, AlgModSquare>;
    m_perfDecryptFunction   = NULL;
    m_perfKeyFunction       = &algImpKeyPerfFunction  <ImpSc, AlgModSquare>;
    m_perfCleanFunction     = &algImpCleanPerfFunction<ImpSc, AlgModSquare>;
}

template<>
ArithImp<ImpSc, AlgModSquare>::~ArithImp()
{
}

//============================
template<>
VOID
algImpKeyPerfFunction<ImpSc, AlgModInv>( PBYTE buf1, PBYTE buf2, PBYTE buf3, SIZE_T keySize )
{
    setupModOperations( buf1, buf2, buf3, keySize );
}

template<>
VOID
algImpCleanPerfFunction<ImpSc,AlgModInv>( PBYTE buf1, PBYTE buf2, PBYTE buf3 )
{
    UNREFERENCED_PARAMETER( buf1 );
    UNREFERENCED_PARAMETER( buf2 );
    UNREFERENCED_PARAMETER( buf3 );
}

template<>
VOID
algImpDataPerfFunction< ImpSc, AlgModInv>( PBYTE buf1, PBYTE buf2, PBYTE buf3, SIZE_T dataSize )
{
    UNREFERENCED_PARAMETER( dataSize );
    SYMCRYPT_ERROR scError;
    scError = SymCryptModInv(   *(PSYMCRYPT_MODULUS *) buf1,
                                ((PSYMCRYPT_MODELEMENT *) buf2)[0],
                                ((PSYMCRYPT_MODELEMENT *) buf3)[0],
                                0,
                                buf3 + SCRATCH_BUF_OFFSET,
                                SCRATCH_BUF_SIZE );
    CHECK( scError == SYMCRYPT_NO_ERROR, "Error in perf test case" );
}


template<>
ArithImp<ImpSc, AlgModInv>::ArithImp()
{
    m_perfDataFunction      = &algImpDataPerfFunction <ImpSc, AlgModInv>;
    m_perfDecryptFunction   = NULL;
    m_perfKeyFunction       = &algImpKeyPerfFunction  <ImpSc, AlgModInv>;
    m_perfCleanFunction     = &algImpCleanPerfFunction<ImpSc, AlgModInv>;
}

template<>
ArithImp<ImpSc, AlgModInv>::~ArithImp()
{
}

//============================
template<>
VOID
algImpKeyPerfFunction<ImpSc, AlgScsTable>( PBYTE buf1, PBYTE buf2, PBYTE buf3, SIZE_T keySize )
{
    UINT32 nElements = 32;
    PSYMCRYPT_SCSTABLE  pTable = (PSYMCRYPT_SCSTABLE) buf1;

    UINT32 cbBuffer = SymCryptScsTableInit( pTable, nElements, (UINT32) keySize );
    SymCryptScsTableSetBuffer( pTable, buf2, cbBuffer );

    for( UINT32 i=0; i<nElements; i++ )
    {
        GENRANDOM( buf3, (UINT32) keySize );
        SymCryptScsTableStore( pTable, i, buf3, (UINT32) keySize );
    }
}

template<>
VOID
algImpCleanPerfFunction<ImpSc,AlgScsTable>( PBYTE buf1, PBYTE buf2, PBYTE buf3 )
{
    UNREFERENCED_PARAMETER( buf1 );
    UNREFERENCED_PARAMETER( buf2 );
    UNREFERENCED_PARAMETER( buf3 );
}

template<>
VOID
algImpDataPerfFunction< ImpSc, AlgScsTable>( PBYTE buf1, PBYTE buf2, PBYTE buf3, SIZE_T dataSize )
{
    UNREFERENCED_PARAMETER( dataSize );
    UNREFERENCED_PARAMETER( buf2 );
    PSYMCRYPT_SCSTABLE  pTable = (PSYMCRYPT_SCSTABLE) buf1;
    SymCryptScsTableLoad( pTable, 7, buf3, pTable->elementSize );
}


template<>
ArithImp<ImpSc, AlgScsTable>::ArithImp()
{
    m_perfDataFunction      = &algImpDataPerfFunction <ImpSc, AlgScsTable>;
    m_perfDecryptFunction   = NULL;
    m_perfKeyFunction       = &algImpKeyPerfFunction  <ImpSc, AlgScsTable>;
    m_perfCleanFunction     = &algImpCleanPerfFunction<ImpSc, AlgScsTable>;
}

template<>
ArithImp<ImpSc, AlgScsTable>::~ArithImp()
{
}

//============================
// The DeveloperTest algorithm is just for tests during active development.

template<>
VOID
algImpKeyPerfFunction<ImpSc, AlgDeveloperTest>( PBYTE buf1, PBYTE buf2, PBYTE buf3, SIZE_T keySize )
{
    UNREFERENCED_PARAMETER( buf1 );
    UNREFERENCED_PARAMETER( buf2 );
    UNREFERENCED_PARAMETER( buf3 );
    UNREFERENCED_PARAMETER( keySize );
}

template<>
VOID
algImpCleanPerfFunction<ImpSc,AlgDeveloperTest>( PBYTE buf1, PBYTE buf2, PBYTE buf3 )
{
    UNREFERENCED_PARAMETER( buf1 );
    UNREFERENCED_PARAMETER( buf2 );
    UNREFERENCED_PARAMETER( buf3 );
}

//extern "C" { VOID SYMCRYPT_CALL SymCryptTestMulx(); }

template<>
VOID
algImpDataPerfFunction< ImpSc, AlgDeveloperTest>( PBYTE buf1, PBYTE buf2, PBYTE buf3, SIZE_T dataSize )
{
    //SymCryptTestMulx();
    UNREFERENCED_PARAMETER( buf1 );
    UNREFERENCED_PARAMETER( buf2 );
    UNREFERENCED_PARAMETER( buf3 );
    UNREFERENCED_PARAMETER( dataSize );
}


template<>
ArithImp<ImpSc, AlgDeveloperTest>::ArithImp()
{
    m_perfDataFunction      = &algImpDataPerfFunction <ImpSc, AlgDeveloperTest>;
    m_perfDecryptFunction   = NULL;
    m_perfKeyFunction       = &algImpKeyPerfFunction  <ImpSc, AlgDeveloperTest>;
    m_perfCleanFunction     = &algImpCleanPerfFunction<ImpSc, AlgDeveloperTest>;
}

template<>
ArithImp<ImpSc, AlgDeveloperTest>::~ArithImp()
{
}

//============================

VOID
trialDivisionSetFakePrime( PSYMCRYPT_TRIALDIVISION_PRIME p)
{
    p->invMod2e64 = 0x5a5a5a5a5a5a5a5b; // Fake, doesn't matter as long as it is odd and not too small to be especially fast...
    p->compareLimit = 0;        // This makes the trial division never 'hit' unless the input is all-zeroes.
}

VOID
createFakeTrialDivisionContext( PBYTE pBuf, UINT32 primesPerGroup )
{
    PBYTE pAlloc= pBuf;
    UINT32 nGroups = 1000;
    UINT32 nPrimes = nGroups * primesPerGroup;

    PSYMCRYPT_TRIALDIVISION_CONTEXT pContext = (PSYMCRYPT_TRIALDIVISION_CONTEXT) pAlloc;
    pAlloc += sizeof( *pContext );

    pContext->pGroupList = (PSYMCRYPT_TRIALDIVISION_GROUP) pAlloc;
    pAlloc += (nGroups + 1) * sizeof( SYMCRYPT_TRIALDIVISION_GROUP );

    pContext->pPrimeList = (PSYMCRYPT_TRIALDIVISION_PRIME) pAlloc;
    pAlloc += (nPrimes + 1) * sizeof( SYMCRYPT_TRIALDIVISION_PRIME );

    pContext->pPrimes = (PUINT32) pAlloc;
    pAlloc += (nPrimes + 1) * sizeof( UINT32 );

    pContext->nBytesAlloc = pAlloc - pBuf;

    // The special primes hinder our measurements a bit, but only by something like 0.3%.
    trialDivisionSetFakePrime( &pContext->Primes3_5_17[0] );
    trialDivisionSetFakePrime( &pContext->Primes3_5_17[1] );
    trialDivisionSetFakePrime( &pContext->Primes3_5_17[2] );

    UINT32 i;
    for( i=0; i<nPrimes; i++ )
    {
        trialDivisionSetFakePrime( &pContext->pPrimeList[i] );
    }

    for( i=0; i<nGroups; i++ )
    {
        pContext->pGroupList[i].nPrimes = primesPerGroup;
        memset( &pContext->pGroupList[i].factor[0], 0xa5, 9 * sizeof( UINT32 ) );
    }

    pContext->pGroupList[nGroups].nPrimes = 0;
}

template<>
VOID
algImpKeyPerfFunction<ImpSc, AlgTrialDivision>( PBYTE buf1, PBYTE buf2, PBYTE buf3, SIZE_T keySize )
{
    // We create two fake trial division contexts to measure the performance of both the group modulo reduction
    // and the actual per-prime test.
    // One context has 1000 groups of 11 primes each.
    // One context has 1000 groups of 1 prime each.
    // Together these measurements allow us to determine the cost per group and cost per prime which we need
    // to tune the choice of trial division limit.

    // First create the input in buf3.
    // But make sure it is odd because the prime fake doesn't work on 2

    createFakeTrialDivisionContext( buf1, 1 );
    createFakeTrialDivisionContext( buf2, 11 );

    PSYMCRYPT_INT piSrc = SymCryptIntCreate( buf3 + 64, PERF_BUFFER_SIZE - 64, SymCryptDigitsFromBits( (UINT32)keySize * 8 ) );

    PBYTE p = buf3 + PERF_BUFFER_SIZE/2;
    GENRANDOM( p, (ULONG) keySize );
    p[0] |= 1;   // Make sure it is odd so we don't get zeroes...
    SymCryptIntSetValue( p, keySize, SYMCRYPT_NUMBER_FORMAT_LSB_FIRST, piSrc );

    *(PSYMCRYPT_INT *) buf3 = piSrc;
}

template<>
VOID
algImpCleanPerfFunction<ImpSc,AlgTrialDivision>( PBYTE buf1, PBYTE buf2, PBYTE buf3 )
{
    UNREFERENCED_PARAMETER( buf1 );
    UNREFERENCED_PARAMETER( buf2 );
    UNREFERENCED_PARAMETER( buf3 );
}

template<>
VOID
algImpDataPerfFunction< ImpSc, AlgTrialDivision>( PBYTE buf1, PBYTE buf2, PBYTE buf3, SIZE_T dataSize )
{
    UNREFERENCED_PARAMETER( buf2 );
    UNREFERENCED_PARAMETER( dataSize );

    PCSYMCRYPT_TRIALDIVISION_CONTEXT pContext = (PCSYMCRYPT_TRIALDIVISION_CONTEXT) buf1;
    PCSYMCRYPT_INT piSrc = *(PCSYMCRYPT_INT *) buf3;

    *(PUINT32) (buf3 + PERF_BUFFER_SIZE/2) = SymCryptIntFindSmallDivisor( pContext, piSrc, NULL, 0 );
}

template<>
VOID
algImpDecryptPerfFunction< ImpSc, AlgTrialDivision>( PBYTE buf1, PBYTE buf2, PBYTE buf3, SIZE_T dataSize )
{
    UNREFERENCED_PARAMETER( buf1 );
    UNREFERENCED_PARAMETER( dataSize );

    PCSYMCRYPT_TRIALDIVISION_CONTEXT pContext = (PCSYMCRYPT_TRIALDIVISION_CONTEXT) buf2;
    PCSYMCRYPT_INT piSrc = *(PCSYMCRYPT_INT *) buf3;

    *(PUINT32) (buf3 + PERF_BUFFER_SIZE/2) = SymCryptIntFindSmallDivisor( pContext, piSrc, NULL, 0 );
}


template<>
ArithImp<ImpSc, AlgTrialDivision>::ArithImp()
{
    m_perfDataFunction      = &algImpDataPerfFunction <ImpSc, AlgTrialDivision>;
    m_perfDecryptFunction   = &algImpDecryptPerfFunction  <ImpSc, AlgTrialDivision>;
    m_perfKeyFunction       = &algImpKeyPerfFunction  <ImpSc, AlgTrialDivision>;
    m_perfCleanFunction     = &algImpCleanPerfFunction<ImpSc, AlgTrialDivision>;
}

template<>
ArithImp<ImpSc, AlgTrialDivision>::~ArithImp()
{
}

template<>
VOID
algImpKeyPerfFunction<ImpSc, AlgTrialDivisionContext>( PBYTE buf1, PBYTE buf2, PBYTE buf3, SIZE_T keySize )
{
    UNREFERENCED_PARAMETER( buf1 );
    UNREFERENCED_PARAMETER( buf2 );
    UNREFERENCED_PARAMETER( buf3 );

    *(UINT32 *) buf2 = (UINT32) keySize;
}

template<>
VOID
algImpCleanPerfFunction<ImpSc,AlgTrialDivisionContext>( PBYTE buf1, PBYTE buf2, PBYTE buf3 )
{
    UNREFERENCED_PARAMETER( buf2 );
    UNREFERENCED_PARAMETER( buf3 );

    *(PCSYMCRYPT_TRIALDIVISION_CONTEXT *) buf1 = NULL;
}

template<>
VOID
algImpDataPerfFunction< ImpSc, AlgTrialDivisionContext>( PBYTE buf1, PBYTE buf2, PBYTE buf3, SIZE_T dataSize )
{
    UNREFERENCED_PARAMETER( buf3 );
    UNREFERENCED_PARAMETER( dataSize );

    PCSYMCRYPT_TRIALDIVISION_CONTEXT context;

    context = SymCryptCreateTrialDivisionContext( SymCryptDigitsFromBits( 8 * *(UINT32 *) buf2 ) );

    // Save a copy of the pointer to stop the compiler from optimizing the whole thing away.
    *(PCSYMCRYPT_TRIALDIVISION_CONTEXT *) buf1 = context;

    SymCryptFreeTrialDivisionContext( context );
}


template<>
ArithImp<ImpSc, AlgTrialDivisionContext>::ArithImp()
{
    m_perfDataFunction      = &algImpDataPerfFunction <ImpSc, AlgTrialDivisionContext>;
    m_perfDecryptFunction   = NULL;
    m_perfKeyFunction       = &algImpKeyPerfFunction  <ImpSc, AlgTrialDivisionContext>;
    m_perfCleanFunction     = &algImpCleanPerfFunction<ImpSc, AlgTrialDivisionContext>;
}

template<>
ArithImp<ImpSc, AlgTrialDivisionContext>::~ArithImp()
{
}


//============================

// Table with the RSA keys' sizes and pointers to keys
struct {
    SIZE_T                      keySize;
    PSYMCRYPT_RSAKEY            pkRsakey;
} g_precomputedRsaKeys[] = {
    {  32, NULL },
    {  64, NULL },
    { 128, NULL },
    { 256, NULL },
    { 384, NULL },
    { 512, NULL },
    {1024, NULL },
};

void
SetupRsaKey( PBYTE buf1, SIZE_T keySize )
{
    int i = 0;
    BOOLEAN bFound = FALSE;

    SYMCRYPT_ERROR scError = SYMCRYPT_NO_ERROR;

    for( i=0; i < ARRAY_SIZE(g_precomputedRsaKeys); i++ )
    {
        if ( keySize == g_precomputedRsaKeys[i].keySize )
        {
            bFound = TRUE;

            if ( g_precomputedRsaKeys[i].pkRsakey == NULL )
            {
                SYMCRYPT_RSA_PARAMS rsaParams = { 0 };
                PSYMCRYPT_RSAKEY pkRsakey = NULL;

                // Set the parameters
                rsaParams.version = 1;
                rsaParams.nBitsOfModulus = ((UINT32)keySize) * 8;
                rsaParams.nPrimes = 2;
                rsaParams.nPubExp = 1;

                pkRsakey = SymCryptRsakeyAllocate( &rsaParams, 0 );
                CHECK( pkRsakey != NULL, "?" );

                scError = SymCryptRsakeyGenerate( pkRsakey, NULL, 0, 0 );   // Use default exponent
                CHECK( scError == SYMCRYPT_NO_ERROR, "?" );

                g_precomputedRsaKeys[i].pkRsakey = pkRsakey;
            }

            break;
        }
    }

    CHECK( bFound, "?" );

    *((PSYMCRYPT_RSAKEY *) buf1) = g_precomputedRsaKeys[i].pkRsakey;
}

void
sc_RsaKeyPerf( PBYTE buf1, PBYTE buf2, SIZE_T keySize )
{
    SYMCRYPT_ERROR scError = SYMCRYPT_NO_ERROR;

    SetupRsaKey( buf1, keySize );

    buf2[0] = 0;
    scError = SymCryptCallbackRandom( buf2 + 1, keySize - 1 );  // Don't fill it up so that it is smaller than the modulus
    CHECK( scError == SYMCRYPT_NO_ERROR, "?" );
}

//================================================

typedef struct _HASH_INFO {
    PCSTR   name;
    PCSYMCRYPT_HASH pcHash;
    PCSYMCRYPT_OID  pcOids;
    UINT32          nOids;
} HASH_INFO;
typedef const HASH_INFO * PCHASH_INFO;

const HASH_INFO hashInfoTable[] = {
    {   "MD5",      SymCryptMd5Algorithm,       SymCryptMd5OidList,     SYMCRYPT_MD5_OID_COUNT },
    {   "SHA1",     SymCryptSha1Algorithm,      SymCryptSha1OidList,    SYMCRYPT_SHA1_OID_COUNT},
    {   "SHA256",   SymCryptSha256Algorithm,    SymCryptSha256OidList,  SYMCRYPT_SHA256_OID_COUNT},
    {   "SHA384",   SymCryptSha384Algorithm,    SymCryptSha384OidList,  SYMCRYPT_SHA384_OID_COUNT},
    {   "SHA512",   SymCryptSha512Algorithm,    SymCryptSha512OidList,  SYMCRYPT_SHA512_OID_COUNT},
    { NULL },
};

PCHASH_INFO getHashInfo( PCSTR pcstrName )
{
    for( int i=0; hashInfoTable[i].name != NULL; i++ )
    {
        if( STRICMP( pcstrName, hashInfoTable[i].name ) == 0 )
        {
            return &hashInfoTable[i];
        }
    }
    CHECK( FALSE, "?" );
    return NULL;
}


// Rsa Pkcs1 Sign
template<>
VOID
algImpKeyPerfFunction<ImpSc, AlgRsaSignPkcs1>( PBYTE buf1, PBYTE buf2, PBYTE buf3, SIZE_T keySize )
{
    SYMCRYPT_ERROR scError = SYMCRYPT_NO_ERROR;
    SIZE_T cbDst = 0;

    sc_RsaKeyPerf( buf1, buf2, keySize );

    scError = SymCryptRsaPkcs1Sign(
                    *((PSYMCRYPT_RSAKEY *) buf1),
                    buf2,
                    PERF_RSA_HASH_ALG_SIZE,
                    PERF_RSA_HASH_ALG_OIDS_SC,
                    PERF_RSA_HASH_ALG_NOIDS_SC,
                    0,
                    SYMCRYPT_NUMBER_FORMAT_MSB_FIRST,
                    buf3,
                    keySize,
                    &cbDst );
    CHECK( scError == SYMCRYPT_NO_ERROR, "?" );
    CHECK( cbDst == keySize, "?" );

    scError = SymCryptRsaPkcs1Verify(
                    *((PSYMCRYPT_RSAKEY *) buf1),
                    buf2,
                    PERF_RSA_HASH_ALG_SIZE,
                    buf3,
                    keySize,
                    SYMCRYPT_NUMBER_FORMAT_MSB_FIRST,
                    PERF_RSA_HASH_ALG_OIDS_SC,
                    PERF_RSA_HASH_ALG_NOIDS_SC,
                    0 );
    CHECK( scError == SYMCRYPT_NO_ERROR, "?" );
}

template<>
VOID
algImpCleanPerfFunction<ImpSc, AlgRsaSignPkcs1>( PBYTE buf1, PBYTE buf2, PBYTE buf3 )
{
    UNREFERENCED_PARAMETER( buf1 );
    UNREFERENCED_PARAMETER( buf2 );
    UNREFERENCED_PARAMETER( buf3 );
}

template<>
VOID
algImpDataPerfFunction< ImpSc, AlgRsaSignPkcs1>( PBYTE buf1, PBYTE buf2, PBYTE buf3, SIZE_T dataSize )
{
    SIZE_T cbDst = 0;

    SymCryptRsaPkcs1Sign(
            *((PSYMCRYPT_RSAKEY *) buf1),
            buf2,
            PERF_RSA_HASH_ALG_SIZE,
            PERF_RSA_HASH_ALG_OIDS_SC,
            PERF_RSA_HASH_ALG_NOIDS_SC,
            0,
            SYMCRYPT_NUMBER_FORMAT_MSB_FIRST,
            buf3,
            dataSize,
            &cbDst );
}

template<>
VOID
algImpDecryptPerfFunction< ImpSc, AlgRsaSignPkcs1>( PBYTE buf1, PBYTE buf2, PBYTE buf3, SIZE_T dataSize )
{
    SYMCRYPT_ERROR scError;

    scError = SymCryptRsaPkcs1Verify(
                    *((PSYMCRYPT_RSAKEY *) buf1),
                    buf2,
                    PERF_RSA_HASH_ALG_SIZE,
                    buf3,
                    dataSize,
                    SYMCRYPT_NUMBER_FORMAT_MSB_FIRST,
                    PERF_RSA_HASH_ALG_OIDS_SC,
                    PERF_RSA_HASH_ALG_NOIDS_SC,
                    0 );
    CHECK( scError == SYMCRYPT_NO_ERROR, "?" );
}

template<>
RsaSignImp<ImpSc, AlgRsaSignPkcs1>::RsaSignImp()
{
    m_perfDataFunction      = &algImpDataPerfFunction <ImpSc, AlgRsaSignPkcs1>;
    m_perfDecryptFunction   = &algImpDecryptPerfFunction< ImpSc, AlgRsaSignPkcs1>;
    m_perfKeyFunction       = &algImpKeyPerfFunction  <ImpSc, AlgRsaSignPkcs1>;
    m_perfCleanFunction     = &algImpCleanPerfFunction<ImpSc, AlgRsaSignPkcs1>;

    state.pKey = NULL;
}

template<>
RsaSignImp<ImpSc, AlgRsaSignPkcs1>::~RsaSignImp()
{
    if( state.pKey != NULL )
    {
        SymCryptRsakeyFree( state.pKey );
        state.pKey = NULL;
    }
}

template<>
NTSTATUS
RsaSignImp<ImpSc, AlgRsaSignPkcs1>::setKey( PCRSAKEY_TESTBLOB pcKeyBlob )
{
    SYMCRYPT_ERROR scError;

    if( state.pKey != NULL )
    {
        SymCryptRsakeyFree( state.pKey );
        state.pKey = NULL;
    }

    if( pcKeyBlob == NULL )
    {
        // Just used to clear the key state to do leak detection
        return STATUS_SUCCESS;
    }

    SYMCRYPT_RSA_PARAMS params;
    params.version = 1;
    params.nBitsOfModulus = pcKeyBlob->nBitsModulus;
    params.nPrimes = 2;
    params.nPubExp = 1;

    state.pKey = SymCryptRsakeyAllocate( &params, 0 );
    CHECK( state.pKey != NULL, "?" );

    PCBYTE ppPrime[2] = {&pcKeyBlob->abPrime1[0], &pcKeyBlob->abPrime2[0] };
    SIZE_T cbPrime[2] = {pcKeyBlob->cbPrime1, pcKeyBlob->cbPrime2 };

    scError = SymCryptRsakeySetValue(
        &pcKeyBlob->abModulus[0], pcKeyBlob->cbModulus,
        &pcKeyBlob->u64PubExp, 1,
        ppPrime, cbPrime, 2,
        SYMCRYPT_NUMBER_FORMAT_MSB_FIRST,
        0,
        state.pKey );
    CHECK( scError == SYMCRYPT_NO_ERROR, "?" );

    return STATUS_SUCCESS;
}

template<>
NTSTATUS
RsaSignImp<ImpSc, AlgRsaSignPkcs1>::sign(
    _In_reads_( cbHash)     PCBYTE  pbHash,
                            SIZE_T  cbHash,
                            PCSTR   pcstrHashAlgName,
                            UINT32  u32Other,
    _Out_writes_( cbSig )   PBYTE   pbSig,
                            SIZE_T  cbSig )
{
    PCHASH_INFO pInfo;
    SYMCRYPT_ERROR scError;
    SIZE_T cbTmp;

    UNREFERENCED_PARAMETER( u32Other );

    pInfo = getHashInfo( pcstrHashAlgName);
    scError = SymCryptRsaPkcs1Sign(
                    state.pKey,
                    pbHash,
                    cbHash,
                    pInfo->pcOids,
                    pInfo->nOids,
                    0,
                    SYMCRYPT_NUMBER_FORMAT_MSB_FIRST,
                    pbSig,
                    cbSig,
                    &cbTmp );
    CHECK( scError == SYMCRYPT_NO_ERROR && cbTmp == cbSig, "?" );

    return STATUS_SUCCESS;
}

template<>
NTSTATUS
RsaSignImp<ImpSc, AlgRsaSignPkcs1>::verify(
    _In_reads_( cbHash)     PCBYTE  pbHash,
                            SIZE_T  cbHash,
    _In_reads_( cbSig )     PCBYTE  pbSig,
                            SIZE_T  cbSig,
                            PCSTR   pcstrHashAlgName,
                            UINT32  u32Other )
{
    SYMCRYPT_ERROR scError;
    NTSTATUS ntStatus;
    PCHASH_INFO pInfo;

    UNREFERENCED_PARAMETER( u32Other );

    pInfo = getHashInfo( pcstrHashAlgName);
    scError = SymCryptRsaPkcs1Verify(
                    state.pKey,
                    pbHash,
                    cbHash,
                    pbSig,
                    cbSig,
                    SYMCRYPT_NUMBER_FORMAT_MSB_FIRST,
                    pInfo->pcOids,
                    pInfo->nOids,
                    0 );

    switch( scError )
    {
    case SYMCRYPT_NO_ERROR:
        ntStatus = STATUS_SUCCESS;
        break;
    case SYMCRYPT_SIGNATURE_VERIFICATION_FAILURE:
        ntStatus = STATUS_INVALID_SIGNATURE;
        break;
    case SYMCRYPT_INVALID_ARGUMENT:
        ntStatus = STATUS_INVALID_PARAMETER;
        break;
    default:
        iprint( "Unexpected SymCrypt error %08x, %d, %d, %s\n", scError, cbHash, cbSig, pcstrHashAlgName );
        CHECK( FALSE, "?" );
        ntStatus = STATUS_UNSUCCESSFUL;
    }

    return ntStatus;
}


// Rsa Pss Sign
template<>
VOID
algImpKeyPerfFunction<ImpSc, AlgRsaSignPss>( PBYTE buf1, PBYTE buf2, PBYTE buf3, SIZE_T keySize )
{
    SYMCRYPT_ERROR scError = SYMCRYPT_NO_ERROR;
    SIZE_T cbDst = 0;

    sc_RsaKeyPerf( buf1, buf2, keySize );

    scError = SymCryptRsaPssSign(
                    *((PSYMCRYPT_RSAKEY *) buf1),
                    buf2,
                    PERF_RSA_HASH_ALG_SIZE,
                    PERF_RSA_HASH_ALG_SC,
                    PERF_RSA_HASH_ALG_SIZE,
                    0,
                    SYMCRYPT_NUMBER_FORMAT_MSB_FIRST,
                    buf3,
                    keySize,
                    &cbDst );
    CHECK( scError == SYMCRYPT_NO_ERROR, "?" );
    CHECK( cbDst == keySize, "?" );

    scError = SymCryptRsaPssVerify(
                    *((PSYMCRYPT_RSAKEY *) buf1),
                    buf2,
                    PERF_RSA_HASH_ALG_SIZE,
                    buf3,
                    keySize,
                    SYMCRYPT_NUMBER_FORMAT_MSB_FIRST,
                    PERF_RSA_HASH_ALG_SC,
                    PERF_RSA_HASH_ALG_SIZE,
                    0 );
    CHECK( scError == SYMCRYPT_NO_ERROR, "?" );
}

template<>
VOID
algImpCleanPerfFunction<ImpSc, AlgRsaSignPss>( PBYTE buf1, PBYTE buf2, PBYTE buf3 )
{
    UNREFERENCED_PARAMETER( buf1 );
    UNREFERENCED_PARAMETER( buf2 );
    UNREFERENCED_PARAMETER( buf3 );
}

template<>
VOID
algImpDataPerfFunction< ImpSc, AlgRsaSignPss>( PBYTE buf1, PBYTE buf2, PBYTE buf3, SIZE_T dataSize )
{
    SIZE_T cbDst = 0;

    SymCryptRsaPssSign(
        *((PSYMCRYPT_RSAKEY *) buf1),
        buf2,
        PERF_RSA_HASH_ALG_SIZE,
        PERF_RSA_HASH_ALG_SC,
        PERF_RSA_HASH_ALG_SIZE,
        0,
        SYMCRYPT_NUMBER_FORMAT_MSB_FIRST,
        buf3,
        dataSize,
        &cbDst );
}

template<>
VOID
algImpDecryptPerfFunction< ImpSc, AlgRsaSignPss>( PBYTE buf1, PBYTE buf2, PBYTE buf3, SIZE_T dataSize )
{
    SYMCRYPT_ERROR scError;

    scError = SymCryptRsaPssVerify(
                    *((PSYMCRYPT_RSAKEY *) buf1),
                    buf2,
                    PERF_RSA_HASH_ALG_SIZE,
                    buf3,
                    dataSize,
                    SYMCRYPT_NUMBER_FORMAT_MSB_FIRST,
                    PERF_RSA_HASH_ALG_SC,
                    PERF_RSA_HASH_ALG_SIZE,
                    0 );
    CHECK( scError == SYMCRYPT_NO_ERROR, "?" );
}

template<>
RsaSignImp<ImpSc, AlgRsaSignPss>::RsaSignImp()
{
    m_perfDataFunction      = &algImpDataPerfFunction <ImpSc, AlgRsaSignPss>;
    m_perfDecryptFunction   = &algImpDecryptPerfFunction< ImpSc, AlgRsaSignPss>;
    m_perfKeyFunction       = &algImpKeyPerfFunction  <ImpSc, AlgRsaSignPss>;
    m_perfCleanFunction     = &algImpCleanPerfFunction<ImpSc, AlgRsaSignPss>;

    state.pKey = NULL;
}

template<>
RsaSignImp<ImpSc, AlgRsaSignPss>::~RsaSignImp()
{
    if( state.pKey != NULL )
    {
        SymCryptRsakeyFree( state.pKey );
        state.pKey = NULL;
    }
}

template<>
NTSTATUS
RsaSignImp<ImpSc, AlgRsaSignPss>::setKey( PCRSAKEY_TESTBLOB pcKeyBlob )
{
    SYMCRYPT_ERROR scError;

    if( state.pKey != NULL )
    {
        SymCryptRsakeyFree( state.pKey );
        state.pKey = NULL;
    }

    if( pcKeyBlob == NULL )
    {
        // Just used to clear the key state to do leak detection
        return STATUS_SUCCESS;
    }

    SYMCRYPT_RSA_PARAMS params;
    params.version = 1;
    params.nBitsOfModulus = pcKeyBlob->nBitsModulus;
    params.nPrimes = 2;
    params.nPubExp = 1;

    state.pKey = SymCryptRsakeyAllocate( &params, 0 );
    CHECK( state.pKey != NULL, "?" );

    PCBYTE ppPrime[2] = {&pcKeyBlob->abPrime1[0], &pcKeyBlob->abPrime2[0] };
    SIZE_T cbPrime[2] = {pcKeyBlob->cbPrime1, pcKeyBlob->cbPrime2 };

    scError = SymCryptRsakeySetValue(
        &pcKeyBlob->abModulus[0], pcKeyBlob->cbModulus,
        &pcKeyBlob->u64PubExp, 1,
        ppPrime, cbPrime, 2,
        SYMCRYPT_NUMBER_FORMAT_MSB_FIRST,
        0,
        state.pKey );
    CHECK( scError == SYMCRYPT_NO_ERROR, "?" );

    return STATUS_SUCCESS;
}

template<>
NTSTATUS
RsaSignImp<ImpSc, AlgRsaSignPss>::sign(
    _In_reads_( cbHash)     PCBYTE  pbHash,
                            SIZE_T  cbHash,
                            PCSTR   pcstrHashAlgName,
                            UINT32  u32Other,
    _Out_writes_( cbSig )   PBYTE   pbSig,
                            SIZE_T  cbSig )
{
    PCHASH_INFO pInfo;
    SYMCRYPT_ERROR scError;
    SIZE_T cbTmp;

    pInfo = getHashInfo( pcstrHashAlgName);
    scError = SymCryptRsaPssSign(
                    state.pKey,
                    pbHash,
                    cbHash,
                    pInfo->pcHash,
                    u32Other,
                    0,
                    SYMCRYPT_NUMBER_FORMAT_MSB_FIRST,
                    pbSig,
                    cbSig,
                    &cbTmp );
    CHECK( scError == SYMCRYPT_NO_ERROR && cbTmp == cbSig, "?" );

    return STATUS_SUCCESS;
}

template<>
NTSTATUS
RsaSignImp<ImpSc, AlgRsaSignPss>::verify(
    _In_reads_( cbHash)     PCBYTE  pbHash,
                            SIZE_T  cbHash,
    _In_reads_( cbSig )     PCBYTE  pbSig,
                            SIZE_T  cbSig,
                            PCSTR   pcstrHashAlgName,
                            UINT32  u32Other )
{
    SYMCRYPT_ERROR scError;
    NTSTATUS ntStatus;
    PCHASH_INFO pInfo;

    pInfo = getHashInfo( pcstrHashAlgName);
    scError = SymCryptRsaPssVerify(
                    state.pKey,
                    pbHash,
                    cbHash,
                    pbSig,
                    cbSig,
                    SYMCRYPT_NUMBER_FORMAT_MSB_FIRST,
                    pInfo->pcHash,
                    u32Other,
                    0 );

    switch( scError )
    {
    case SYMCRYPT_NO_ERROR:
        ntStatus = STATUS_SUCCESS;
        break;
    case SYMCRYPT_SIGNATURE_VERIFICATION_FAILURE:
        ntStatus = STATUS_INVALID_SIGNATURE;
        break;
    case SYMCRYPT_INVALID_ARGUMENT:
        ntStatus = STATUS_INVALID_PARAMETER;
        break;
    default:
        iprint( "Unexpected SymCrypt error %08x, %d, %d, %s\n", scError, cbHash, cbSig, pcstrHashAlgName );
        CHECK( FALSE, "?" );
        ntStatus = STATUS_UNSUCCESSFUL;
    }

    return ntStatus;
}



// Rsa Encryption

template<>
VOID
algImpKeyPerfFunction<ImpSc, AlgRsaEncRaw>( PBYTE buf1, PBYTE buf2, PBYTE buf3, SIZE_T keySize )
{
    SYMCRYPT_ERROR scError = SYMCRYPT_NO_ERROR;

    sc_RsaKeyPerf( buf1, buf2, keySize );

    scError = SymCryptRsaRawEncrypt(
                    *((PSYMCRYPT_RSAKEY *) buf1),
                    buf2,
                    keySize,
                    SYMCRYPT_NUMBER_FORMAT_MSB_FIRST,
                    0,
                    buf3,
                    keySize );
    CHECK( scError == SYMCRYPT_NO_ERROR, "?" );

    scError = SymCryptRsaRawDecrypt(
                    *((PSYMCRYPT_RSAKEY *) buf1),
                    buf3,
                    keySize,
                    SYMCRYPT_NUMBER_FORMAT_MSB_FIRST,
                    0,
                    buf2 + keySize,
                    keySize );
    CHECK( scError == SYMCRYPT_NO_ERROR, "?" );
    CHECK( memcmp(buf2, buf2 + keySize, keySize) == 0, "?" );
}

template<>
VOID
algImpCleanPerfFunction<ImpSc, AlgRsaEncRaw>( PBYTE buf1, PBYTE buf2, PBYTE buf3 )
{
    UNREFERENCED_PARAMETER( buf1 );
    UNREFERENCED_PARAMETER( buf2 );
    UNREFERENCED_PARAMETER( buf3 );
}

template<>
VOID
algImpDataPerfFunction< ImpSc, AlgRsaEncRaw>( PBYTE buf1, PBYTE buf2, PBYTE buf3, SIZE_T dataSize )
{
    SymCryptRsaRawEncrypt(
            *((PSYMCRYPT_RSAKEY *) buf1),
            buf2,
            dataSize,
            SYMCRYPT_NUMBER_FORMAT_MSB_FIRST,
            0,
            buf3,
            dataSize );
}

template<>
VOID
algImpDecryptPerfFunction< ImpSc, AlgRsaEncRaw>( PBYTE buf1, PBYTE buf2, PBYTE buf3, SIZE_T dataSize )
{
    SYMCRYPT_ERROR scError;

    scError = SymCryptRsaRawDecrypt(
                    *((PSYMCRYPT_RSAKEY *) buf1),
                    buf3,
                    dataSize,
                    SYMCRYPT_NUMBER_FORMAT_MSB_FIRST,
                    0,
                    buf2 + dataSize,
                    dataSize );
    CHECK( scError == SYMCRYPT_NO_ERROR, "?" );
}


template<>
RsaEncImp<ImpSc, AlgRsaEncRaw>::RsaEncImp()
{
    m_perfDataFunction      = &algImpDataPerfFunction <ImpSc, AlgRsaEncRaw>;
    m_perfDecryptFunction   = &algImpDecryptPerfFunction<ImpSc, AlgRsaEncRaw>;
    m_perfKeyFunction       = &algImpKeyPerfFunction  <ImpSc, AlgRsaEncRaw>;
    m_perfCleanFunction     = &algImpCleanPerfFunction<ImpSc, AlgRsaEncRaw>;

    state.pKey = NULL;
}

template<>
RsaEncImp<ImpSc, AlgRsaEncRaw>::~RsaEncImp()
{
    if( state.pKey != NULL )
    {
        SymCryptRsakeyFree( state.pKey );
        state.pKey = NULL;
    }
}

template<>
NTSTATUS
RsaEncImp<ImpSc, AlgRsaEncRaw>::setKey( PCRSAKEY_TESTBLOB pcKeyBlob )
{
    SYMCRYPT_ERROR scError;

    if( state.pKey != NULL )
    {
        SymCryptRsakeyFree( state.pKey );
        state.pKey = NULL;
    }

    if( pcKeyBlob == NULL )
    {
        // Just used to clear the key state to do leak detection
        return STATUS_SUCCESS;
    }

    SYMCRYPT_RSA_PARAMS params;
    params.version = 1;
    params.nBitsOfModulus = pcKeyBlob->nBitsModulus;
    params.nPrimes = 2;
    params.nPubExp = 1;

    state.pKey = SymCryptRsakeyAllocate( &params, 0 );
    CHECK( state.pKey != NULL, "?" );

    PCBYTE ppPrime[2] = {&pcKeyBlob->abPrime1[0], &pcKeyBlob->abPrime2[0] };
    SIZE_T cbPrime[2] = {pcKeyBlob->cbPrime1, pcKeyBlob->cbPrime2 };

    scError = SymCryptRsakeySetValue(
        &pcKeyBlob->abModulus[0], pcKeyBlob->cbModulus,
        &pcKeyBlob->u64PubExp, 1,
        ppPrime, cbPrime, 2,
        SYMCRYPT_NUMBER_FORMAT_MSB_FIRST,
        0,
        state.pKey );
    CHECK( scError == SYMCRYPT_NO_ERROR, "?" );

    return STATUS_SUCCESS;
}

template<>
NTSTATUS
RsaEncImp<ImpSc, AlgRsaEncRaw>::encrypt(
    _In_reads_( cbMsg )             PCBYTE  pbMsg,
                                    SIZE_T  cbMsg,
                                    PCSTR   pcstrHashAlgName,
                                    PCBYTE  pbLabel,
                                    SIZE_T  cbLabel,
    _Out_writes_( cbCiphertext )    PBYTE   pbCiphertext,
                                    SIZE_T  cbCiphertext )
{
    SYMCRYPT_ERROR scError;

    UNREFERENCED_PARAMETER( pcstrHashAlgName );
    UNREFERENCED_PARAMETER( pbLabel );
    UNREFERENCED_PARAMETER( cbLabel );

    SIZE_T cbKey = SymCryptRsakeySizeofModulus( state.pKey );
    CHECK( cbCiphertext == cbKey, "Wrong ciphertext size" );
    CHECK( cbMsg == cbKey, "Wrong message size" );

    scError = SymCryptRsaRawEncrypt(    state.pKey,
                                        pbMsg, cbMsg,
                                        SYMCRYPT_NUMBER_FORMAT_MSB_FIRST,
                                        0,
                                        pbCiphertext, cbCiphertext );

    return scError == SYMCRYPT_NO_ERROR ? STATUS_SUCCESS : STATUS_UNSUCCESSFUL;
}

template<>
NTSTATUS
RsaEncImp<ImpSc, AlgRsaEncRaw>::decrypt(
        _In_reads_( cbCiphertext )      PCBYTE  pbCiphertext,
                                        SIZE_T  cbCiphertext,
                                        PCSTR   pcstrHashAlgName,
                                        PCBYTE  pbLabel,
                                        SIZE_T  cbLabel,
        _Out_writes_to_(cbMsg,*pcbMsg)  PBYTE   pbMsg,
                                        SIZE_T  cbMsg,
                                        SIZE_T *pcbMsg )
{
    SYMCRYPT_ERROR scError;

    UNREFERENCED_PARAMETER( pcstrHashAlgName );
    UNREFERENCED_PARAMETER( pbLabel );
    UNREFERENCED_PARAMETER( cbLabel );

    SIZE_T cbKey = SymCryptRsakeySizeofModulus( state.pKey );
    CHECK( cbCiphertext == cbKey, "Wrong ciphertext size" );
    CHECK( cbMsg >= cbKey, "Wrong message size" );

    scError = SymCryptRsaRawDecrypt(    state.pKey,
                                        pbCiphertext, cbCiphertext,
                                        SYMCRYPT_NUMBER_FORMAT_MSB_FIRST,
                                        0,
                                        pbMsg, cbKey );

    *pcbMsg = cbKey;

    return scError == SYMCRYPT_NO_ERROR ? STATUS_SUCCESS : STATUS_UNSUCCESSFUL;
}


// RSA PKCS1 encryption

template<>
VOID
algImpKeyPerfFunction<ImpSc, AlgRsaEncPkcs1>( PBYTE buf1, PBYTE buf2, PBYTE buf3, SIZE_T keySize )
{
    SYMCRYPT_ERROR scError = SYMCRYPT_NO_ERROR;
    SIZE_T cbDst = 0;

    sc_RsaKeyPerf( buf1, buf2, keySize );

    scError = SymCryptRsaPkcs1Encrypt(
                    *((PSYMCRYPT_RSAKEY *) buf1),
                    buf2,
                    keySize - PERF_RSA_PKCS1_LESS_BYTES,        // This is the maximum size for PKCS1
                    0,
                    SYMCRYPT_NUMBER_FORMAT_MSB_FIRST,
                    buf3,
                    keySize,
                    &cbDst );
    CHECK( scError == SYMCRYPT_NO_ERROR, "?" );
    CHECK( cbDst == keySize, "?" );

    scError = SymCryptRsaPkcs1Decrypt(
                    *((PSYMCRYPT_RSAKEY *) buf1),
                    buf3,
                    keySize,
                    SYMCRYPT_NUMBER_FORMAT_MSB_FIRST,
                    0,
                    buf2 + keySize,
                    keySize,
                    &cbDst );
    CHECK( scError == SYMCRYPT_NO_ERROR, "?" );
    CHECK( cbDst == keySize - PERF_RSA_PKCS1_LESS_BYTES, "?" );
    CHECK( memcmp(buf2, buf2 + keySize, cbDst) == 0, "?" );
}

template<>
VOID
algImpCleanPerfFunction<ImpSc, AlgRsaEncPkcs1>( PBYTE buf1, PBYTE buf2, PBYTE buf3 )
{
    UNREFERENCED_PARAMETER( buf1 );
    UNREFERENCED_PARAMETER( buf2 );
    UNREFERENCED_PARAMETER( buf3 );
}

template<>
VOID
algImpDataPerfFunction< ImpSc, AlgRsaEncPkcs1>( PBYTE buf1, PBYTE buf2, PBYTE buf3, SIZE_T dataSize )
{
    SIZE_T cbDst = 0;

    SymCryptRsaPkcs1Encrypt(
            *((PSYMCRYPT_RSAKEY *) buf1),
            buf2,
            dataSize - PERF_RSA_PKCS1_LESS_BYTES,
            0,
            SYMCRYPT_NUMBER_FORMAT_MSB_FIRST,
            buf3,
            dataSize,
            &cbDst );
}

template<>
VOID
algImpDecryptPerfFunction< ImpSc, AlgRsaEncPkcs1>( PBYTE buf1, PBYTE buf2, PBYTE buf3, SIZE_T dataSize )
{
    SYMCRYPT_ERROR scError;
    SIZE_T cbDst;

    scError = SymCryptRsaPkcs1Decrypt(
                    *((PSYMCRYPT_RSAKEY *) buf1),
                    buf3,
                    dataSize,
                    SYMCRYPT_NUMBER_FORMAT_MSB_FIRST,
                    0,
                    buf2 + dataSize,
                    dataSize,
                    &cbDst );
    CHECK( scError == SYMCRYPT_NO_ERROR, "?" );
    CHECK( cbDst == dataSize - PERF_RSA_PKCS1_LESS_BYTES, "?" );
}


template<>
RsaEncImp<ImpSc, AlgRsaEncPkcs1>::RsaEncImp()
{
    m_perfDataFunction      = &algImpDataPerfFunction <ImpSc, AlgRsaEncPkcs1>;
    m_perfDecryptFunction   = &algImpDecryptPerfFunction<ImpSc, AlgRsaEncPkcs1>;
    m_perfKeyFunction       = &algImpKeyPerfFunction  <ImpSc, AlgRsaEncPkcs1>;
    m_perfCleanFunction     = &algImpCleanPerfFunction<ImpSc, AlgRsaEncPkcs1>;

    state.pKey = NULL;
}

template<>
RsaEncImp<ImpSc, AlgRsaEncPkcs1>::~RsaEncImp()
{
    if( state.pKey != NULL )
    {
        SymCryptRsakeyFree( state.pKey );
        state.pKey = NULL;
    }
}

template<>
NTSTATUS
RsaEncImp<ImpSc, AlgRsaEncPkcs1>::setKey( PCRSAKEY_TESTBLOB pcKeyBlob )
{
    SYMCRYPT_ERROR scError;

    if( state.pKey != NULL )
    {
        SymCryptRsakeyFree( state.pKey );
        state.pKey = NULL;
    }

    if( pcKeyBlob == NULL )
    {
        // Just used to clear the key state to do leak detection
        return STATUS_SUCCESS;
    }

    SYMCRYPT_RSA_PARAMS params;
    params.version = 1;
    params.nBitsOfModulus = pcKeyBlob->nBitsModulus;
    params.nPrimes = 2;
    params.nPubExp = 1;

    state.pKey = SymCryptRsakeyAllocate( &params, 0 );
    CHECK( state.pKey != NULL, "?" );

    PCBYTE ppPrime[2] = {&pcKeyBlob->abPrime1[0], &pcKeyBlob->abPrime2[0] };
    SIZE_T cbPrime[2] = {pcKeyBlob->cbPrime1, pcKeyBlob->cbPrime2 };

    scError = SymCryptRsakeySetValue(
        &pcKeyBlob->abModulus[0], pcKeyBlob->cbModulus,
        &pcKeyBlob->u64PubExp, 1,
        ppPrime, cbPrime, 2,
        SYMCRYPT_NUMBER_FORMAT_MSB_FIRST,
        0,
        state.pKey );
    CHECK( scError == SYMCRYPT_NO_ERROR, "?" );

    return STATUS_SUCCESS;
}

template<>
NTSTATUS
RsaEncImp<ImpSc, AlgRsaEncPkcs1>::encrypt(
    _In_reads_( cbMsg )             PCBYTE  pbMsg,
                                    SIZE_T  cbMsg,
                                    PCSTR   pcstrHashAlgName,
                                    PCBYTE  pbLabel,
                                    SIZE_T  cbLabel,
    _Out_writes_( cbCiphertext )    PBYTE   pbCiphertext,
                                    SIZE_T  cbCiphertext )
{
    SYMCRYPT_ERROR scError;
    SIZE_T cbResult;

    UNREFERENCED_PARAMETER( pcstrHashAlgName );
    UNREFERENCED_PARAMETER( pbLabel );
    UNREFERENCED_PARAMETER( cbLabel );

    SIZE_T cbKey = SymCryptRsakeySizeofModulus( state.pKey );
    CHECK( cbCiphertext == cbKey, "Wrong ciphertext size" );

    scError = SymCryptRsaPkcs1Encrypt(  state.pKey,
                                        pbMsg, cbMsg,
                                        0,
                                        SYMCRYPT_NUMBER_FORMAT_MSB_FIRST,
                                        pbCiphertext, cbCiphertext,
                                        &cbResult );

    CHECK( cbResult == cbKey, "Unexpected ciphertext size" );

    return scError == SYMCRYPT_NO_ERROR ? STATUS_SUCCESS : STATUS_UNSUCCESSFUL;
}

template<>
NTSTATUS
RsaEncImp<ImpSc, AlgRsaEncPkcs1>::decrypt(
        _In_reads_( cbCiphertext )      PCBYTE  pbCiphertext,
                                        SIZE_T  cbCiphertext,
                                        PCSTR   pcstrHashAlgName,
                                        PCBYTE  pbLabel,
                                        SIZE_T  cbLabel,
        _Out_writes_to_(cbMsg,*pcbMsg)  PBYTE   pbMsg,
                                        SIZE_T  cbMsg,
                                        SIZE_T *pcbMsg )
{
    SYMCRYPT_ERROR scError;
    SIZE_T cbResult;

    UNREFERENCED_PARAMETER( pcstrHashAlgName );
    UNREFERENCED_PARAMETER( pbLabel );
    UNREFERENCED_PARAMETER( cbLabel );

    SIZE_T cbKey = SymCryptRsakeySizeofModulus( state.pKey );
    CHECK( cbCiphertext == cbKey, "Wrong ciphertext size" );

    scError = SymCryptRsaPkcs1Decrypt(  state.pKey,
                                        pbCiphertext, cbCiphertext,
                                        SYMCRYPT_NUMBER_FORMAT_MSB_FIRST,
                                        0,
                                        pbMsg, cbMsg,
                                        &cbResult );

    *pcbMsg = cbResult;

    return scError == SYMCRYPT_NO_ERROR ? STATUS_SUCCESS : STATUS_UNSUCCESSFUL;
}

// RSA OAEP encryption

template<>
VOID
algImpKeyPerfFunction<ImpSc, AlgRsaEncOaep>( PBYTE buf1, PBYTE buf2, PBYTE buf3, SIZE_T keySize )
{
    SYMCRYPT_ERROR scError = SYMCRYPT_NO_ERROR;
    SIZE_T cbDst = 0;

    sc_RsaKeyPerf( buf1, buf2, keySize );

    scError = SymCryptRsaOaepEncrypt(
                    *((PSYMCRYPT_RSAKEY *) buf1),
                    buf2,
                    keySize - PERF_RSA_OAEP_LESS_BYTES, // This is the maximum size for OAEP
                    PERF_RSA_HASH_ALG_SC,
                    buf2 + keySize,                     // Use buf2 bytes as the label
                    PERF_RSA_LABEL_LENGTH,
                    0,
                    SYMCRYPT_NUMBER_FORMAT_MSB_FIRST,
                    buf3,
                    keySize,
                    &cbDst );
    CHECK( scError == SYMCRYPT_NO_ERROR, "?" );
    CHECK( cbDst == keySize, "?" );

    scError = SymCryptRsaOaepDecrypt(
                    *((PSYMCRYPT_RSAKEY *) buf1),
                    buf3,
                    keySize,
                    SYMCRYPT_NUMBER_FORMAT_MSB_FIRST,
                    PERF_RSA_HASH_ALG_SC,
                    buf2 + keySize,
                    PERF_RSA_LABEL_LENGTH,
                    0,
                    buf3 + keySize,
                    keySize,
                    &cbDst );
    CHECK( scError == SYMCRYPT_NO_ERROR, "?" );
    CHECK( cbDst == keySize - PERF_RSA_OAEP_LESS_BYTES, "?" );
    CHECK( memcmp(buf2, buf3 + keySize, cbDst) == 0, "?" );
}

template<>
VOID
algImpCleanPerfFunction<ImpSc, AlgRsaEncOaep>( PBYTE buf1, PBYTE buf2, PBYTE buf3 )
{
    UNREFERENCED_PARAMETER( buf1 );
    UNREFERENCED_PARAMETER( buf2 );
    UNREFERENCED_PARAMETER( buf3 );
}

template<>
VOID
algImpDataPerfFunction< ImpSc, AlgRsaEncOaep>( PBYTE buf1, PBYTE buf2, PBYTE buf3, SIZE_T dataSize )
{
    SIZE_T cbDst = 0;
    SYMCRYPT_ERROR scError;

    scError = SymCryptRsaOaepEncrypt(
                    *((PSYMCRYPT_RSAKEY *) buf1),
                    buf2,
                    dataSize - PERF_RSA_OAEP_LESS_BYTES, // This is the maximum size for OAEP
                    PERF_RSA_HASH_ALG_SC,
                    buf2 + dataSize,                     // Use buf2 bytes as the label
                    PERF_RSA_LABEL_LENGTH,
                    0,
                    SYMCRYPT_NUMBER_FORMAT_MSB_FIRST,
                    buf3,
                    dataSize,
                    &cbDst );
    CHECK( scError == SYMCRYPT_NO_ERROR, "?" );
    CHECK( cbDst == dataSize, "?" );
}

template<>
VOID
algImpDecryptPerfFunction< ImpSc, AlgRsaEncOaep>( PBYTE buf1, PBYTE buf2, PBYTE buf3, SIZE_T dataSize )
{
    SYMCRYPT_ERROR scError;
    SIZE_T cbDst;

    scError = SymCryptRsaOaepDecrypt(
                    *((PSYMCRYPT_RSAKEY *) buf1),
                    buf3,
                    dataSize,
                    SYMCRYPT_NUMBER_FORMAT_MSB_FIRST,
                    PERF_RSA_HASH_ALG_SC,
                    buf2 + dataSize,    // label
                    PERF_RSA_LABEL_LENGTH,
                    0,
                    buf3 + dataSize,
                    dataSize,
                    &cbDst );
    CHECK( scError == SYMCRYPT_NO_ERROR, "?" );
    CHECK( cbDst == dataSize - PERF_RSA_OAEP_LESS_BYTES, "?" );
}


template<>
RsaEncImp<ImpSc, AlgRsaEncOaep>::RsaEncImp()
{
    m_perfDataFunction      = &algImpDataPerfFunction <ImpSc, AlgRsaEncOaep>;
    m_perfDecryptFunction   = &algImpDecryptPerfFunction<ImpSc, AlgRsaEncOaep>;
    m_perfKeyFunction       = &algImpKeyPerfFunction  <ImpSc, AlgRsaEncOaep>;
    m_perfCleanFunction     = &algImpCleanPerfFunction<ImpSc, AlgRsaEncOaep>;

    state.pKey = NULL;
}

template<>
RsaEncImp<ImpSc, AlgRsaEncOaep>::~RsaEncImp()
{
    if( state.pKey != NULL )
    {
        SymCryptRsakeyFree( state.pKey );
        state.pKey = NULL;
    }
}

template<>
NTSTATUS
RsaEncImp<ImpSc, AlgRsaEncOaep>::setKey( PCRSAKEY_TESTBLOB pcKeyBlob )
{
    SYMCRYPT_ERROR scError;

    if( state.pKey != NULL )
    {
        SymCryptRsakeyFree( state.pKey );
        state.pKey = NULL;
    }

    if( pcKeyBlob == NULL )
    {
        // Just used to clear the key state to do leak detection
        return STATUS_SUCCESS;
    }

    SYMCRYPT_RSA_PARAMS params;
    params.version = 1;
    params.nBitsOfModulus = pcKeyBlob->nBitsModulus;
    params.nPrimes = 2;
    params.nPubExp = 1;

    state.pKey = SymCryptRsakeyAllocate( &params, 0 );
    CHECK( state.pKey != NULL, "?" );

    PCBYTE ppPrime[2] = {&pcKeyBlob->abPrime1[0], &pcKeyBlob->abPrime2[0] };
    SIZE_T cbPrime[2] = {pcKeyBlob->cbPrime1, pcKeyBlob->cbPrime2 };

    scError = SymCryptRsakeySetValue(
        &pcKeyBlob->abModulus[0], pcKeyBlob->cbModulus,
        &pcKeyBlob->u64PubExp, 1,
        ppPrime, cbPrime, 2,
        SYMCRYPT_NUMBER_FORMAT_MSB_FIRST,
        0,
        state.pKey );
    CHECK( scError == SYMCRYPT_NO_ERROR, "?" );

    return STATUS_SUCCESS;
}

template<>
NTSTATUS
RsaEncImp<ImpSc, AlgRsaEncOaep>::encrypt(
    _In_reads_( cbMsg )             PCBYTE  pbMsg,
                                    SIZE_T  cbMsg,
                                    PCSTR   pcstrHashAlgName,
                                    PCBYTE  pbLabel,
                                    SIZE_T  cbLabel,
    _Out_writes_( cbCiphertext )    PBYTE   pbCiphertext,
                                    SIZE_T  cbCiphertext )
{
    SYMCRYPT_ERROR scError;
    SIZE_T cbResult;
    PCHASH_INFO pInfo;

    UNREFERENCED_PARAMETER( pcstrHashAlgName );
    UNREFERENCED_PARAMETER( pbLabel );
    UNREFERENCED_PARAMETER( cbLabel );

    SIZE_T cbKey = SymCryptRsakeySizeofModulus( state.pKey );
    CHECK( cbCiphertext == cbKey, "Wrong ciphertext size" );

    pInfo = getHashInfo( pcstrHashAlgName);
    scError = SymCryptRsaOaepEncrypt(   state.pKey,
                                        pbMsg, cbMsg,
                                        pInfo->pcHash,
                                        pbLabel, cbLabel,
                                        0,
                                        SYMCRYPT_NUMBER_FORMAT_MSB_FIRST,
                                        pbCiphertext, cbCiphertext,
                                        &cbResult );

    CHECK( cbResult == cbKey, "Unexpected ciphertext size" );

    return scError == SYMCRYPT_NO_ERROR ? STATUS_SUCCESS : STATUS_UNSUCCESSFUL;
}

template<>
NTSTATUS
RsaEncImp<ImpSc, AlgRsaEncOaep>::decrypt(
        _In_reads_( cbCiphertext )      PCBYTE  pbCiphertext,
                                        SIZE_T  cbCiphertext,
                                        PCSTR   pcstrHashAlgName,
                                        PCBYTE  pbLabel,
                                        SIZE_T  cbLabel,
        _Out_writes_to_(cbMsg,*pcbMsg)  PBYTE   pbMsg,
                                        SIZE_T  cbMsg,
                                        SIZE_T *pcbMsg )
{
    SYMCRYPT_ERROR scError;
    SIZE_T cbResult;
    PCHASH_INFO pInfo;

    UNREFERENCED_PARAMETER( pcstrHashAlgName );
    UNREFERENCED_PARAMETER( pbLabel );
    UNREFERENCED_PARAMETER( cbLabel );

    SIZE_T cbKey = SymCryptRsakeySizeofModulus( state.pKey );
    CHECK( cbCiphertext == cbKey, "Wrong ciphertext size" );

    pInfo = getHashInfo( pcstrHashAlgName);
    scError = SymCryptRsaOaepDecrypt(   state.pKey,
                                        pbCiphertext, cbCiphertext,
                                        SYMCRYPT_NUMBER_FORMAT_MSB_FIRST,
                                        pInfo->pcHash,
                                        pbLabel, cbLabel,
                                        0,
                                        pbMsg, cbMsg,
                                        &cbResult );

    *pcbMsg = cbResult;

    return scError == SYMCRYPT_NO_ERROR ? STATUS_SUCCESS : STATUS_UNSUCCESSFUL;
}


// Rsa Pkcs1 Encryption
/*
template<>
RsaImp<ImpSc, AlgRsaEncPkcs1>::RsaImp()
{
    m_perfDataFunction      = &algImpDataPerfFunction <ImpSc, AlgRsaEncPkcs1>;
    m_perfDecryptFunction   = NULL;
    m_perfKeyFunction       = &algImpKeyPerfFunction  <ImpSc, AlgRsaEncPkcs1>;
    m_perfCleanFunction     = &algImpCleanPerfFunction<ImpSc, AlgRsaEncPkcs1>;
}

template<>
RsaImp<ImpSc, AlgRsaEncPkcs1>::~RsaImp()
{
}

// Rsa Pkcs1 Decryption

template<>
VOID
algImpDataPerfFunction< ImpSc, AlgRsaDecPkcs1>( PBYTE buf1, PBYTE buf2, PBYTE buf3, SIZE_T dataSize )
{
    SIZE_T cbDst = 0;

    SymCryptRsaPkcs1Decrypt(
            *((PSYMCRYPT_RSAKEY *) buf1),
            buf3,
            dataSize,
            SYMCRYPT_NUMBER_FORMAT_MSB_FIRST,
            0,
            buf2,
            dataSize,
            &cbDst );
}

template<>
RsaImp<ImpSc, AlgRsaDecPkcs1>::RsaImp()
{
    m_perfDataFunction      = &algImpDataPerfFunction <ImpSc, AlgRsaDecPkcs1>;
    m_perfDecryptFunction   = NULL;
    m_perfKeyFunction       = &algImpKeyPerfFunction  <ImpSc, AlgRsaEncPkcs1>;
    m_perfCleanFunction     = &algImpCleanPerfFunction<ImpSc, AlgRsaEncPkcs1>;
}

template<>
RsaImp<ImpSc, AlgRsaDecPkcs1>::~RsaImp()
{
}
*/

// Rsa Oaep Encryption
/*
template<>
VOID
algImpKeyPerfFunction<ImpSc, AlgRsaEncOaep>( PBYTE buf1, PBYTE buf2, PBYTE buf3, SIZE_T keySize )
{
    SYMCRYPT_ERROR scError = SYMCRYPT_NO_ERROR;
    BYTE rbResult[1024] = { 0 };
    SIZE_T cbDst = 0;

    sc_RsaKeyPerf( buf1, buf2, keySize );

    scError = SymCryptRsaOaepEncrypt(
                    *((PSYMCRYPT_RSAKEY *) buf1),
                    buf2,
                    keySize - PERF_RSA_OAEP_LESS_BYTES, // This is the maximum size for OAEP
                    PERF_RSA_HASH_ALG_SC,
                    buf2,                               // Use buf2 bytes as the label
                    PERF_RSA_LABEL_LENGTH,
                    0,
                    SYMCRYPT_NUMBER_FORMAT_MSB_FIRST,
                    buf3,
                    keySize,
                    &cbDst );
    CHECK( scError == SYMCRYPT_NO_ERROR, "?" );
    CHECK( cbDst == keySize, "?" );

    CHECK( sizeof(rbResult) >= keySize, "?" );

    scError = SymCryptRsaOaepDecrypt(
                    *((PSYMCRYPT_RSAKEY *) buf1),
                    buf3,
                    keySize,
                    SYMCRYPT_NUMBER_FORMAT_MSB_FIRST,
                    PERF_RSA_HASH_ALG_SC,
                    buf2,                            // Use buf2 bytes as label
                    PERF_RSA_LABEL_LENGTH,
                    0,
                    rbResult,
                    keySize,
                    &cbDst );
    CHECK( scError == SYMCRYPT_NO_ERROR, "?" );
    CHECK( cbDst == keySize - PERF_RSA_OAEP_LESS_BYTES, "?" );
    CHECK( memcmp(buf2, rbResult, cbDst) == 0, "?" );
}

template<>
VOID
algImpCleanPerfFunction<ImpSc, AlgRsaEncOaep>( PBYTE buf1, PBYTE buf2, PBYTE buf3 )
{
    UNREFERENCED_PARAMETER( buf1 );
    UNREFERENCED_PARAMETER( buf2 );
    UNREFERENCED_PARAMETER( buf3 );
}

template<>
VOID
algImpDataPerfFunction< ImpSc, AlgRsaEncOaep>( PBYTE buf1, PBYTE buf2, PBYTE buf3, SIZE_T dataSize )
{
    SIZE_T cbDst = 0;

    SymCryptRsaOaepEncrypt(
            *((PSYMCRYPT_RSAKEY *) buf1),
            buf2,
            dataSize - PERF_RSA_OAEP_LESS_BYTES,    // This is the maximum size for OAEP
            PERF_RSA_HASH_ALG_SC,
            buf2,                                   // Use buf2 bytes as label
            PERF_RSA_LABEL_LENGTH,
            0,
            SYMCRYPT_NUMBER_FORMAT_MSB_FIRST,
            buf3,
            dataSize,
            &cbDst );
}
*/

/*
template<>
RsaImp<ImpSc, AlgRsaEncOaep>::RsaImp()
{
    m_perfDataFunction      = &algImpDataPerfFunction <ImpSc, AlgRsaEncOaep>;
    m_perfDecryptFunction   = NULL;
    m_perfKeyFunction       = &algImpKeyPerfFunction  <ImpSc, AlgRsaEncOaep>;
    m_perfCleanFunction     = &algImpCleanPerfFunction<ImpSc, AlgRsaEncOaep>;
}

template<>
RsaImp<ImpSc, AlgRsaEncOaep>::~RsaImp()
{
}

// Rsa Oaep Decryption

template<>
VOID
algImpDataPerfFunction< ImpSc, AlgRsaDecOaep>( PBYTE buf1, PBYTE buf2, PBYTE buf3, SIZE_T dataSize )
{
    SIZE_T cbDst = 0;

    SymCryptRsaOaepDecrypt(
            *((PSYMCRYPT_RSAKEY *) buf1),
            buf3,
            dataSize,
            SYMCRYPT_NUMBER_FORMAT_MSB_FIRST,
            PERF_RSA_HASH_ALG_SC,
            buf2,                            // Use buf2 bytes as label
            PERF_RSA_LABEL_LENGTH,
            0,
            buf2,
            dataSize,
            &cbDst );
}

template<>
RsaImp<ImpSc, AlgRsaDecOaep>::RsaImp()
{
    m_perfDataFunction      = &algImpDataPerfFunction <ImpSc, AlgRsaDecOaep>;
    m_perfDecryptFunction   = NULL;
    m_perfKeyFunction       = &algImpKeyPerfFunction  <ImpSc, AlgRsaEncOaep>;
    m_perfCleanFunction     = &algImpCleanPerfFunction<ImpSc, AlgRsaEncOaep>;
}

template<>
RsaImp<ImpSc, AlgRsaDecOaep>::~RsaImp()
{
}

template<>
RsaImp<ImpSc, AlgRsaSignPkcs1>::RsaImp()
{
    m_perfDataFunction      = &algImpDataPerfFunction <ImpSc, AlgRsaSignPkcs1>;
    m_perfDecryptFunction   = NULL;
    m_perfKeyFunction       = &algImpKeyPerfFunction  <ImpSc, AlgRsaSignPkcs1>;
    m_perfCleanFunction     = &algImpCleanPerfFunction<ImpSc, AlgRsaSignPkcs1>;
}

template<>
RsaImp<ImpSc, AlgRsaSignPkcs1>::~RsaImp()
{
}

// Rsa Pkcs1 Verify

template<>
VOID
algImpDataPerfFunction< ImpSc, AlgRsaVerifyPkcs1>( PBYTE buf1, PBYTE buf2, PBYTE buf3, SIZE_T dataSize )
{
    SymCryptRsaPkcs1Verify(
            *((PSYMCRYPT_RSAKEY *) buf1),
            buf2,
            PERF_RSA_HASH_ALG_SIZE,
            buf3,
            dataSize,
            SYMCRYPT_NUMBER_FORMAT_MSB_FIRST,
            (PSYMCRYPT_OID) (buf2+PERF_RSA_HASH_ALG_SIZE),
            1,
            0 );
}

template<>
RsaImp<ImpSc, AlgRsaVerifyPkcs1>::RsaImp()
{
    m_perfDataFunction      = &algImpDataPerfFunction <ImpSc, AlgRsaVerifyPkcs1>;
    m_perfDecryptFunction   = NULL;
    m_perfKeyFunction       = &algImpKeyPerfFunction  <ImpSc, AlgRsaSignPkcs1>;
    m_perfCleanFunction     = &algImpCleanPerfFunction<ImpSc, AlgRsaSignPkcs1>;
}

template<>
RsaImp<ImpSc, AlgRsaVerifyPkcs1>::~RsaImp()
{
}

template<>
RsaImp<ImpSc, AlgRsaSignPss>::RsaImp()
{
    m_perfDataFunction      = &algImpDataPerfFunction <ImpSc, AlgRsaSignPss>;
    m_perfDecryptFunction   = NULL;
    m_perfKeyFunction       = &algImpKeyPerfFunction  <ImpSc, AlgRsaSignPss>;
    m_perfCleanFunction     = &algImpCleanPerfFunction<ImpSc, AlgRsaSignPss>;
}

template<>
RsaImp<ImpSc, AlgRsaSignPss>::~RsaImp()
{
}

// Rsa Pss Verify

template<>
VOID
algImpDataPerfFunction< ImpSc, AlgRsaVerifyPss>( PBYTE buf1, PBYTE buf2, PBYTE buf3, SIZE_T dataSize )
{
    SymCryptRsaPssVerify(
            *((PSYMCRYPT_RSAKEY *) buf1),
            buf2,
            PERF_RSA_HASH_ALG_SIZE,
            buf3,
            dataSize,
            SYMCRYPT_NUMBER_FORMAT_MSB_FIRST,
            PERF_RSA_HASH_ALG_SC,
            PERF_RSA_SALT_LENGTH,
            0 );
}

template<>
RsaImp<ImpSc, AlgRsaVerifyPss>::RsaImp()
{
    m_perfDataFunction      = &algImpDataPerfFunction <ImpSc, AlgRsaVerifyPss>;
    m_perfDecryptFunction   = NULL;
    m_perfKeyFunction       = &algImpKeyPerfFunction  <ImpSc, AlgRsaSignPss>;
    m_perfCleanFunction     = &algImpCleanPerfFunction<ImpSc, AlgRsaSignPss>;
}

template<>
RsaImp<ImpSc, AlgRsaVerifyPss>::~RsaImp()
{
}
*/

//============================

VOID
DlgroupSetup( PBYTE buf1, SIZE_T keySize )
{
    SYMCRYPT_ERROR scError;

    PCDLGROUP_TESTBLOB pBlob = dlgroupForSize( keySize * 8 );

    CHECK( pBlob != NULL, "?" );

    PSYMCRYPT_DLGROUP pGroup = SymCryptDlgroupCreate( buf1 + 64, PERF_BUFFER_SIZE/2, pBlob->nBitsP, 8*pBlob->cbPrimeQ );

    CHECK( pGroup != NULL, "Could not create group" );

    scError = SymCryptDlgroupSetValue(
        &pBlob->abPrimeP[0], pBlob->cbPrimeP,
        pBlob->cbPrimeQ == 0 ? NULL : &pBlob->abPrimeQ[0], pBlob->cbPrimeQ,
        &pBlob->abGenG[0], pBlob->cbPrimeP,
        SYMCRYPT_NUMBER_FORMAT_MSB_FIRST,
        pBlob->pHashAlgorithm,
        &pBlob->abSeed[0], pBlob->cbSeed,
        pBlob->genCounter,
        pBlob->fipsStandard,
        pGroup );

    CHECK( scError == SYMCRYPT_NO_ERROR, "Error setting group values" );

    *((PSYMCRYPT_DLGROUP *) buf1) = pGroup;
}



// Table with the DL groups sizes and pointers to the groups
struct {
    SIZE_T              keySize;        // Always equal to cbPrimeP
    PSYMCRYPT_DLGROUP   pDlgroup;
} g_precomputedDlGroups[] = {
    {  64, NULL },
    { 128, NULL },
    { 256, NULL },
};

void
SetupDlGroup( PBYTE buf1, SIZE_T keySize )
{
    int i = 0;
    BOOLEAN bFound = FALSE;

    SYMCRYPT_ERROR scError = SYMCRYPT_NO_ERROR;
    PSYMCRYPT_DLGROUP pDlgroup = NULL;

    for( i=0; i < ARRAY_SIZE(g_precomputedDlGroups); i++ )
    {
        if ( keySize == g_precomputedDlGroups[i].keySize )
        {
            bFound = TRUE;

            if ( g_precomputedDlGroups[i].pDlgroup == NULL )
            {
                pDlgroup = SymCryptDlgroupAllocate( 8*((UINT32)g_precomputedDlGroups[i].keySize), 0 );
                CHECK( pDlgroup != NULL, "?" );

                scError = SymCryptDlgroupGenerate( SymCryptSha256Algorithm, SYMCRYPT_DLGROUP_FIPS_LATEST, pDlgroup );      // This algorithm is safe for all our sizes
                CHECK( scError == SYMCRYPT_NO_ERROR, "?" );

                g_precomputedDlGroups[i].pDlgroup = pDlgroup;
            }

            break;
        }
    }

    CHECK( bFound, "?" );

    *((PSYMCRYPT_DLGROUP *) buf1) = g_precomputedDlGroups[i].pDlgroup;
}

void
SetupSymCryptDsaAndDh( PBYTE buf1, PBYTE buf2, PBYTE buf3 )
{
    SYMCRYPT_ERROR scError = SYMCRYPT_NO_ERROR;

    PCSYMCRYPT_DLGROUP pDlgroup = *((PCSYMCRYPT_DLGROUP *)buf1);

    PSYMCRYPT_DLKEY * pPtrs = ((PSYMCRYPT_DLKEY *) buf2);

    SIZE_T buff2Offset = ((2*sizeof(PSYMCRYPT_DLKEY) + SYMCRYPT_ASYM_ALIGN_VALUE - 1)/SYMCRYPT_ASYM_ALIGN_VALUE )*SYMCRYPT_ASYM_ALIGN_VALUE;
    UINT32 dlkeysize = SymCryptSizeofDlkeyFromDlgroup( pDlgroup );

    SIZE_T buff3Offset = sizeof(UINT32);
    UINT32 signatureSize = 0;
    PUINT32 puiSignatureSize = NULL;

    pPtrs[0] = SymCryptDlkeyCreate( buf2 + buff2Offset, dlkeysize, pDlgroup );
    scError = SymCryptDlkeyGenerate( 0, pPtrs[0] );
    CHECK( scError == SYMCRYPT_NO_ERROR, "?" );

    pPtrs[1] = SymCryptDlkeyCreate( buf2 + buff2Offset + dlkeysize, dlkeysize, pDlgroup );
    scError = SymCryptDlkeyGenerate( 0, pPtrs[1] );
    CHECK( scError == SYMCRYPT_NO_ERROR, "?" );

    signatureSize = 2*SymCryptDlkeySizeofPrivateKey( pPtrs[0] );
    puiSignatureSize = (PUINT32) buf3;

    CHECK( buff3Offset + SYMCRYPT_MAX( signatureSize, SymCryptDlkeySizeofPublicKey( pPtrs[0] ) ) <= SCRATCH_BUF_SIZE,
           "Destination buffer cannot fit the DSA signature or the DH secret" );

    *puiSignatureSize = signatureSize;

    // Verify that DH can work
    scError = SymCryptDhSecretAgreement(
                ((PSYMCRYPT_DLKEY *) buf2)[0],
                ((PSYMCRYPT_DLKEY *) buf2)[1],
                SYMCRYPT_NUMBER_FORMAT_MSB_FIRST,
                0,
                buf3 + sizeof(UINT32),
                SymCryptDlkeySizeofPublicKey( pPtrs[0] ));
    CHECK( scError == SYMCRYPT_NO_ERROR, "SymCryptDhSecretAgreement failed" );

    // Same for DSA
    scError = SymCryptDsaSign(
                ((PSYMCRYPT_DLKEY *) buf2)[0],
                buf2,           // Sign the keys' buffer
                SymCryptDlkeySizeofPrivateKey( ((PSYMCRYPT_DLKEY *)buf2)[0] ),
                SYMCRYPT_NUMBER_FORMAT_MSB_FIRST,
                0,
                buf3 + sizeof(UINT32),
                *((PUINT32) buf3) ) ;
    CHECK( scError == SYMCRYPT_NO_ERROR, "SymCryptDsaSign failed" );

    // Verify the signature to make sure everything is ok
    scError = SymCryptDsaVerify(
                ((PSYMCRYPT_DLKEY *) buf2)[0],
                buf2,           // Sign the keys' buffer
                SymCryptDlkeySizeofPrivateKey( ((PSYMCRYPT_DLKEY *)buf2)[0] ),
                buf3 + sizeof(UINT32),
                *((PUINT32) buf3),
                SYMCRYPT_NUMBER_FORMAT_MSB_FIRST,
                0 );
    CHECK( scError == SYMCRYPT_NO_ERROR, "SymCryptDsaVerify failed" );
}

//============================

template<>
VOID
algImpKeyPerfFunction<ImpSc, AlgDsaSign>( PBYTE buf1, PBYTE buf2, PBYTE buf3, SIZE_T keySize )
{
    UNREFERENCED_PARAMETER( buf2 );
    UNREFERENCED_PARAMETER( buf3 );

    SetupDlGroup( buf1, keySize );

    SetupSymCryptDsaAndDh( buf1, buf2, buf3 );
}

template<>
VOID
algImpCleanPerfFunction<ImpSc, AlgDsaSign>( PBYTE buf1, PBYTE buf2, PBYTE buf3 )
{
    UNREFERENCED_PARAMETER( buf1 );
    UNREFERENCED_PARAMETER( buf2 );
    UNREFERENCED_PARAMETER( buf3 );
}

template<>
VOID
algImpDataPerfFunction< ImpSc, AlgDsaSign>( PBYTE buf1, PBYTE buf2, PBYTE buf3, SIZE_T dataSize )
{
    UNREFERENCED_PARAMETER( buf1 );
    UNREFERENCED_PARAMETER( dataSize );

    SymCryptDsaSign(
                ((PSYMCRYPT_DLKEY *) buf2)[0],
                buf2,           // Sign the keys' buffer
                SymCryptDlkeySizeofPrivateKey( ((PSYMCRYPT_DLKEY *)buf2)[0] ),
                SYMCRYPT_NUMBER_FORMAT_MSB_FIRST,
                0,
                buf3 + sizeof(UINT32),
                *((PUINT32) buf3) );
}

template<>
DlImp<ImpSc, AlgDsaSign>::DlImp()
{
    m_perfDataFunction      = &algImpDataPerfFunction <ImpSc, AlgDsaSign>;
    m_perfDecryptFunction   = NULL;
    m_perfKeyFunction       = &algImpKeyPerfFunction  <ImpSc, AlgDsaSign>;
    m_perfCleanFunction     = &algImpCleanPerfFunction<ImpSc, AlgDsaSign>;
}

template<>
DlImp<ImpSc, AlgDsaSign>::~DlImp()
{
}

//============================

template<>
VOID
algImpKeyPerfFunction<ImpSc, AlgDsaVerify>( PBYTE buf1, PBYTE buf2, PBYTE buf3, SIZE_T keySize )
{
    UNREFERENCED_PARAMETER( buf2 );
    UNREFERENCED_PARAMETER( buf3 );

    SetupDlGroup( buf1, keySize );
    SetupSymCryptDsaAndDh( buf1, buf2, buf3 );
}

template<>
VOID
algImpCleanPerfFunction<ImpSc, AlgDsaVerify>( PBYTE buf1, PBYTE buf2, PBYTE buf3 )
{
    UNREFERENCED_PARAMETER( buf1 );
    UNREFERENCED_PARAMETER( buf2 );
    UNREFERENCED_PARAMETER( buf3 );
}

template<>
VOID
algImpDataPerfFunction< ImpSc, AlgDsaVerify>( PBYTE buf1, PBYTE buf2, PBYTE buf3, SIZE_T dataSize )
{
    UNREFERENCED_PARAMETER( buf1 );
    UNREFERENCED_PARAMETER( dataSize );

    SymCryptDsaVerify(
                ((PSYMCRYPT_DLKEY *) buf2)[0],
                buf2,           // Sign the keys' buffer
                SymCryptDlkeySizeofPrivateKey( ((PSYMCRYPT_DLKEY *)buf2)[0] ),
                buf3 + sizeof(UINT32),
                *((PUINT32) buf3),
                SYMCRYPT_NUMBER_FORMAT_MSB_FIRST,
                0 );
}

template<>
DlImp<ImpSc, AlgDsaVerify>::DlImp()
{
    m_perfDataFunction      = &algImpDataPerfFunction <ImpSc, AlgDsaVerify>;
    m_perfDecryptFunction   = NULL;
    m_perfKeyFunction       = &algImpKeyPerfFunction  <ImpSc, AlgDsaVerify>;
    m_perfCleanFunction     = &algImpCleanPerfFunction<ImpSc, AlgDsaVerify>;
}

template<>
DlImp<ImpSc, AlgDsaVerify>::~DlImp()
{
}

//============================

PSYMCRYPT_DLKEY
dlkeyObjectFromTestBlob( PCSYMCRYPT_DLGROUP pGroup, PCDLKEY_TESTBLOB pBlob )
{
    PSYMCRYPT_DLKEY pRes;
    SYMCRYPT_ERROR scError;

    pRes = SymCryptDlkeyAllocate( pGroup );
    CHECK( pRes != NULL, "?" );

    scError = SymCryptDlkeySetValue(    &pBlob->abPrivKey[0], pBlob->cbPrivKey,
                                        &pBlob->abPubKey[0], pBlob->pGroup->cbPrimeP,
                                        SYMCRYPT_NUMBER_FORMAT_MSB_FIRST,
                                        SYMCRYPT_FLAG_DLKEY_VERIFY,     // Verify the key is correct
                                        pRes );
    CHECK( scError == SYMCRYPT_NO_ERROR, "Error importing key" );

    return pRes;
}

template<>
VOID
algImpKeyPerfFunction<ImpSc, AlgDh>( PBYTE buf1, PBYTE buf2, PBYTE buf3, SIZE_T keySize )
{
    SYMCRYPT_ERROR scError;

    UNREFERENCED_PARAMETER( buf3 );

    DlgroupSetup( buf1, keySize );

    // Set up two keys in buf2
    PSYMCRYPT_DLGROUP pGroup = *(PSYMCRYPT_DLGROUP *) buf1;

    PSYMCRYPT_DLKEY pKey1 = SymCryptDlkeyCreate( buf2 + 64, PERF_BUFFER_SIZE/4, pGroup );
    PSYMCRYPT_DLKEY pKey2 = SymCryptDlkeyCreate( buf2 + 64 + PERF_BUFFER_SIZE/4, PERF_BUFFER_SIZE/4, pGroup );

    CHECK( pKey1 != NULL && pKey2 != NULL, "Failed to create keys" );

    scError = SymCryptDlkeyGenerate( 0, pKey1 );
    CHECK( scError == SYMCRYPT_NO_ERROR, "?" );

    scError = SymCryptDlkeyGenerate( 0, pKey2 );
    CHECK( scError == SYMCRYPT_NO_ERROR, "?" );

    ((PSYMCRYPT_DLKEY *) buf2)[0] = pKey1;
    ((PSYMCRYPT_DLKEY *) buf2)[1] = pKey2;
}

template<>
VOID
algImpCleanPerfFunction<ImpSc, AlgDh>( PBYTE buf1, PBYTE buf2, PBYTE buf3 )
{
    UNREFERENCED_PARAMETER( buf1 );
    UNREFERENCED_PARAMETER( buf2 );
    UNREFERENCED_PARAMETER( buf3 );
}


template<>
VOID
algImpDataPerfFunction< ImpSc, AlgDh>( PBYTE buf1, PBYTE buf2, PBYTE buf3, SIZE_T dataSize )
{
    SYMCRYPT_ERROR scError;

    UNREFERENCED_PARAMETER( buf2 );
    UNREFERENCED_PARAMETER( dataSize );

    PSYMCRYPT_DLGROUP pGroup = *(PSYMCRYPT_DLGROUP *) buf1;

    PSYMCRYPT_DLKEY pKey = SymCryptDlkeyCreate( buf3, (1 << 16), pGroup );
    CHECK( pKey != NULL, "?" );

    scError = SymCryptDlkeyGenerate( 0, pKey );
    CHECK( scError == SYMCRYPT_NO_ERROR, "?" );

    scError = SymCryptDlkeyGetValue( pKey, NULL, 0, buf3 + (1 << 16), pGroup->cbPrimeP, SYMCRYPT_NUMBER_FORMAT_MSB_FIRST, 0 );
    CHECK( scError == SYMCRYPT_NO_ERROR, "?" );
}

template<>
VOID
algImpDecryptPerfFunction< ImpSc, AlgDh>( PBYTE buf1, PBYTE buf2, PBYTE buf3, SIZE_T dataSize )
{
    UNREFERENCED_PARAMETER( buf1 );

    SymCryptDhSecretAgreement(
                ((PSYMCRYPT_DLKEY *) buf2)[0],
                ((PSYMCRYPT_DLKEY *) buf2)[1],
                SYMCRYPT_NUMBER_FORMAT_MSB_FIRST,
                0,
                buf3,
                dataSize );     // This will be the same as the key size
}

template<>
DhImp<ImpSc, AlgDh>::DhImp()
{
    m_perfDataFunction      = &algImpDataPerfFunction <ImpSc, AlgDh>;
    m_perfDecryptFunction   = &algImpDecryptPerfFunction< ImpSc, AlgDh>;
    m_perfKeyFunction       = &algImpKeyPerfFunction  <ImpSc, AlgDh>;
    m_perfCleanFunction     = &algImpCleanPerfFunction<ImpSc, AlgDh>;

    state.pGroup = NULL;
    state.pKey = NULL;
}

template<>
DhImp<ImpSc, AlgDh>::~DhImp()
{
    if( state.pKey != NULL )
    {
        SymCryptDlkeyFree( state.pKey );
        state.pKey = NULL;
    }
    if( state.pGroup != NULL )
    {
        SymCryptDlgroupFree( state.pGroup );
        state.pGroup = NULL;
    }
}

template<>
NTSTATUS
DhImp<ImpSc, AlgDh>::setKey( _In_    PCDLKEY_TESTBLOB    pcKeyBlob )
{
    if( state.pKey != NULL )
    {
        SymCryptDlkeyFree( state.pKey );
        state.pKey = NULL;
    }
    if( state.pGroup != NULL )
    {
        SymCryptDlgroupFree( state.pGroup );
        state.pGroup = NULL;
    }

    if( pcKeyBlob != NULL )
    {
        state.pGroup = dlgroupObjectFromTestBlob( pcKeyBlob->pGroup );
        state.pKey = dlkeyObjectFromTestBlob( state.pGroup, pcKeyBlob );

        CHECK( state.pGroup != NULL && state.pKey != NULL, "?" );
    }

    return STATUS_SUCCESS;
}

template<>
NTSTATUS
DhImp<ImpSc, AlgDh>::sharedSecret(
        _In_                        PCDLKEY_TESTBLOB    pcPubkey,
        _Out_writes_( cbSecret )    PBYTE               pbSecret,
                                    SIZE_T              cbSecret )
{
    PSYMCRYPT_DLKEY pKey2;
    SYMCRYPT_ERROR scError;

    pKey2 = dlkeyObjectFromTestBlob( state.pGroup, pcPubkey );
    CHECK( pKey2 != NULL, "?")

    scError = SymCryptDhSecretAgreement(    state.pKey,
                                            pKey2,
                                            SYMCRYPT_NUMBER_FORMAT_MSB_FIRST,
                                            0,
                                            pbSecret, cbSecret );

    SymCryptDlkeyFree( pKey2 );

    return scError == SYMCRYPT_NO_ERROR ? STATUS_SUCCESS : STATUS_UNSUCCESSFUL;
}


template<>
VOID
algImpKeyPerfFunction<ImpSc, AlgDsa>( PBYTE buf1, PBYTE buf2, PBYTE buf3, SIZE_T keySize )
{
    SYMCRYPT_ERROR scError;

    UNREFERENCED_PARAMETER( buf3 );

    DlgroupSetup( buf1, keySize );  // Set buf1 to contain a DL group of size keySize

    // Set up a keys in buf2
    PSYMCRYPT_DLGROUP pGroup = *(PSYMCRYPT_DLGROUP *) buf1;

    PSYMCRYPT_DLKEY pKey = SymCryptDlkeyCreate( buf2 + 64, PERF_BUFFER_SIZE/4, pGroup );

    CHECK( pKey != NULL, "Failed to create key" );

    scError = SymCryptDlkeyGenerate( 0, pKey );
    CHECK( scError == SYMCRYPT_NO_ERROR, "?" );

    ((PSYMCRYPT_DLKEY *) buf2)[0] = pKey;
}

template<>
VOID
algImpCleanPerfFunction<ImpSc, AlgDsa>( PBYTE buf1, PBYTE buf2, PBYTE buf3 )
{
    UNREFERENCED_PARAMETER( buf1 );
    UNREFERENCED_PARAMETER( buf2 );
    UNREFERENCED_PARAMETER( buf3 );
}


template<>
VOID
algImpDataPerfFunction< ImpSc, AlgDsa>( PBYTE buf1, PBYTE buf2, PBYTE buf3, SIZE_T dataSize )
{
    SYMCRYPT_ERROR scError;

    UNREFERENCED_PARAMETER( dataSize );

    PSYMCRYPT_DLKEY pKey = *(PSYMCRYPT_DLKEY *) buf2;
    PSYMCRYPT_DLGROUP pGroup = *(PSYMCRYPT_DLGROUP *) buf1;

    scError = SymCryptDsaSign(  pKey,
                                buf3, 32,
                                SYMCRYPT_NUMBER_FORMAT_MSB_FIRST,
                                0,
                                buf3 + 64, 2 * pGroup->cbPrimeQ );
    CHECK( scError == SYMCRYPT_NO_ERROR, "?" );
}

template<>
VOID
algImpDecryptPerfFunction< ImpSc, AlgDsa>( PBYTE buf1, PBYTE buf2, PBYTE buf3, SIZE_T dataSize )
{
    SYMCRYPT_ERROR scError;

    UNREFERENCED_PARAMETER( dataSize );

    PSYMCRYPT_DLKEY pKey = *(PSYMCRYPT_DLKEY *) buf2;
    PSYMCRYPT_DLGROUP pGroup = *(PSYMCRYPT_DLGROUP *) buf1;

    scError = SymCryptDsaVerify(pKey,
                                buf3, 32,
                                buf3 + 64, 2 * pGroup->cbPrimeQ,
                                SYMCRYPT_NUMBER_FORMAT_MSB_FIRST,
                                0 );
    CHECK( scError == SYMCRYPT_NO_ERROR, "?" );
}

template<>
DsaImp<ImpSc, AlgDsa>::DsaImp()
{
    m_perfDataFunction      = &algImpDataPerfFunction <ImpSc, AlgDsa>;
    m_perfDecryptFunction   = &algImpDecryptPerfFunction< ImpSc, AlgDsa>;
    m_perfKeyFunction       = &algImpKeyPerfFunction  <ImpSc, AlgDsa>;
    m_perfCleanFunction     = &algImpCleanPerfFunction<ImpSc, AlgDsa>;

    state.pGroup = NULL;
    state.pKey = NULL;
}

template<>
DsaImp<ImpSc, AlgDsa>::~DsaImp()
{
    if( state.pKey != NULL )
    {
        SymCryptDlkeyFree( state.pKey );
        state.pKey = NULL;
    }
    if( state.pGroup != NULL )
    {
        SymCryptDlgroupFree( state.pGroup );
        state.pGroup = NULL;
    }
}

template<>
NTSTATUS
DsaImp<ImpSc, AlgDsa>::setKey( _In_    PCDLKEY_TESTBLOB    pcKeyBlob )
{
    if( state.pKey != NULL )
    {
        SymCryptDlkeyFree( state.pKey );
        state.pKey = NULL;
    }
    if( state.pGroup != NULL )
    {
        SymCryptDlgroupFree( state.pGroup );
        state.pGroup = NULL;
    }

    if( pcKeyBlob != NULL )
    {
        state.pGroup = dlgroupObjectFromTestBlob( pcKeyBlob->pGroup );
        state.pKey = dlkeyObjectFromTestBlob( state.pGroup, pcKeyBlob );

        CHECK( state.pGroup != NULL && state.pKey != NULL, "?" );
    }

    return STATUS_SUCCESS;
}

template<>
NTSTATUS
DsaImp<ImpSc, AlgDsa>::sign(
        _In_reads_( cbHash)     PCBYTE  pbHash,
                                SIZE_T  cbHash,             // Can be any size, but often = size of Q
        _Out_writes_( cbSig )   PBYTE   pbSig,
                                SIZE_T  cbSig )
{
    SYMCRYPT_ERROR scError;

    scError = SymCryptDsaSign(  state.pKey,
                                pbHash, cbHash,
                                SYMCRYPT_NUMBER_FORMAT_MSB_FIRST,
                                0,
                                pbSig, cbSig );

    return scError == SYMCRYPT_NO_ERROR ? STATUS_SUCCESS : STATUS_UNSUCCESSFUL;
}

template<>
NTSTATUS
DsaImp<ImpSc, AlgDsa>::verify(
    _In_reads_( cbHash)     PCBYTE  pbHash,
                            SIZE_T  cbHash,
    _In_reads_( cbSig )     PCBYTE  pbSig,
                            SIZE_T  cbSig )
{
    SYMCRYPT_ERROR scError;

    scError = SymCryptDsaVerify(    state.pKey,
                                    pbHash, cbHash,
                                    pbSig, cbSig,
                                    SYMCRYPT_NUMBER_FORMAT_MSB_FIRST,
                                    0 );

    return scError == SYMCRYPT_NO_ERROR ? STATUS_SUCCESS : STATUS_UNSUCCESSFUL;
}



template<>
DlImp<ImpSc, AlgDh>::DlImp()
{
    m_perfDataFunction      = &algImpDataPerfFunction <ImpSc, AlgDh>;
    m_perfDecryptFunction   = NULL;
    m_perfKeyFunction       = &algImpKeyPerfFunction  <ImpSc, AlgDh>;
    m_perfCleanFunction     = &algImpCleanPerfFunction<ImpSc, AlgDh>;
}

template<>
DlImp<ImpSc, AlgDh>::~DlImp()
{
}

//============================

// Global table with the curve pointers (same size as the g_exKeyToCurve)
PCSYMCRYPT_ECURVE   g_pCurves[ARRAY_SIZE(g_exKeyToCurve)] = { 0 };

void
SetupSymCryptCurves( PBYTE buf1, SIZE_T keySize )
{
    int i = 0;
    BOOLEAN bKeyFound = FALSE;
    PCSYMCRYPT_ECURVE pCurve = NULL;

    for( i=0; i < ARRAY_SIZE(g_exKeyToCurve); i++ )
    {
        if ( keySize == g_exKeyToCurve[i].exKeyParam )
        {
            bKeyFound = TRUE;
            break;
        }
    }

    CHECK( bKeyFound, "?" );

    if (g_pCurves[i] == NULL)
    {
        pCurve = SymCryptEcurveAllocate( g_exKeyToCurve[i].pParams, 0 );

        g_pCurves[i] = pCurve;
    }
    else
    {
        pCurve = g_pCurves[i];
    }

    CHECK( pCurve != NULL, "?");

    *((PCSYMCRYPT_ECURVE *) buf1) = pCurve;
}

void
SetupSymCryptEcpoints( PBYTE buf1, PBYTE buf2, PBYTE buf3 )
{
    PSYMCRYPT_INT piScalar;

    PCSYMCRYPT_ECURVE pCurve = *((PCSYMCRYPT_ECURVE *)buf1);

    UINT32 ecpointSize = SymCryptSizeofEcpointFromCurve( pCurve );
    UINT32 scalarSize = SymCryptSizeofIntFromDigits( SymCryptEcurveDigitsofScalarMultiplier(pCurve) );

    PSYMCRYPT_ECPOINT * pPtrs = ((PSYMCRYPT_ECPOINT *) buf2);
    pPtrs[0] = SymCryptEcpointCreate( buf2 + 32, ecpointSize, pCurve );
    pPtrs[1] = SymCryptEcpointCreate( buf2 + 32 + ecpointSize, ecpointSize, pCurve );

    piScalar = SymCryptIntCreate( buf2 + 32 + 2*ecpointSize, scalarSize, SymCryptEcurveDigitsofScalarMultiplier(pCurve) );
    pPtrs[2] = (PSYMCRYPT_ECPOINT) piScalar;

    ((PSYMCRYPT_ECPOINT *) buf3)[0] = SymCryptEcpointCreate( buf3 + 32, ecpointSize, pCurve );

    CHECK( ecpointSize + 32 <= SCRATCH_BUF_OFFSET, "Destination ECPOINT overlaps with scratch buffer" );

    SymCryptEcpointSetRandom( pCurve, piScalar, pPtrs[0], buf3 + SCRATCH_BUF_OFFSET, SCRATCH_BUF_SIZE );

    SymCryptEcpointSetRandom( pCurve, piScalar, pPtrs[1], buf3 + SCRATCH_BUF_OFFSET, SCRATCH_BUF_SIZE );

    if( pCurve->type != SYMCRYPT_ECURVE_TYPE_MONTGOMERY )
    {
        SymCryptEcpointSetZero( pCurve, ((PSYMCRYPT_ECPOINT *) buf3)[0], buf3 + SCRATCH_BUF_OFFSET, SCRATCH_BUF_SIZE );
    }
}

void
SetupSymCryptEcdsaAndEcdh( PBYTE buf1, PBYTE buf2, PBYTE buf3 )
{
    SYMCRYPT_ERROR scError = SYMCRYPT_NO_ERROR;

    PCSYMCRYPT_ECURVE pCurve = *((PCSYMCRYPT_ECURVE *)buf1);

    UINT32 eckeySize = SymCryptSizeofEckeyFromCurve( pCurve );
    UINT32 signatureSize = 2 * SymCryptEcurveSizeofFieldElement( pCurve );

    PSYMCRYPT_ECKEY * pPtrs = ((PSYMCRYPT_ECKEY *) buf2);
    pPtrs[0] = SymCryptEckeyCreate( buf2 + 32, eckeySize, pCurve );

    scError = SymCryptEckeySetRandom( 0, pPtrs[0] );
    CHECK( scError == SYMCRYPT_NO_ERROR, "?" );

    pPtrs[1] = (PSYMCRYPT_ECKEY) ((PBYTE)buf2 + 32 + eckeySize);    // This will hold the hash of the message

    CHECK( 32 + eckeySize + SYMCRYPT_SHA512_RESULT_SIZE <= SCRATCH_BUF_SIZE, "ECKEY and hash cannot fit into scratch buffer" );
    GENRANDOM( (PBYTE)pPtrs[1], SYMCRYPT_SHA512_RESULT_SIZE );

    PUINT32 puiSignatureSize = (PUINT32) buf3;

    CHECK( sizeof(UINT32) + signatureSize <= SCRATCH_BUF_SIZE, "Destination buffer cannot fit the signature" );

    *puiSignatureSize = signatureSize;

    // Verify that ECDH can work
    CHECK( SymCryptEcurveSizeofFieldElement( *(PSYMCRYPT_ECURVE *) buf1 ) <= *((PUINT32)buf3), "Buffer 3 too small for ECDH");
    scError = SymCryptEcDhSecretAgreement(
                ((PSYMCRYPT_ECKEY *) buf2)[0],
                ((PSYMCRYPT_ECKEY *) buf2)[0],      // Same private and public key
                SYMCRYPT_NUMBER_FORMAT_MSB_FIRST,
                0,
                buf3 + sizeof(UINT32),
                SymCryptEcurveSizeofFieldElement( *(PSYMCRYPT_ECURVE *) buf1 ));
    CHECK( scError == SYMCRYPT_NO_ERROR, "SymCryptEcDhSecretAgreement failed" );

    // Same for ECDSA
    scError = SymCryptEcDsaSign(
                    pPtrs[0],
                    (PBYTE) pPtrs[1],
                    SYMCRYPT_SHA512_RESULT_SIZE,
                    SYMCRYPT_NUMBER_FORMAT_MSB_FIRST,
                    0,
                    buf3 + sizeof(UINT32),
                    signatureSize );
    CHECK( scError == SYMCRYPT_NO_ERROR, "SymCryptEcDsaSign failed" );

    if (pCurve->type != SYMCRYPT_ECURVE_TYPE_MONTGOMERY)
    {
        // Verify the signature to make sure everything is ok
        scError = SymCryptEcDsaVerify(
                    ((PSYMCRYPT_ECKEY *) buf2)[0],
                    ((PBYTE *) buf2)[1],
                    SYMCRYPT_SHA512_RESULT_SIZE,
                    buf3 + sizeof(UINT32),
                    *((PUINT32)buf3),
                    SYMCRYPT_NUMBER_FORMAT_MSB_FIRST,
                    0 );
        CHECK( scError == SYMCRYPT_NO_ERROR, "SymCryptEcDsaVerify failed" );
    }
}

//============================

template<>
VOID
algImpKeyPerfFunction<ImpSc, AlgEcurveAllocate>( PBYTE buf1, PBYTE buf2, PBYTE buf3, SIZE_T keySize )
{
    int i = 0;
    BOOLEAN bKeyFound = FALSE;

    UNREFERENCED_PARAMETER( buf2 );
    UNREFERENCED_PARAMETER( buf3 );

    for( i=0; i < ARRAY_SIZE(g_exKeyToCurve); i++ )
    {
        if ( keySize == g_exKeyToCurve[i].exKeyParam )
        {
            bKeyFound = TRUE;
            break;
        }
    }

    CHECK( bKeyFound, "?" );

    *((PCSYMCRYPT_ECURVE_PARAMS *) buf1) = g_exKeyToCurve[i].pParams;
}

template<>
VOID
algImpCleanPerfFunction<ImpSc, AlgEcurveAllocate>( PBYTE buf1, PBYTE buf2, PBYTE buf3 )
{
    UNREFERENCED_PARAMETER( buf1 );
    UNREFERENCED_PARAMETER( buf2 );

    SymCryptEcurveFree( *((PSYMCRYPT_ECURVE *) buf3) );
}

template<>
VOID
algImpDataPerfFunction< ImpSc, AlgEcurveAllocate>( PBYTE buf1, PBYTE buf2, PBYTE buf3, SIZE_T dataSize )
{
    UNREFERENCED_PARAMETER( buf2 );
    UNREFERENCED_PARAMETER( buf3 );
    UNREFERENCED_PARAMETER( dataSize );

    *((PSYMCRYPT_ECURVE *) buf3) = SymCryptEcurveAllocate( *((PCSYMCRYPT_ECURVE_PARAMS *) buf1), 0 );
}


template<>
EccImp<ImpSc, AlgEcurveAllocate>::EccImp()
{
    m_perfDataFunction      = &algImpDataPerfFunction <ImpSc, AlgEcurveAllocate>;
    m_perfDecryptFunction   = NULL;
    m_perfKeyFunction       = &algImpKeyPerfFunction  <ImpSc, AlgEcurveAllocate>;
    m_perfCleanFunction     = &algImpCleanPerfFunction<ImpSc, AlgEcurveAllocate>;
}

template<>
EccImp<ImpSc, AlgEcurveAllocate>::~EccImp()
{
}

//============================

template<>
VOID
algImpKeyPerfFunction<ImpSc, AlgEcpointSetZero>( PBYTE buf1, PBYTE buf2, PBYTE buf3, SIZE_T keySize )
{
    SetupSymCryptCurves( buf1, keySize );
    SetupSymCryptEcpoints( buf1, buf2, buf3 );
}

template<>
VOID
algImpCleanPerfFunction<ImpSc, AlgEcpointSetZero>( PBYTE buf1, PBYTE buf2, PBYTE buf3 )
{
    UNREFERENCED_PARAMETER( buf1 );
    UNREFERENCED_PARAMETER( buf2 );
    UNREFERENCED_PARAMETER( buf3 );
}

template<>
VOID
algImpDataPerfFunction< ImpSc, AlgEcpointSetZero>( PBYTE buf1, PBYTE buf2, PBYTE buf3, SIZE_T dataSize )
{
    UNREFERENCED_PARAMETER( buf2 );
    UNREFERENCED_PARAMETER( dataSize );

    SymCryptEcpointSetZero(
        *(PSYMCRYPT_ECURVE *) buf1,
        ((PSYMCRYPT_ECPOINT *) buf3)[0],
        buf3 + SCRATCH_BUF_OFFSET,
        SCRATCH_BUF_SIZE );
}


template<>
EccImp<ImpSc, AlgEcpointSetZero>::EccImp()
{
    m_perfDataFunction      = &algImpDataPerfFunction <ImpSc, AlgEcpointSetZero>;
    m_perfDecryptFunction   = NULL;
    m_perfKeyFunction       = &algImpKeyPerfFunction  <ImpSc, AlgEcpointSetZero>;
    m_perfCleanFunction     = &algImpCleanPerfFunction<ImpSc, AlgEcpointSetZero>;
}

template<>
EccImp<ImpSc, AlgEcpointSetZero>::~EccImp()
{
}

//============================

template<>
VOID
algImpKeyPerfFunction<ImpSc, AlgEcpointSetDistinguished>( PBYTE buf1, PBYTE buf2, PBYTE buf3, SIZE_T keySize )
{
    SetupSymCryptCurves( buf1, keySize );
    SetupSymCryptEcpoints( buf1, buf2, buf3 );
}

template<>
VOID
algImpCleanPerfFunction<ImpSc, AlgEcpointSetDistinguished>( PBYTE buf1, PBYTE buf2, PBYTE buf3 )
{
    UNREFERENCED_PARAMETER( buf1 );
    UNREFERENCED_PARAMETER( buf2 );
    UNREFERENCED_PARAMETER( buf3 );
}

template<>
VOID
algImpDataPerfFunction< ImpSc, AlgEcpointSetDistinguished>( PBYTE buf1, PBYTE buf2, PBYTE buf3, SIZE_T dataSize )
{
    UNREFERENCED_PARAMETER( buf2 );
    UNREFERENCED_PARAMETER( dataSize );

    SymCryptEcpointSetDistinguishedPoint(
        *(PSYMCRYPT_ECURVE *) buf1,
        ((PSYMCRYPT_ECPOINT *) buf3)[0],
        buf3 + SCRATCH_BUF_OFFSET,
        SCRATCH_BUF_SIZE );
}


template<>
EccImp<ImpSc, AlgEcpointSetDistinguished>::EccImp()
{
    m_perfDataFunction      = &algImpDataPerfFunction <ImpSc, AlgEcpointSetDistinguished>;
    m_perfDecryptFunction   = NULL;
    m_perfKeyFunction       = &algImpKeyPerfFunction  <ImpSc, AlgEcpointSetDistinguished>;
    m_perfCleanFunction     = &algImpCleanPerfFunction<ImpSc, AlgEcpointSetDistinguished>;
}

template<>
EccImp<ImpSc, AlgEcpointSetDistinguished>::~EccImp()
{
}

//============================

template<>
VOID
algImpKeyPerfFunction<ImpSc, AlgEcpointSetRandom>( PBYTE buf1, PBYTE buf2, PBYTE buf3, SIZE_T keySize )
{
    SetupSymCryptCurves( buf1, keySize );
    SetupSymCryptEcpoints( buf1, buf2, buf3 );
}

template<>
VOID
algImpCleanPerfFunction<ImpSc, AlgEcpointSetRandom>( PBYTE buf1, PBYTE buf2, PBYTE buf3 )
{
    UNREFERENCED_PARAMETER( buf1 );
    UNREFERENCED_PARAMETER( buf2 );
    UNREFERENCED_PARAMETER( buf3 );
}

template<>
VOID
algImpDataPerfFunction< ImpSc, AlgEcpointSetRandom>( PBYTE buf1, PBYTE buf2, PBYTE buf3, SIZE_T dataSize )
{
    UNREFERENCED_PARAMETER( dataSize );

    SymCryptEcpointSetRandom(
                    *(PSYMCRYPT_ECURVE *) buf1,
                    ((PSYMCRYPT_INT *) buf2)[2],
                    ((PSYMCRYPT_ECPOINT *) buf3)[0],
                    buf3 + SCRATCH_BUF_OFFSET,
                    SCRATCH_BUF_SIZE );
}


template<>
EccImp<ImpSc, AlgEcpointSetRandom>::EccImp()
{
    m_perfDataFunction      = &algImpDataPerfFunction <ImpSc, AlgEcpointSetRandom>;
    m_perfDecryptFunction   = NULL;
    m_perfKeyFunction       = &algImpKeyPerfFunction  <ImpSc, AlgEcpointSetRandom>;
    m_perfCleanFunction     = &algImpCleanPerfFunction<ImpSc, AlgEcpointSetRandom>;
}

template<>
EccImp<ImpSc, AlgEcpointSetRandom>::~EccImp()
{
}

//============================

template<>
VOID
algImpKeyPerfFunction<ImpSc, AlgEcpointIsEqual>( PBYTE buf1, PBYTE buf2, PBYTE buf3, SIZE_T keySize )
{
    SetupSymCryptCurves( buf1, keySize );
    SetupSymCryptEcpoints( buf1, buf2, buf3 );
}

template<>
VOID
algImpCleanPerfFunction<ImpSc, AlgEcpointIsEqual>( PBYTE buf1, PBYTE buf2, PBYTE buf3 )
{
    UNREFERENCED_PARAMETER( buf1 );
    UNREFERENCED_PARAMETER( buf2 );
    UNREFERENCED_PARAMETER( buf3 );
}

template<>
VOID
algImpDataPerfFunction< ImpSc, AlgEcpointIsEqual>( PBYTE buf1, PBYTE buf2, PBYTE buf3, SIZE_T dataSize )
{
    UNREFERENCED_PARAMETER( buf3 );
    UNREFERENCED_PARAMETER( dataSize );

    SymCryptEcpointIsEqual(
        *(PSYMCRYPT_ECURVE *) buf1,
        ((PSYMCRYPT_ECPOINT *) buf2)[0],
        ((PSYMCRYPT_ECPOINT *) buf2)[1],
        SYMCRYPT_FLAG_ECPOINT_EQUAL | SYMCRYPT_FLAG_ECPOINT_NEG_EQUAL,
        buf3 + SCRATCH_BUF_OFFSET,
        SCRATCH_BUF_SIZE );
}


template<>
EccImp<ImpSc, AlgEcpointIsEqual>::EccImp()
{
    m_perfDataFunction      = &algImpDataPerfFunction <ImpSc, AlgEcpointIsEqual>;
    m_perfDecryptFunction   = NULL;
    m_perfKeyFunction       = &algImpKeyPerfFunction  <ImpSc, AlgEcpointIsEqual>;
    m_perfCleanFunction     = &algImpCleanPerfFunction<ImpSc, AlgEcpointIsEqual>;
}

template<>
EccImp<ImpSc, AlgEcpointIsEqual>::~EccImp()
{
}

//============================

template<>
VOID
algImpKeyPerfFunction<ImpSc, AlgEcpointIsZero>( PBYTE buf1, PBYTE buf2, PBYTE buf3, SIZE_T keySize )
{
    SetupSymCryptCurves( buf1, keySize );
    SetupSymCryptEcpoints( buf1, buf2, buf3 );
}

template<>
VOID
algImpCleanPerfFunction<ImpSc, AlgEcpointIsZero>( PBYTE buf1, PBYTE buf2, PBYTE buf3 )
{
    UNREFERENCED_PARAMETER( buf1 );
    UNREFERENCED_PARAMETER( buf2 );
    UNREFERENCED_PARAMETER( buf3 );
}

template<>
VOID
algImpDataPerfFunction< ImpSc, AlgEcpointIsZero>( PBYTE buf1, PBYTE buf2, PBYTE buf3, SIZE_T dataSize )
{
    UNREFERENCED_PARAMETER( buf3 );
    UNREFERENCED_PARAMETER( dataSize );

    SymCryptEcpointIsZero(
        *(PSYMCRYPT_ECURVE *) buf1,
        ((PSYMCRYPT_ECPOINT *) buf2)[0],
        buf3 + SCRATCH_BUF_OFFSET,
        SCRATCH_BUF_SIZE );
}


template<>
EccImp<ImpSc, AlgEcpointIsZero>::EccImp()
{
    m_perfDataFunction      = &algImpDataPerfFunction <ImpSc, AlgEcpointIsZero>;
    m_perfDecryptFunction   = NULL;
    m_perfKeyFunction       = &algImpKeyPerfFunction  <ImpSc, AlgEcpointIsZero>;
    m_perfCleanFunction     = &algImpCleanPerfFunction<ImpSc, AlgEcpointIsZero>;
}

template<>
EccImp<ImpSc, AlgEcpointIsZero>::~EccImp()
{
}

//============================

template<>
VOID
algImpKeyPerfFunction<ImpSc, AlgEcpointOnCurve>( PBYTE buf1, PBYTE buf2, PBYTE buf3, SIZE_T keySize )
{
    SetupSymCryptCurves( buf1, keySize );
    SetupSymCryptEcpoints( buf1, buf2, buf3 );
}

template<>
VOID
algImpCleanPerfFunction<ImpSc, AlgEcpointOnCurve>( PBYTE buf1, PBYTE buf2, PBYTE buf3 )
{
    UNREFERENCED_PARAMETER( buf1 );
    UNREFERENCED_PARAMETER( buf2 );
    UNREFERENCED_PARAMETER( buf3 );
}

template<>
VOID
algImpDataPerfFunction< ImpSc, AlgEcpointOnCurve>( PBYTE buf1, PBYTE buf2, PBYTE buf3, SIZE_T dataSize )
{
    UNREFERENCED_PARAMETER( buf3 );
    UNREFERENCED_PARAMETER( dataSize );

    SymCryptEcpointOnCurve(
        *(PSYMCRYPT_ECURVE *) buf1,
        ((PSYMCRYPT_ECPOINT *) buf2)[0],
        buf3 + SCRATCH_BUF_OFFSET,
        SCRATCH_BUF_SIZE );
}


template<>
EccImp<ImpSc, AlgEcpointOnCurve>::EccImp()
{
    m_perfDataFunction      = &algImpDataPerfFunction <ImpSc, AlgEcpointOnCurve>;
    m_perfDecryptFunction   = NULL;
    m_perfKeyFunction       = &algImpKeyPerfFunction  <ImpSc, AlgEcpointOnCurve>;
    m_perfCleanFunction     = &algImpCleanPerfFunction<ImpSc, AlgEcpointOnCurve>;
}

template<>
EccImp<ImpSc, AlgEcpointOnCurve>::~EccImp()
{
}


//============================

template<>
VOID
algImpKeyPerfFunction<ImpSc, AlgEcpointAdd>( PBYTE buf1, PBYTE buf2, PBYTE buf3, SIZE_T keySize )
{
    SetupSymCryptCurves( buf1, keySize );
    SetupSymCryptEcpoints( buf1, buf2, buf3 );
}

template<>
VOID
algImpCleanPerfFunction<ImpSc, AlgEcpointAdd>( PBYTE buf1, PBYTE buf2, PBYTE buf3 )
{
    UNREFERENCED_PARAMETER( buf1 );
    UNREFERENCED_PARAMETER( buf2 );
    UNREFERENCED_PARAMETER( buf3 );
}

template<>
VOID
algImpDataPerfFunction< ImpSc, AlgEcpointAdd>( PBYTE buf1, PBYTE buf2, PBYTE buf3, SIZE_T dataSize )
{
    UNREFERENCED_PARAMETER( dataSize );

    SymCryptEcpointAdd(
        *(PSYMCRYPT_ECURVE *) buf1,
        ((PSYMCRYPT_ECPOINT *) buf2)[0],
        ((PSYMCRYPT_ECPOINT *) buf2)[1],
        ((PSYMCRYPT_ECPOINT *) buf3)[0],
        0,                                  // Side-channel safe version
        buf3 + SCRATCH_BUF_OFFSET,
        SCRATCH_BUF_SIZE );
}


template<>
EccImp<ImpSc, AlgEcpointAdd>::EccImp()
{
    m_perfDataFunction      = &algImpDataPerfFunction <ImpSc, AlgEcpointAdd>;
    m_perfDecryptFunction   = NULL;
    m_perfKeyFunction       = &algImpKeyPerfFunction  <ImpSc, AlgEcpointAdd>;
    m_perfCleanFunction     = &algImpCleanPerfFunction<ImpSc, AlgEcpointAdd>;
}

template<>
EccImp<ImpSc, AlgEcpointAdd>::~EccImp()
{
}

//============================

template<>
VOID
algImpKeyPerfFunction<ImpSc, AlgEcpointAddDiffNz>( PBYTE buf1, PBYTE buf2, PBYTE buf3, SIZE_T keySize )
{
    SetupSymCryptCurves( buf1, keySize );

    do {
        SetupSymCryptEcpoints( buf1, buf2, buf3 );
    }
    while (SymCryptEcpointIsEqual(
                *(PSYMCRYPT_ECURVE *) buf1,
                ((PSYMCRYPT_ECPOINT *) buf2)[0],
                ((PSYMCRYPT_ECPOINT *) buf2)[1],
                SYMCRYPT_FLAG_ECPOINT_EQUAL | SYMCRYPT_FLAG_ECPOINT_NEG_EQUAL,
                buf3 + SCRATCH_BUF_OFFSET,
                SCRATCH_BUF_SIZE ) );
}

template<>
VOID
algImpCleanPerfFunction<ImpSc, AlgEcpointAddDiffNz>( PBYTE buf1, PBYTE buf2, PBYTE buf3 )
{
    UNREFERENCED_PARAMETER( buf1 );
    UNREFERENCED_PARAMETER( buf2 );
    UNREFERENCED_PARAMETER( buf3 );
}

template<>
VOID
algImpDataPerfFunction< ImpSc, AlgEcpointAddDiffNz>( PBYTE buf1, PBYTE buf2, PBYTE buf3, SIZE_T dataSize )
{
    UNREFERENCED_PARAMETER( dataSize );

    SymCryptEcpointAddDiffNonZero(
        *(PSYMCRYPT_ECURVE *) buf1,
        ((PSYMCRYPT_ECPOINT *) buf2)[0],
        ((PSYMCRYPT_ECPOINT *) buf2)[1],
        ((PSYMCRYPT_ECPOINT *) buf3)[0],
        buf3 + SCRATCH_BUF_OFFSET,
        SCRATCH_BUF_SIZE );
}


template<>
EccImp<ImpSc, AlgEcpointAddDiffNz>::EccImp()
{
    m_perfDataFunction      = &algImpDataPerfFunction <ImpSc, AlgEcpointAddDiffNz>;
    m_perfDecryptFunction   = NULL;
    m_perfKeyFunction       = &algImpKeyPerfFunction  <ImpSc, AlgEcpointAddDiffNz>;
    m_perfCleanFunction     = &algImpCleanPerfFunction<ImpSc, AlgEcpointAddDiffNz>;
}

template<>
EccImp<ImpSc, AlgEcpointAddDiffNz>::~EccImp()
{
}

//============================

template<>
VOID
algImpKeyPerfFunction<ImpSc, AlgEcpointDouble>( PBYTE buf1, PBYTE buf2, PBYTE buf3, SIZE_T keySize )
{
    SetupSymCryptCurves( buf1, keySize );

    do {
        SetupSymCryptEcpoints( buf1, buf2, buf3 );
    }
    while (SymCryptEcpointIsEqual(
                *(PSYMCRYPT_ECURVE *) buf1,
                ((PSYMCRYPT_ECPOINT *) buf2)[0],
                ((PSYMCRYPT_ECPOINT *) buf3)[0],        // buf3 is set to the zero point in SetupSymCryptEcpoints
                SYMCRYPT_FLAG_ECPOINT_EQUAL | SYMCRYPT_FLAG_ECPOINT_NEG_EQUAL,
                buf3 + SCRATCH_BUF_OFFSET,
                SCRATCH_BUF_SIZE ) );
}

template<>
VOID
algImpCleanPerfFunction<ImpSc, AlgEcpointDouble>( PBYTE buf1, PBYTE buf2, PBYTE buf3 )
{
    UNREFERENCED_PARAMETER( buf1 );
    UNREFERENCED_PARAMETER( buf2 );
    UNREFERENCED_PARAMETER( buf3 );
}

template<>
VOID
algImpDataPerfFunction< ImpSc, AlgEcpointDouble>( PBYTE buf1, PBYTE buf2, PBYTE buf3, SIZE_T dataSize )
{
    UNREFERENCED_PARAMETER( dataSize );

    SymCryptEcpointDouble(
        *(PSYMCRYPT_ECURVE *) buf1,
        ((PSYMCRYPT_ECPOINT *) buf2)[0],
        ((PSYMCRYPT_ECPOINT *) buf3)[0],
        0,                                  // Side-channel safe version
        buf3 + SCRATCH_BUF_OFFSET,
        SCRATCH_BUF_SIZE );
}


template<>
EccImp<ImpSc, AlgEcpointDouble>::EccImp()
{
    m_perfDataFunction      = &algImpDataPerfFunction <ImpSc, AlgEcpointDouble>;
    m_perfDecryptFunction   = NULL;
    m_perfKeyFunction       = &algImpKeyPerfFunction  <ImpSc, AlgEcpointDouble>;
    m_perfCleanFunction     = &algImpCleanPerfFunction<ImpSc, AlgEcpointDouble>;
}

template<>
EccImp<ImpSc, AlgEcpointDouble>::~EccImp()
{
}

//============================

template<>
VOID
algImpKeyPerfFunction<ImpSc, AlgEcpointScalarMul>( PBYTE buf1, PBYTE buf2, PBYTE buf3, SIZE_T keySize )
{
    SetupSymCryptCurves( buf1, keySize );
    SetupSymCryptEcpoints( buf1, buf2, buf3 );
}

template<>
VOID
algImpCleanPerfFunction<ImpSc, AlgEcpointScalarMul>( PBYTE buf1, PBYTE buf2, PBYTE buf3 )
{
    UNREFERENCED_PARAMETER( buf1 );
    UNREFERENCED_PARAMETER( buf2 );
    UNREFERENCED_PARAMETER( buf3 );
}

template<>
VOID
algImpDataPerfFunction< ImpSc, AlgEcpointScalarMul>( PBYTE buf1, PBYTE buf2, PBYTE buf3, SIZE_T dataSize )
{
    UNREFERENCED_PARAMETER( dataSize );

    SymCryptEcpointScalarMul(
                *(PSYMCRYPT_ECURVE *) buf1,
                ((PSYMCRYPT_INT *) buf2)[2],
                ((PSYMCRYPT_ECPOINT *) buf2)[0],
                0,
                ((PSYMCRYPT_ECPOINT *) buf3)[0],
                buf3 + SCRATCH_BUF_OFFSET,
                SCRATCH_BUF_SIZE );
}


template<>
EccImp<ImpSc, AlgEcpointScalarMul>::EccImp()
{
    m_perfDataFunction      = &algImpDataPerfFunction <ImpSc, AlgEcpointScalarMul>;
    m_perfDecryptFunction   = NULL;
    m_perfKeyFunction       = &algImpKeyPerfFunction  <ImpSc, AlgEcpointScalarMul>;
    m_perfCleanFunction     = &algImpCleanPerfFunction<ImpSc, AlgEcpointScalarMul>;
}

template<>
EccImp<ImpSc, AlgEcpointScalarMul>::~EccImp()
{
}

//============================

template<>
VOID
algImpKeyPerfFunction<ImpSc, AlgEcdsaSign>( PBYTE buf1, PBYTE buf2, PBYTE buf3, SIZE_T keySize )
{
    SetupSymCryptCurves( buf1, keySize );
    SetupSymCryptEcdsaAndEcdh( buf1, buf2, buf3 );
}

template<>
VOID
algImpCleanPerfFunction<ImpSc, AlgEcdsaSign>( PBYTE buf1, PBYTE buf2, PBYTE buf3 )
{
    UNREFERENCED_PARAMETER( buf1 );
    UNREFERENCED_PARAMETER( buf2 );
    UNREFERENCED_PARAMETER( buf3 );
}

template<>
VOID
algImpDataPerfFunction<ImpSc, AlgEcdsaSign>( PBYTE buf1, PBYTE buf2, PBYTE buf3, SIZE_T dataSize )
{
    UNREFERENCED_PARAMETER( buf1 );
    UNREFERENCED_PARAMETER( dataSize );

    SymCryptEcDsaSign(
                    ((PSYMCRYPT_ECKEY *) buf2)[0],
                    ((PBYTE *) buf2)[1],
                    SYMCRYPT_SHA512_RESULT_SIZE,
                    SYMCRYPT_NUMBER_FORMAT_MSB_FIRST,
                    0,
                    buf3 + sizeof(UINT32),
                    *((PUINT32)buf3) );
}


template<>
EccImp<ImpSc, AlgEcdsaSign>::EccImp()
{
    m_perfDataFunction      = &algImpDataPerfFunction <ImpSc, AlgEcdsaSign>;
    m_perfDecryptFunction   = NULL;
    m_perfKeyFunction       = &algImpKeyPerfFunction  <ImpSc, AlgEcdsaSign>;
    m_perfCleanFunction     = &algImpCleanPerfFunction<ImpSc, AlgEcdsaSign>;
}

template<>
EccImp<ImpSc, AlgEcdsaSign>::~EccImp()
{
}

//============================

template<>
VOID
algImpKeyPerfFunction<ImpSc, AlgEcdsaVerify>( PBYTE buf1, PBYTE buf2, PBYTE buf3, SIZE_T keySize )
{
    SetupSymCryptCurves( buf1, keySize );
    SetupSymCryptEcdsaAndEcdh( buf1, buf2, buf3 );
}

template<>
VOID
algImpCleanPerfFunction<ImpSc, AlgEcdsaVerify>( PBYTE buf1, PBYTE buf2, PBYTE buf3 )
{
    UNREFERENCED_PARAMETER( buf1 );
    UNREFERENCED_PARAMETER( buf2 );
    UNREFERENCED_PARAMETER( buf3 );
}

template<>
VOID
algImpDataPerfFunction<ImpSc, AlgEcdsaVerify>( PBYTE buf1, PBYTE buf2, PBYTE buf3, SIZE_T dataSize )
{
    UNREFERENCED_PARAMETER( buf1 );
    UNREFERENCED_PARAMETER( dataSize );

    SymCryptEcDsaVerify(
                    ((PSYMCRYPT_ECKEY *) buf2)[0],
                    ((PBYTE *) buf2)[1],
                    SYMCRYPT_SHA512_RESULT_SIZE,
                    buf3 + sizeof(UINT32),
                    *((PUINT32)buf3),
                    SYMCRYPT_NUMBER_FORMAT_MSB_FIRST,
                    0 );
}


template<>
EccImp<ImpSc, AlgEcdsaVerify>::EccImp()
{
    m_perfDataFunction      = &algImpDataPerfFunction <ImpSc, AlgEcdsaVerify>;
    m_perfDecryptFunction   = NULL;
    m_perfKeyFunction       = &algImpKeyPerfFunction  <ImpSc, AlgEcdsaVerify>;
    m_perfCleanFunction     = &algImpCleanPerfFunction<ImpSc, AlgEcdsaVerify>;
}

template<>
EccImp<ImpSc, AlgEcdsaVerify>::~EccImp()
{
}

//============================

template<>
VOID
algImpKeyPerfFunction<ImpSc, AlgEcdh>( PBYTE buf1, PBYTE buf2, PBYTE buf3, SIZE_T keySize )
{
    SetupSymCryptCurves( buf1, keySize );
    SetupSymCryptEcdsaAndEcdh( buf1, buf2, buf3 );
}

template<>
VOID
algImpCleanPerfFunction<ImpSc, AlgEcdh>( PBYTE buf1, PBYTE buf2, PBYTE buf3 )
{
    UNREFERENCED_PARAMETER( buf1 );
    UNREFERENCED_PARAMETER( buf2 );
    UNREFERENCED_PARAMETER( buf3 );
}

template<>
VOID
algImpDataPerfFunction<ImpSc, AlgEcdh>( PBYTE buf1, PBYTE buf2, PBYTE buf3, SIZE_T dataSize )
{
    UNREFERENCED_PARAMETER( dataSize );

    SymCryptEcDhSecretAgreement(
                ((PSYMCRYPT_ECKEY *) buf2)[0],
                ((PSYMCRYPT_ECKEY *) buf2)[0],      // Same private and public key
                SYMCRYPT_NUMBER_FORMAT_MSB_FIRST,
                0,
                buf3 + sizeof(UINT32),
                SymCryptEcurveSizeofFieldElement( *(PSYMCRYPT_ECURVE *) buf1 ));
}


template<>
EccImp<ImpSc, AlgEcdh>::EccImp()
{
    m_perfDataFunction      = &algImpDataPerfFunction <ImpSc, AlgEcdh>;
    m_perfDecryptFunction   = NULL;
    m_perfKeyFunction       = &algImpKeyPerfFunction  <ImpSc, AlgEcdh>;
    m_perfCleanFunction     = &algImpCleanPerfFunction<ImpSc, AlgEcdh>;
}

template<>
EccImp<ImpSc, AlgEcdh>::~EccImp()
{
}

//============================
template<>
VOID
algImpKeyPerfFunction<ImpSc, AlgIEEE802_11SaeCustom>( PBYTE buf1, PBYTE buf2, PBYTE buf3, SIZE_T keySize )
{
    SymCrypt802_11SaeCustomInit( (PSYMCRYPT_802_11_SAE_CUSTOM_STATE) buf1, &buf2[0], &buf2[6], &buf2[12], keySize, NULL, NULL, NULL );

    UNREFERENCED_PARAMETER( buf3 );
}

template<>
VOID
algImpCleanPerfFunction<ImpSc,AlgIEEE802_11SaeCustom>( PBYTE buf1, PBYTE buf2, PBYTE buf3 )
{
    SymCrypt802_11SaeCustomDestroy( (PSYMCRYPT_802_11_SAE_CUSTOM_STATE) buf1 );
    UNREFERENCED_PARAMETER( buf2 );
    UNREFERENCED_PARAMETER( buf3 );
}

template<>
VOID
algImpDataPerfFunction< ImpSc, AlgIEEE802_11SaeCustom>( PBYTE buf1, PBYTE buf2, PBYTE buf3, SIZE_T dataSize )
{
    SymCrypt802_11SaeCustomCommitCreate( (PSYMCRYPT_802_11_SAE_CUSTOM_STATE) buf1, buf2, buf3 );

    UNREFERENCED_PARAMETER( dataSize );
}

template<>
VOID
algImpDecryptPerfFunction<ImpSc,AlgIEEE802_11SaeCustom>( PBYTE buf1, PBYTE buf2, PBYTE buf3, SIZE_T dataSize )
{
    SymCrypt802_11SaeCustomCommitProcess( (PSYMCRYPT_802_11_SAE_CUSTOM_STATE) buf1, buf2, buf3, &buf3[1024], &buf3[2048] );

    UNREFERENCED_PARAMETER( dataSize );
}

template<>
ArithImp<ImpSc, AlgIEEE802_11SaeCustom>::ArithImp()
{
    m_perfDataFunction      = &algImpDataPerfFunction <ImpSc, AlgIEEE802_11SaeCustom>;
    m_perfDecryptFunction   = &algImpDecryptPerfFunction<ImpSc, AlgIEEE802_11SaeCustom>;
    m_perfKeyFunction       = &algImpKeyPerfFunction  <ImpSc, AlgIEEE802_11SaeCustom>;
    m_perfCleanFunction     = &algImpCleanPerfFunction<ImpSc, AlgIEEE802_11SaeCustom>;
}

template<>
ArithImp<ImpSc, AlgIEEE802_11SaeCustom>::~ArithImp()
{
}



VOID
addSymCryptAlgs()
{
    SymCryptInit();

    //
    // We use a tempate function to decide which algorithm implementations to
    // run.
    // We could make each algorithm auto-register using static initializers,
    // but this is test code and we want to be able to test (and dynamically disable)
    // the initializer code. So we do it manually once.
    //

    addImplementationToGlobalList<HashImp<ImpSc, AlgMd2>>();
    addImplementationToGlobalList<HashImp<ImpSc, AlgMd4>>();
    addImplementationToGlobalList<HashImp<ImpSc, AlgMd5>>();
    addImplementationToGlobalList<HashImp<ImpSc, AlgSha1>>();
    addImplementationToGlobalList<HashImp<ImpSc, AlgSha256>>();
    addImplementationToGlobalList<HashImp<ImpSc, AlgSha384>>();
    addImplementationToGlobalList<HashImp<ImpSc, AlgSha512>>();

    addImplementationToGlobalList<MacImp<ImpSc, AlgHmacMd5>>();
    addImplementationToGlobalList<MacImp<ImpSc, AlgHmacSha1>>();
    addImplementationToGlobalList<MacImp<ImpSc, AlgHmacSha256>>();
    addImplementationToGlobalList<MacImp<ImpSc, AlgHmacSha384>>();
    addImplementationToGlobalList<MacImp<ImpSc, AlgHmacSha512>>();
    addImplementationToGlobalList<MacImp<ImpSc, AlgAesCmac>>();
    addImplementationToGlobalList<MacImp<ImpSc, AlgMarvin32>>();
    addImplementationToGlobalList<MacImp<ImpSc, AlgPoly1305>>();

    addImplementationToGlobalList<BlockCipherImp<ImpSc, AlgAes, ModeEcb>>();
    addImplementationToGlobalList<BlockCipherImp<ImpSc, AlgAes, ModeCbc>>();
    addImplementationToGlobalList<BlockCipherImp<ImpSc, AlgAes, ModeCfb>>();

    addImplementationToGlobalList<BlockCipherImp<ImpSc, AlgDes, ModeEcb>>();
    addImplementationToGlobalList<BlockCipherImp<ImpSc, AlgDes, ModeCbc>>();
    addImplementationToGlobalList<BlockCipherImp<ImpSc, AlgDes, ModeCfb>>();
    addImplementationToGlobalList<BlockCipherImp<ImpSc, Alg2Des, ModeEcb>>();
    addImplementationToGlobalList<BlockCipherImp<ImpSc, Alg2Des, ModeCbc>>();
    addImplementationToGlobalList<BlockCipherImp<ImpSc, Alg2Des, ModeCfb>>();
    addImplementationToGlobalList<BlockCipherImp<ImpSc, Alg3Des, ModeEcb>>();
    addImplementationToGlobalList<BlockCipherImp<ImpSc, Alg3Des, ModeCbc>>();
    addImplementationToGlobalList<BlockCipherImp<ImpSc, Alg3Des, ModeCfb>>();
    addImplementationToGlobalList<BlockCipherImp<ImpSc, AlgDesx, ModeEcb>>();
    addImplementationToGlobalList<BlockCipherImp<ImpSc, AlgDesx, ModeCbc>>();
    addImplementationToGlobalList<BlockCipherImp<ImpSc, AlgDesx, ModeCfb>>();
    addImplementationToGlobalList<BlockCipherImp<ImpSc, AlgRc2, ModeEcb>>();
    addImplementationToGlobalList<BlockCipherImp<ImpSc, AlgRc2, ModeCbc>>();
    addImplementationToGlobalList<BlockCipherImp<ImpSc, AlgRc2, ModeCfb>>();

    addImplementationToGlobalList<AuthEncImp<ImpSc, AlgAes, ModeCcm>>();
    addImplementationToGlobalList<AuthEncImp<ImpSc, AlgAes, ModeGcm>>();

    addImplementationToGlobalList<StreamCipherImp<ImpSc, AlgRc4>>();
    addImplementationToGlobalList<StreamCipherImp<ImpSc, AlgChaCha20>>();

    addImplementationToGlobalList<ParallelHashImp<ImpSc, AlgParallelSha256>>();
    addImplementationToGlobalList<ParallelHashImp<ImpSc, AlgParallelSha384>>();
    addImplementationToGlobalList<ParallelHashImp<ImpSc, AlgParallelSha512>>();

    addImplementationToGlobalList<XtsImp<ImpSc, AlgXtsAes>>();

    addImplementationToGlobalList<RngSp800_90Imp<ImpSc, AlgAesCtrDrbg>>();
    addImplementationToGlobalList<RngSp800_90Imp<ImpSc, AlgAesCtrF142>>();

    addImplementationToGlobalList<KdfImp<ImpSc , AlgPbkdf2, AlgHmacMd5>>();
    addImplementationToGlobalList<KdfImp<ImpSc , AlgPbkdf2, AlgHmacSha1>>();
    addImplementationToGlobalList<KdfImp<ImpSc , AlgPbkdf2, AlgHmacSha256>>();
    addImplementationToGlobalList<KdfImp<ImpSc , AlgPbkdf2, AlgHmacSha384>>();
    addImplementationToGlobalList<KdfImp<ImpSc , AlgPbkdf2, AlgHmacSha512>>();
    addImplementationToGlobalList<KdfImp<ImpSc , AlgPbkdf2, AlgAesCmac>>();

    addImplementationToGlobalList<KdfImp<ImpSc , AlgSp800_108, AlgHmacMd5>>();
    addImplementationToGlobalList<KdfImp<ImpSc , AlgSp800_108, AlgHmacSha1>>();
    addImplementationToGlobalList<KdfImp<ImpSc , AlgSp800_108, AlgHmacSha256>>();
    addImplementationToGlobalList<KdfImp<ImpSc , AlgSp800_108, AlgHmacSha384>>();
    addImplementationToGlobalList<KdfImp<ImpSc , AlgSp800_108, AlgHmacSha512>>();
    addImplementationToGlobalList<KdfImp<ImpSc , AlgSp800_108, AlgAesCmac>>();

    addImplementationToGlobalList<KdfImp<ImpSc, AlgTlsPrf1_1, AlgHmacMd5>>();
    addImplementationToGlobalList<KdfImp<ImpSc, AlgTlsPrf1_2, AlgHmacSha256>>();
    addImplementationToGlobalList<KdfImp<ImpSc, AlgTlsPrf1_2, AlgHmacSha384>>();
    addImplementationToGlobalList<KdfImp<ImpSc, AlgTlsPrf1_2, AlgHmacSha512>>();

    addImplementationToGlobalList<KdfImp<ImpSc, AlgHkdf, AlgHmacSha256>>();
    addImplementationToGlobalList<KdfImp<ImpSc, AlgHkdf, AlgHmacSha1>>();

    addImplementationToGlobalList<TlsCbcHmacImp<ImpSc, AlgTlsCbcHmacSha1>>();
    addImplementationToGlobalList<TlsCbcHmacImp<ImpSc, AlgTlsCbcHmacSha256>>();
    addImplementationToGlobalList<TlsCbcHmacImp<ImpSc, AlgTlsCbcHmacSha384>>();

    addImplementationToGlobalList<ArithImp<ImpSc, AlgIntAdd>>();
    addImplementationToGlobalList<ArithImp<ImpSc, AlgIntSub>>();
    addImplementationToGlobalList<ArithImp<ImpSc, AlgIntMul>>();
    addImplementationToGlobalList<ArithImp<ImpSc, AlgIntSquare>>();
    addImplementationToGlobalList<ArithImp<ImpSc, AlgIntDivMod>>();

    addImplementationToGlobalList<ArithImp<ImpSc, AlgModExp>>();
    addImplementationToGlobalList<ArithImp<ImpSc, AlgModAdd>>();
    addImplementationToGlobalList<ArithImp<ImpSc, AlgModSub>>();
    addImplementationToGlobalList<ArithImp<ImpSc, AlgModMul>>();
    addImplementationToGlobalList<ArithImp<ImpSc, AlgModSquare>>();
    addImplementationToGlobalList<ArithImp<ImpSc, AlgModInv>>();

    addImplementationToGlobalList<ArithImp<ImpSc, AlgScsTable>>();

    //addImplementationToGlobalList<RsaImp<ImpSc, AlgRsaEncRaw>>();
    //addImplementationToGlobalList<RsaImp<ImpSc, AlgRsaDecRaw>>();
    //addImplementationToGlobalList<RsaImp<ImpSc, AlgRsaEncPkcs1>>();
    //addImplementationToGlobalList<RsaImp<ImpSc, AlgRsaDecPkcs1>>();
    //addImplementationToGlobalList<RsaImp<ImpSc, AlgRsaEncOaep>>();
    //addImplementationToGlobalList<RsaImp<ImpSc, AlgRsaDecOaep>>();

    addImplementationToGlobalList<RsaSignImp<ImpSc, AlgRsaSignPkcs1>>();
    addImplementationToGlobalList<RsaSignImp<ImpSc, AlgRsaSignPss>>();

    addImplementationToGlobalList<RsaEncImp<ImpSc, AlgRsaEncRaw>>();
    addImplementationToGlobalList<RsaEncImp<ImpSc, AlgRsaEncPkcs1>>();
    addImplementationToGlobalList<RsaEncImp<ImpSc, AlgRsaEncOaep>>();

    //addImplementationToGlobalList<RsaImp<ImpSc, AlgRsaSignPkcs1>>();
    //addImplementationToGlobalList<RsaImp<ImpSc, AlgRsaVerifyPkcs1>>();
    //addImplementationToGlobalList<RsaImp<ImpSc, AlgRsaSignPss>>();
    //addImplementationToGlobalList<RsaImp<ImpSc, AlgRsaVerifyPss>>();

    addImplementationToGlobalList<DhImp<ImpSc, AlgDh>>();
    addImplementationToGlobalList<DsaImp<ImpSc, AlgDsa>>();

    //addImplementationToGlobalList<DlImp<ImpSc, AlgDsaSign>>();
    //addImplementationToGlobalList<DlImp<ImpSc, AlgDsaVerify>>();
    //addImplementationToGlobalList<DlImp<ImpSc, AlgDh>>();

    addImplementationToGlobalList<ArithImp<ImpSc, AlgTrialDivisionContext>>();
    addImplementationToGlobalList<ArithImp<ImpSc, AlgTrialDivision>>();

    addImplementationToGlobalList<EccImp<ImpSc, AlgEcurveAllocate>>();

    addImplementationToGlobalList<EccImp<ImpSc, AlgEcpointSetZero>>();
    addImplementationToGlobalList<EccImp<ImpSc, AlgEcpointSetDistinguished>>();
    addImplementationToGlobalList<EccImp<ImpSc, AlgEcpointSetRandom>>();
    addImplementationToGlobalList<EccImp<ImpSc, AlgEcpointIsEqual>>();
    addImplementationToGlobalList<EccImp<ImpSc, AlgEcpointIsZero>>();
    addImplementationToGlobalList<EccImp<ImpSc, AlgEcpointOnCurve>>();

    addImplementationToGlobalList<EccImp<ImpSc, AlgEcpointAdd>>();
    addImplementationToGlobalList<EccImp<ImpSc, AlgEcpointAddDiffNz>>();
    addImplementationToGlobalList<EccImp<ImpSc, AlgEcpointDouble>>();
    addImplementationToGlobalList<EccImp<ImpSc, AlgEcpointScalarMul>>();

    addImplementationToGlobalList<EccImp<ImpSc, AlgEcdsaSign>>();
    addImplementationToGlobalList<EccImp<ImpSc, AlgEcdsaVerify>>();
    addImplementationToGlobalList<EccImp<ImpSc, AlgEcdh>>();

    addImplementationToGlobalList<ArithImp<ImpSc, AlgIEEE802_11SaeCustom>>();

    addImplementationToGlobalList<ArithImp<ImpSc, AlgDeveloperTest>>();
}
<|MERGE_RESOLUTION|>--- conflicted
+++ resolved
@@ -1,6881 +1,6877 @@
-//
-// SymCrypt implementation classes
-//
-// Copyright (c) Microsoft Corporation. Licensed under the MIT license.
-//
-
-#include "precomp.h"
-
-//
-// These ECB functions are not confused with the ones in Symcrypt.h because they have the pbChainingValue
-// extra parameter, and C++ handles the function overloads.
-//
-VOID
-SYMCRYPT_CALL
-SymCryptAesEcbEncrypt(
-    _In_                                    PCSYMCRYPT_AES_EXPANDED_KEY pExpandedKey,
-    _In_reads_( SYMCRYPT_AES_BLOCK_SIZE )   PBYTE                       pbChainingValue,
-    _In_reads_( cbData )                    PCBYTE                      pbSrc,
-    _Out_writes_( cbData )                  PBYTE                       pbDst,
-                                            SIZE_T                      cbData )
-{
-    UNREFERENCED_PARAMETER( pbChainingValue );
-
-    SymCryptAesEcbEncrypt( pExpandedKey, pbSrc, pbDst, cbData );
-}
-
-VOID
-SYMCRYPT_CALL
-SymCryptAesEcbDecrypt(
-    _In_                                    PCSYMCRYPT_AES_EXPANDED_KEY pExpandedKey,
-    _In_reads_( SYMCRYPT_AES_BLOCK_SIZE )   PBYTE                       pbChainingValue,
-    _In_reads_( cbData )                    PCBYTE                      pbSrc,
-    _Out_writes_( cbData )                  PBYTE                       pbDst,
-                                            SIZE_T                      cbData )
-{
-    UNREFERENCED_PARAMETER( pbChainingValue );
-
-    SymCryptAesEcbDecrypt( pExpandedKey, pbSrc, pbDst, cbData );
-}
-
-VOID
-SYMCRYPT_CALL
-SymCryptAesCfbEncrypt(
-    _In_                                    PCSYMCRYPT_AES_EXPANDED_KEY pExpandedKey,
-    _In_reads_( SYMCRYPT_AES_BLOCK_SIZE )   PBYTE                       pbChainingValue,
-    _In_reads_( cbData )                    PCBYTE                      pbSrc,
-    _Out_writes_( cbData )                  PBYTE                       pbDst,
-                                            SIZE_T                      cbData )
-{
-    _Analysis_assume_( SymCryptAesBlockCipher->blockSize == SYMCRYPT_AES_BLOCK_SIZE );
-    SymCryptCfbEncrypt( SymCryptAesBlockCipher,
-                        g_modeCfbShiftParam,
-                        pExpandedKey,
-                        pbChainingValue,
-                        pbSrc,
-                        pbDst,
-                        cbData );
-}
-
-VOID
-SYMCRYPT_CALL
-SymCryptAesCfbDecrypt(
-    _In_                                    PCSYMCRYPT_AES_EXPANDED_KEY pExpandedKey,
-    _In_reads_( SYMCRYPT_AES_BLOCK_SIZE )   PBYTE                       pbChainingValue,
-    _In_reads_( cbData )                    PCBYTE                      pbSrc,
-    _Out_writes_( cbData )                  PBYTE                       pbDst,
-                                            SIZE_T                      cbData )
-{
-    _Analysis_assume_( SymCryptAesBlockCipher->blockSize == SYMCRYPT_AES_BLOCK_SIZE );
-    SymCryptCfbDecrypt( SymCryptAesBlockCipher,
-                        g_modeCfbShiftParam,
-                        pExpandedKey,
-                        pbChainingValue,
-                        pbSrc,
-                        pbDst,
-                        cbData );
-}
-
-VOID
-SYMCRYPT_CALL
-SymCryptDesEcbEncrypt(
-    _In_                                    PCSYMCRYPT_DES_EXPANDED_KEY pExpandedKey,
-    _In_reads_( SYMCRYPT_DES_BLOCK_SIZE )   PBYTE                       pbChainingValue,
-    _In_reads_( cbData )                    PCBYTE                      pbSrc,
-    _Out_writes_( cbData )                  PBYTE                       pbDst,
-                                            SIZE_T                      cbData )
-{
-    UNREFERENCED_PARAMETER( pbChainingValue );
-
-    SymCryptEcbEncrypt( SymCryptDesBlockCipher, pExpandedKey, pbSrc, pbDst, cbData );
-}
-
-VOID
-SYMCRYPT_CALL
-SymCryptDesEcbDecrypt(
-    _In_                                    PCSYMCRYPT_DES_EXPANDED_KEY pExpandedKey,
-    _In_reads_( SYMCRYPT_DES_BLOCK_SIZE )   PBYTE                       pbChainingValue,
-    _In_reads_( cbData )                    PCBYTE                      pbSrc,
-    _Out_writes_( cbData )                  PBYTE                       pbDst,
-                                            SIZE_T                      cbData )
-{
-    UNREFERENCED_PARAMETER( pbChainingValue );
-
-    SymCryptEcbDecrypt( SymCryptDesBlockCipher, pExpandedKey, pbSrc, pbDst, cbData );
-}
-
-VOID
-SYMCRYPT_CALL
-SymCryptDesCbcEncrypt(
-    _In_                                    PCSYMCRYPT_DES_EXPANDED_KEY pExpandedKey,
-    _In_reads_( SYMCRYPT_DES_BLOCK_SIZE )   PBYTE                       pbChainingValue,
-    _In_reads_( cbData )                    PCBYTE                      pbSrc,
-    _Out_writes_( cbData )                  PBYTE                       pbDst,
-                                            SIZE_T                      cbData )
-{
-    _Analysis_assume_( SymCryptDesBlockCipher.blockSize == SYMCRYPT_DES_BLOCK_SIZE );
-    SymCryptCbcEncrypt( SymCryptDesBlockCipher, pExpandedKey, pbChainingValue, pbSrc, pbDst, cbData );
-}
-
-VOID
-SYMCRYPT_CALL
-SymCryptDesCbcDecrypt(
-    _In_                                    PCSYMCRYPT_DES_EXPANDED_KEY pExpandedKey,
-    _In_reads_( SYMCRYPT_DES_BLOCK_SIZE )   PBYTE                       pbChainingValue,
-    _In_reads_( cbData )                    PCBYTE                      pbSrc,
-    _Out_writes_( cbData )                  PBYTE                       pbDst,
-                                            SIZE_T                      cbData )
-{
-    _Analysis_assume_( SymCryptDesBlockCipher.blockSize == SYMCRYPT_DES_BLOCK_SIZE );
-    SymCryptCbcDecrypt( SymCryptDesBlockCipher, pExpandedKey, pbChainingValue, pbSrc, pbDst, cbData );
-}
-
-VOID
-SYMCRYPT_CALL
-SymCryptDesCfbEncrypt(
-    _In_                                    PCSYMCRYPT_DES_EXPANDED_KEY pExpandedKey,
-    _In_reads_( SYMCRYPT_DES_BLOCK_SIZE )   PBYTE                       pbChainingValue,
-    _In_reads_( cbData )                    PCBYTE                      pbSrc,
-    _Out_writes_( cbData )                  PBYTE                       pbDst,
-                                            SIZE_T                      cbData )
-{
-    _Analysis_assume_( SymCryptDesBlockCipher.blockSize == SYMCRYPT_DES_BLOCK_SIZE );
-    SymCryptCfbEncrypt( SymCryptDesBlockCipher, g_modeCfbShiftParam, pExpandedKey, pbChainingValue, pbSrc, pbDst, cbData );
-}
-
-VOID
-SYMCRYPT_CALL
-SymCryptDesCfbDecrypt(
-    _In_                                    PCSYMCRYPT_DES_EXPANDED_KEY pExpandedKey,
-    _In_reads_( SYMCRYPT_DES_BLOCK_SIZE )   PBYTE                       pbChainingValue,
-    _In_reads_( cbData )                    PCBYTE                      pbSrc,
-    _Out_writes_( cbData )                  PBYTE                       pbDst,
-                                            SIZE_T                      cbData )
-{
-    _Analysis_assume_( SymCryptDesBlockCipher.blockSize == SYMCRYPT_DES_BLOCK_SIZE );
-    SymCryptCfbDecrypt( SymCryptDesBlockCipher, g_modeCfbShiftParam, pExpandedKey, pbChainingValue, pbSrc, pbDst, cbData );
-}
-
-
-VOID
-SYMCRYPT_CALL
-SymCrypt2DesEcbEncrypt(
-    _In_                                    PCSYMCRYPT_3DES_EXPANDED_KEY pExpandedKey,
-    _In_reads_( SYMCRYPT_DES_BLOCK_SIZE )   PBYTE                       pbChainingValue,
-    _In_reads_( cbData )                    PCBYTE                      pbSrc,
-    _Out_writes_( cbData )                  PBYTE                       pbDst,
-                                            SIZE_T                      cbData )
-{
-    UNREFERENCED_PARAMETER( pbChainingValue );
-
-    SymCryptEcbEncrypt( SymCrypt3DesBlockCipher, pExpandedKey, pbSrc, pbDst, cbData );
-}
-
-VOID
-SYMCRYPT_CALL
-SymCrypt2DesEcbDecrypt(
-    _In_                                    PCSYMCRYPT_3DES_EXPANDED_KEY pExpandedKey,
-    _In_reads_( SYMCRYPT_DES_BLOCK_SIZE )   PBYTE                       pbChainingValue,
-    _In_reads_( cbData )                    PCBYTE                      pbSrc,
-    _Out_writes_( cbData )                  PBYTE                       pbDst,
-                                            SIZE_T                      cbData )
-{
-    UNREFERENCED_PARAMETER( pbChainingValue );
-
-    SymCryptEcbDecrypt( SymCrypt3DesBlockCipher, pExpandedKey, pbSrc, pbDst, cbData );
-}
-
-VOID
-SYMCRYPT_CALL
-SymCrypt2DesCbcEncrypt(
-    _In_                                    PCSYMCRYPT_3DES_EXPANDED_KEY pExpandedKey,
-    _In_reads_( SYMCRYPT_DES_BLOCK_SIZE )   PBYTE                       pbChainingValue,
-    _In_reads_( cbData )                    PCBYTE                      pbSrc,
-    _Out_writes_( cbData )                  PBYTE                       pbDst,
-                                            SIZE_T                      cbData )
-{
-    _Analysis_assume_( SymCrypt3DesBlockCipher.blockSize == SYMCRYPT_DES_BLOCK_SIZE );
-    SymCryptCbcEncrypt( SymCrypt3DesBlockCipher, pExpandedKey, pbChainingValue, pbSrc, pbDst, cbData );
-}
-
-VOID
-SYMCRYPT_CALL
-SymCrypt2DesCbcDecrypt(
-    _In_                                    PCSYMCRYPT_3DES_EXPANDED_KEY pExpandedKey,
-    _In_reads_( SYMCRYPT_DES_BLOCK_SIZE )   PBYTE                       pbChainingValue,
-    _In_reads_( cbData )                    PCBYTE                      pbSrc,
-    _Out_writes_( cbData )                  PBYTE                       pbDst,
-                                            SIZE_T                      cbData )
-{
-    _Analysis_assume_( SymCrypt3DesBlockCipher.blockSize == SYMCRYPT_DES_BLOCK_SIZE );
-    SymCryptCbcDecrypt( SymCrypt3DesBlockCipher, pExpandedKey, pbChainingValue, pbSrc, pbDst, cbData );
-}
-
-VOID
-SYMCRYPT_CALL
-SymCrypt2DesCfbEncrypt(
-    _In_                                    PCSYMCRYPT_3DES_EXPANDED_KEY pExpandedKey,
-    _In_reads_( SYMCRYPT_DES_BLOCK_SIZE )   PBYTE                       pbChainingValue,
-    _In_reads_( cbData )                    PCBYTE                      pbSrc,
-    _Out_writes_( cbData )                  PBYTE                       pbDst,
-                                            SIZE_T                      cbData )
-{
-    _Analysis_assume_( SymCrypt3DesBlockCipher.blockSize == SYMCRYPT_DES_BLOCK_SIZE );
-    SymCryptCfbEncrypt( SymCrypt3DesBlockCipher, g_modeCfbShiftParam, pExpandedKey, pbChainingValue, pbSrc, pbDst, cbData );
-}
-
-VOID
-SYMCRYPT_CALL
-SymCrypt2DesCfbDecrypt(
-    _In_                                    PCSYMCRYPT_3DES_EXPANDED_KEY pExpandedKey,
-    _In_reads_( SYMCRYPT_DES_BLOCK_SIZE )   PBYTE                       pbChainingValue,
-    _In_reads_( cbData )                    PCBYTE                      pbSrc,
-    _Out_writes_( cbData )                  PBYTE                       pbDst,
-                                            SIZE_T                      cbData )
-{
-    _Analysis_assume_( SymCrypt3DesBlockCipher.blockSize == SYMCRYPT_DES_BLOCK_SIZE );
-    SymCryptCfbDecrypt( SymCrypt3DesBlockCipher, g_modeCfbShiftParam, pExpandedKey, pbChainingValue, pbSrc, pbDst, cbData );
-}
-
-VOID
-SYMCRYPT_CALL
-SymCrypt3DesEcbEncrypt(
-    _In_                                    PCSYMCRYPT_3DES_EXPANDED_KEY pExpandedKey,
-    _In_reads_( SYMCRYPT_DES_BLOCK_SIZE )   PBYTE                       pbChainingValue,
-    _In_reads_( cbData )                    PCBYTE                      pbSrc,
-    _Out_writes_( cbData )                  PBYTE                       pbDst,
-                                            SIZE_T                      cbData )
-{
-    UNREFERENCED_PARAMETER( pbChainingValue );
-
-    SymCryptEcbEncrypt( SymCrypt3DesBlockCipher, pExpandedKey, pbSrc, pbDst, cbData );
-}
-
-VOID
-SYMCRYPT_CALL
-SymCrypt3DesEcbDecrypt(
-    _In_                                    PCSYMCRYPT_3DES_EXPANDED_KEY pExpandedKey,
-    _In_reads_( SYMCRYPT_DES_BLOCK_SIZE )   PBYTE                       pbChainingValue,
-    _In_reads_( cbData )                    PCBYTE                      pbSrc,
-    _Out_writes_( cbData )                  PBYTE                       pbDst,
-                                            SIZE_T                      cbData )
-{
-    UNREFERENCED_PARAMETER( pbChainingValue );
-
-    SymCryptEcbDecrypt( SymCrypt3DesBlockCipher, pExpandedKey, pbSrc, pbDst, cbData );
-}
-
-VOID
-SYMCRYPT_CALL
-SymCrypt3DesCfbEncrypt(
-    _In_                                    PCSYMCRYPT_3DES_EXPANDED_KEY pExpandedKey,
-    _In_reads_( SYMCRYPT_DES_BLOCK_SIZE )   PBYTE                       pbChainingValue,
-    _In_reads_( cbData )                    PCBYTE                      pbSrc,
-    _Out_writes_( cbData )                  PBYTE                       pbDst,
-                                            SIZE_T                      cbData )
-{
-    _Analysis_assume_( SymCrypt3DesBlockCipher.blockSize == SYMCRYPT_DES_BLOCK_SIZE );
-    SymCryptCfbEncrypt( SymCrypt3DesBlockCipher, g_modeCfbShiftParam, pExpandedKey, pbChainingValue, pbSrc, pbDst, cbData );
-}
-
-VOID
-SYMCRYPT_CALL
-SymCrypt3DesCfbDecrypt(
-    _In_                                    PCSYMCRYPT_3DES_EXPANDED_KEY pExpandedKey,
-    _In_reads_( SYMCRYPT_DES_BLOCK_SIZE )   PBYTE                       pbChainingValue,
-    _In_reads_( cbData )                    PCBYTE                      pbSrc,
-    _Out_writes_( cbData )                  PBYTE                       pbDst,
-                                            SIZE_T                      cbData )
-{
-    _Analysis_assume_( SymCrypt3DesBlockCipher.blockSize == SYMCRYPT_DES_BLOCK_SIZE );
-    SymCryptCfbDecrypt( SymCrypt3DesBlockCipher, g_modeCfbShiftParam, pExpandedKey, pbChainingValue, pbSrc, pbDst, cbData );
-}
-
-
-VOID
-SYMCRYPT_CALL
-SymCryptDesxEcbEncrypt(
-    _In_                                    PCSYMCRYPT_DESX_EXPANDED_KEY pExpandedKey,
-    _In_reads_( SYMCRYPT_DESX_BLOCK_SIZE )  PBYTE                       pbChainingValue,
-    _In_reads_( cbData )                    PCBYTE                      pbSrc,
-    _Out_writes_( cbData )                  PBYTE                       pbDst,
-                                            SIZE_T                      cbData )
-{
-    UNREFERENCED_PARAMETER( pbChainingValue );
-
-    SymCryptEcbEncrypt( SymCryptDesxBlockCipher, pExpandedKey, pbSrc, pbDst, cbData );
-}
-
-VOID
-SYMCRYPT_CALL
-SymCryptDesxEcbDecrypt(
-    _In_                                    PCSYMCRYPT_DESX_EXPANDED_KEY pExpandedKey,
-    _In_reads_( SYMCRYPT_DESX_BLOCK_SIZE )  PBYTE                       pbChainingValue,
-    _In_reads_( cbData )                    PCBYTE                      pbSrc,
-    _Out_writes_( cbData )                  PBYTE                       pbDst,
-                                            SIZE_T                      cbData )
-{
-    UNREFERENCED_PARAMETER( pbChainingValue );
-
-    SymCryptEcbDecrypt( SymCryptDesxBlockCipher, pExpandedKey, pbSrc, pbDst, cbData );
-}
-
-VOID
-SYMCRYPT_CALL
-SymCryptDesxCbcEncrypt(
-    _In_                                    PCSYMCRYPT_DESX_EXPANDED_KEY pExpandedKey,
-    _In_reads_( SYMCRYPT_DESX_BLOCK_SIZE )  PBYTE                       pbChainingValue,
-    _In_reads_( cbData )                    PCBYTE                      pbSrc,
-    _Out_writes_( cbData )                  PBYTE                       pbDst,
-                                            SIZE_T                      cbData )
-{
-    _Analysis_assume_( SymCryptDesxBlockCipher.blockSize == SYMCRYPT_DESX_BLOCK_SIZE );
-    SymCryptCbcEncrypt( SymCryptDesxBlockCipher, pExpandedKey, pbChainingValue, pbSrc, pbDst, cbData );
-}
-
-VOID
-SYMCRYPT_CALL
-SymCryptDesxCbcDecrypt(
-    _In_                                    PCSYMCRYPT_DESX_EXPANDED_KEY pExpandedKey,
-    _In_reads_( SYMCRYPT_DESX_BLOCK_SIZE )  PBYTE                       pbChainingValue,
-    _In_reads_( cbData )                    PCBYTE                      pbSrc,
-    _Out_writes_( cbData )                  PBYTE                       pbDst,
-                                            SIZE_T                      cbData )
-{
-    _Analysis_assume_( SymCryptDesxBlockCipher.blockSize == SYMCRYPT_DESX_BLOCK_SIZE );
-    SymCryptCbcDecrypt( SymCryptDesxBlockCipher, pExpandedKey, pbChainingValue, pbSrc, pbDst, cbData );
-}
-
-VOID
-SYMCRYPT_CALL
-SymCryptDesxCfbEncrypt(
-    _In_                                    PCSYMCRYPT_DESX_EXPANDED_KEY pExpandedKey,
-    _In_reads_( SYMCRYPT_DESX_BLOCK_SIZE )  PBYTE                       pbChainingValue,
-    _In_reads_( cbData )                    PCBYTE                      pbSrc,
-    _Out_writes_( cbData )                  PBYTE                       pbDst,
-                                            SIZE_T                      cbData )
-{
-    _Analysis_assume_( SymCryptDesxBlockCipher.blockSize == SYMCRYPT_DESX_BLOCK_SIZE );
-    SymCryptCfbEncrypt( SymCryptDesxBlockCipher, g_modeCfbShiftParam, pExpandedKey, pbChainingValue, pbSrc, pbDst, cbData );
-}
-
-VOID
-SYMCRYPT_CALL
-SymCryptDesxCfbDecrypt(
-    _In_                                    PCSYMCRYPT_DESX_EXPANDED_KEY pExpandedKey,
-    _In_reads_( SYMCRYPT_DESX_BLOCK_SIZE )  PBYTE                       pbChainingValue,
-    _In_reads_( cbData )                    PCBYTE                      pbSrc,
-    _Out_writes_( cbData )                  PBYTE                       pbDst,
-                                            SIZE_T                      cbData )
-{
-    _Analysis_assume_( SymCryptDesxBlockCipher.blockSize == SYMCRYPT_DESX_BLOCK_SIZE );
-    SymCryptCfbDecrypt( SymCryptDesxBlockCipher, g_modeCfbShiftParam, pExpandedKey, pbChainingValue, pbSrc, pbDst, cbData );
-}
-
-
-VOID
-SYMCRYPT_CALL
-SymCryptRc2EcbEncrypt(
-    _In_                                    PCSYMCRYPT_RC2_EXPANDED_KEY pExpandedKey,
-    _In_reads_( SYMCRYPT_RC2_BLOCK_SIZE )   PBYTE                       pbChainingValue,
-    _In_reads_( cbData )                    PCBYTE                      pbSrc,
-    _Out_writes_( cbData )                  PBYTE                       pbDst,
-                                            SIZE_T                      cbData )
-{
-    UNREFERENCED_PARAMETER( pbChainingValue );
-
-    SymCryptEcbEncrypt( SymCryptRc2BlockCipher, pExpandedKey, pbSrc, pbDst, cbData );
-}
-
-VOID
-SYMCRYPT_CALL
-SymCryptRc2EcbDecrypt(
-    _In_                                    PCSYMCRYPT_RC2_EXPANDED_KEY pExpandedKey,
-    _In_reads_( SYMCRYPT_RC2_BLOCK_SIZE )   PBYTE                       pbChainingValue,
-    _In_reads_( cbData )                    PCBYTE                      pbSrc,
-    _Out_writes_( cbData )                  PBYTE                       pbDst,
-                                            SIZE_T                      cbData )
-{
-    UNREFERENCED_PARAMETER( pbChainingValue );
-
-    SymCryptEcbDecrypt( SymCryptRc2BlockCipher, pExpandedKey, pbSrc, pbDst, cbData );
-}
-
-VOID
-SYMCRYPT_CALL
-SymCryptRc2CbcEncrypt(
-    _In_                                    PCSYMCRYPT_RC2_EXPANDED_KEY pExpandedKey,
-    _In_reads_( SYMCRYPT_RC2_BLOCK_SIZE )   PBYTE                       pbChainingValue,
-    _In_reads_( cbData )                    PCBYTE                      pbSrc,
-    _Out_writes_( cbData )                  PBYTE                       pbDst,
-                                            SIZE_T                      cbData )
-{
-    _Analysis_assume_( SymCryptRc2BlockCipher.blockSize == SYMCRYPT_RC2_BLOCK_SIZE );
-    SymCryptCbcEncrypt( SymCryptRc2BlockCipher, pExpandedKey, pbChainingValue, pbSrc, pbDst, cbData );
-}
-
-VOID
-SYMCRYPT_CALL
-SymCryptRc2CbcDecrypt(
-    _In_                                    PCSYMCRYPT_RC2_EXPANDED_KEY pExpandedKey,
-    _In_reads_( SYMCRYPT_RC2_BLOCK_SIZE )   PBYTE                       pbChainingValue,
-    _In_reads_( cbData )                    PCBYTE                      pbSrc,
-    _Out_writes_( cbData )                  PBYTE                       pbDst,
-                                            SIZE_T                      cbData )
-{
-    _Analysis_assume_( SymCryptRc2BlockCipher.blockSize == SYMCRYPT_RC2_BLOCK_SIZE );
-    SymCryptCbcDecrypt( SymCryptRc2BlockCipher, pExpandedKey, pbChainingValue, pbSrc, pbDst, cbData );
-}
-
-VOID
-SYMCRYPT_CALL
-SymCryptRc2CfbEncrypt(
-    _In_                                    PCSYMCRYPT_RC2_EXPANDED_KEY pExpandedKey,
-    _In_reads_( SYMCRYPT_RC2_BLOCK_SIZE )   PBYTE                       pbChainingValue,
-    _In_reads_( cbData )                    PCBYTE                      pbSrc,
-    _Out_writes_( cbData )                  PBYTE                       pbDst,
-                                            SIZE_T                      cbData )
-{
-    _Analysis_assume_( SymCryptRc2BlockCipher.blockSize == SYMCRYPT_RC2_BLOCK_SIZE );
-    SymCryptCfbEncrypt( SymCryptRc2BlockCipher, g_modeCfbShiftParam, pExpandedKey, pbChainingValue, pbSrc, pbDst, cbData );
-}
-
-VOID
-SYMCRYPT_CALL
-SymCryptRc2CfbDecrypt(
-    _In_                                    PCSYMCRYPT_RC2_EXPANDED_KEY pExpandedKey,
-    _In_reads_( SYMCRYPT_RC2_BLOCK_SIZE )   PBYTE                       pbChainingValue,
-    _In_reads_( cbData )                    PCBYTE                      pbSrc,
-    _Out_writes_( cbData )                  PBYTE                       pbDst,
-                                            SIZE_T                      cbData )
-{
-    _Analysis_assume_( SymCryptRc2BlockCipher.blockSize == SYMCRYPT_RC2_BLOCK_SIZE );
-    SymCryptCfbDecrypt( SymCryptRc2BlockCipher, g_modeCfbShiftParam, pExpandedKey, pbChainingValue, pbSrc, pbDst, cbData );
-}
-
-//
-// An ugly hack, we re-map the RC2 key expansion to use the global key size variable.
-//
-#define SymCryptRc2ExpandKey( pKey, pbKey, cbKey ) SymCryptRc2ExpandKeyEx( pKey, pbKey, cbKey, g_rc2EffectiveKeyLength ? g_rc2EffectiveKeyLength : 8*(ULONG)cbKey );
-
-
-#define SYMCRYPT_2DES_EXPANDED_KEY  SYMCRYPT_3DES_EXPANDED_KEY
-#define SymCrypt2DesExpandKey       SymCrypt3DesExpandKey
-
-char * ImpSc::name = "SymCrypt";
-
-#define IMP_NAME    SYMCRYPT
-#define IMP_Name    Sc
-
-#define ALG_NAME    MD2
-#define ALG_Name    Md2
-#include "sc_imp_hashpattern.cpp"
-#undef ALG_NAME
-#undef ALG_Name
-
-#define ALG_NAME   MD4
-#define ALG_Name   Md4
-#include "sc_imp_hashpattern.cpp"
-#undef ALG_NAME
-#undef ALG_Name
-
-#define ALG_NAME   MD5
-#define ALG_Name   Md5
-#include "sc_imp_hashpattern.cpp"
-#undef ALG_NAME
-#undef ALG_Name
-
-#define ALG_NAME   SHA1
-#define ALG_Name   Sha1
-#include "sc_imp_hashpattern.cpp"
-#undef ALG_NAME
-#undef ALG_Name
-
-#define ALG_NAME   SHA256
-#define ALG_Name   Sha256
-#include "sc_imp_hashpattern.cpp"
-#undef ALG_NAME
-#undef ALG_Name
-
-#define ALG_NAME   SHA384
-#define ALG_Name   Sha384
-#include "sc_imp_hashpattern.cpp"
-#undef ALG_NAME
-#undef ALG_Name
-
-#define ALG_NAME   SHA512
-#define ALG_Name   Sha512
-#include "sc_imp_hashpattern.cpp"
-#undef ALG_NAME
-#undef ALG_Name
-
-
-#define ALG_NAME    HMAC_MD5
-#define ALG_Name    HmacMd5
-#include "sc_imp_macpattern.cpp"
-#undef ALG_NAME
-#undef ALG_Name
-
-#define ALG_NAME    HMAC_SHA1
-#define ALG_Name    HmacSha1
-#include "sc_imp_macpattern.cpp"
-#undef ALG_NAME
-#undef ALG_Name
-
-#define ALG_NAME    HMAC_SHA256
-#define ALG_Name    HmacSha256
-#include "sc_imp_macpattern.cpp"
-#undef ALG_NAME
-#undef ALG_Name
-
-#define ALG_NAME    HMAC_SHA384
-#define ALG_Name    HmacSha384
-#include "sc_imp_macpattern.cpp"
-#undef ALG_NAME
-#undef ALG_Name
-
-#define ALG_NAME    HMAC_SHA512
-#define ALG_Name    HmacSha512
-#include "sc_imp_macpattern.cpp"
-#undef ALG_NAME
-#undef ALG_Name
-
-#define ALG_NAME    AES_CMAC
-#define ALG_Name    AesCmac
-#include "sc_imp_macpattern.cpp"
-#undef ALG_NAME
-#undef ALG_Name
-
-#define ALG_NAME    MARVIN32
-#define ALG_Name    Marvin32
-#include "sc_imp_macpattern.cpp"
-#undef ALG_NAME
-#undef ALG_Name
-
-
-#define ALG_NAME    AES
-#define ALG_Name    Aes
-
-#define ALG_Mode    Ecb
-#include "sc_imp_blockcipherpattern.cpp"
-#undef ALG_Mode
-
-#define ALG_Mode    Cbc
-#include "sc_imp_blockcipherpattern.cpp"
-#undef ALG_Mode
-
-#define ALG_Mode    Cfb
-#include "sc_imp_blockcipherpattern.cpp"
-#undef ALG_Mode
-
-#undef ALG_NAME
-#undef ALG_Name
-
-#define ALG_NAME    DES
-#define ALG_Name    Des
-
-#define ALG_Mode    Ecb
-#include "sc_imp_blockcipherpattern.cpp"
-#undef ALG_Mode
-
-#define ALG_Mode    Cbc
-#include "sc_imp_blockcipherpattern.cpp"
-#undef ALG_Mode
-
-#define ALG_Mode    Cfb
-#include "sc_imp_blockcipherpattern.cpp"
-#undef ALG_Mode
-
-#undef ALG_NAME
-#undef ALG_Name
-
-#define ALG_NAME    2DES
-#define ALG_Name    2Des
-
-#define ALG_Mode    Ecb
-#include "sc_imp_blockcipherpattern.cpp"
-#undef ALG_Mode
-
-#define ALG_Mode    Cbc
-#include "sc_imp_blockcipherpattern.cpp"
-#undef ALG_Mode
-
-#define ALG_Mode    Cfb
-#include "sc_imp_blockcipherpattern.cpp"
-#undef ALG_Mode
-
-#undef ALG_NAME
-#undef ALG_Name
-
-#define ALG_NAME    3DES
-#define ALG_Name    3Des
-
-#define ALG_Mode    Ecb
-#include "sc_imp_blockcipherpattern.cpp"
-#undef ALG_Mode
-
-#define ALG_Mode    Cbc
-#include "sc_imp_blockcipherpattern.cpp"
-#undef ALG_Mode
-
-#define ALG_Mode    Cfb
-#include "sc_imp_blockcipherpattern.cpp"
-#undef ALG_Mode
-
-#undef ALG_NAME
-#undef ALG_Name
-
-#define ALG_NAME    DESX
-#define ALG_Name    Desx
-
-#define ALG_Mode    Ecb
-#include "sc_imp_blockcipherpattern.cpp"
-#undef ALG_Mode
-
-#define ALG_Mode    Cbc
-#include "sc_imp_blockcipherpattern.cpp"
-#undef ALG_Mode
-
-#define ALG_Mode    Cfb
-#include "sc_imp_blockcipherpattern.cpp"
-#undef ALG_Mode
-
-#undef ALG_NAME
-#undef ALG_Name
-
-#define ALG_NAME    RC2
-#define ALG_Name    Rc2
-
-#define ALG_Mode    Ecb
-#include "sc_imp_blockcipherpattern.cpp"
-#undef ALG_Mode
-
-#define ALG_Mode    Cbc
-#include "sc_imp_blockcipherpattern.cpp"
-#undef ALG_Mode
-
-#define ALG_Mode    Cfb
-#include "sc_imp_blockcipherpattern.cpp"
-#undef ALG_Mode
-
-#undef ALG_NAME
-#undef ALG_Name
-
-
-#define ALG_NAME    PBKDF2
-#define ALG_Name    Pbkdf2
-
-#define ALG_Base    HmacMd5
-#include "sc_imp_kdfpattern.cpp"
-#include "sc_imp_pbkdf2pattern.cpp"
-#undef ALG_Base
-
-#define ALG_Base    HmacSha1
-#include "sc_imp_kdfpattern.cpp"
-#include "sc_imp_pbkdf2pattern.cpp"
-#undef ALG_Base
-
-#define ALG_Base    HmacSha256
-#include "sc_imp_kdfpattern.cpp"
-#include "sc_imp_pbkdf2pattern.cpp"
-#undef ALG_Base
-
-#define ALG_Base    HmacSha384
-#include "sc_imp_kdfpattern.cpp"
-#include "sc_imp_pbkdf2pattern.cpp"
-#undef ALG_Base
-
-#define ALG_Base    HmacSha512
-#include "sc_imp_kdfpattern.cpp"
-#include "sc_imp_pbkdf2pattern.cpp"
-#undef ALG_Base
-
-#define ALG_Base    AesCmac
-#include "sc_imp_kdfpattern.cpp"
-#include "sc_imp_pbkdf2pattern.cpp"
-#undef ALG_Base
-
-#undef ALG_NAME
-#undef ALG_Name
-
-#define ALG_NAME    SP800_108
-#define ALG_Name    Sp800_108
-
-#define ALG_Base    HmacMd5
-#include "sc_imp_kdfpattern.cpp"
-#include "sc_imp_sp800_108pattern.cpp"
-#undef ALG_Base
-
-#define ALG_Base    HmacSha1
-#include "sc_imp_kdfpattern.cpp"
-#include "sc_imp_sp800_108pattern.cpp"
-#undef ALG_Base
-
-#define ALG_Base    HmacSha256
-#include "sc_imp_kdfpattern.cpp"
-#include "sc_imp_sp800_108pattern.cpp"
-#undef ALG_Base
-
-#define ALG_Base    HmacSha384
-#include "sc_imp_kdfpattern.cpp"
-#include "sc_imp_sp800_108pattern.cpp"
-#undef ALG_Base
-
-#define ALG_Base    HmacSha512
-#include "sc_imp_kdfpattern.cpp"
-#include "sc_imp_sp800_108pattern.cpp"
-#undef ALG_Base
-
-#define ALG_Base    AesCmac
-#include "sc_imp_kdfpattern.cpp"
-#include "sc_imp_sp800_108pattern.cpp"
-#undef ALG_Base
-
-#undef ALG_NAME
-#undef ALG_Name
-
-#define ALG_NAME    TLSPRF1_1
-#define ALG_Name    TlsPrf1_1
-
-#define ALG_Base    HmacMd5
-#include "sc_imp_tlsprf1_1pattern.cpp"
-#undef ALG_Base
-
-#undef ALG_NAME
-#undef ALG_Name
-
-#define ALG_NAME    TLSPRF1_2
-#define ALG_Name    TlsPrf1_2
-
-#define ALG_Base    HmacSha256
-#include "sc_imp_kdfpattern.cpp"
-#include "sc_imp_tlsprf1_2pattern.cpp"
-#undef ALG_Base
-
-#define ALG_Base    HmacSha384
-#include "sc_imp_kdfpattern.cpp"
-#include "sc_imp_tlsprf1_2pattern.cpp"
-#undef ALG_Base
-
-#define ALG_Base    HmacSha512
-#include "sc_imp_kdfpattern.cpp"
-#include "sc_imp_tlsprf1_2pattern.cpp"
-#undef ALG_Base
-
-#undef ALG_NAME
-#undef ALG_Name
-
-#define ALG_NAME    HKDF
-#define ALG_Name    Hkdf
-
-#define ALG_Base    HmacSha256
-#include "sc_imp_hkdfpattern.cpp"
-#undef ALG_Base
-
-#define ALG_Base    HmacSha1
-#include "sc_imp_hkdfpattern.cpp"
-#undef ALG_Base
-
-#undef ALG_NAME
-#undef ALG_Name
-
-#undef IMP_NAME
-#undef IMP_Name
-
-template<>
-NTSTATUS HashImp<ImpSc, AlgMd2>::initWithLongMessage( ULONGLONG nBytes )
-{
-    UNREFERENCED_PARAMETER( nBytes );
-
-    memset( &state.sc.chain, 'b', sizeof( state.sc.chain ) );
-    state.sc.dataLengthL = nBytes;
-    state.sc.dataLengthH = 0;
-    state.sc.bytesInBuffer = nBytes & 0x3f;
-
-    SymCryptMd2StateCopy( &state.sc, &state.scHash.md2State );
-    return STATUS_SUCCESS;
-}
-
-template<>
-NTSTATUS HashImp<ImpSc, AlgMd4>::initWithLongMessage( ULONGLONG nBytes )
-{
-    memset( &state.sc.chain, 'b', sizeof( state.sc.chain ) );
-    state.sc.dataLengthL = nBytes;
-    state.sc.dataLengthH = 0;
-    state.sc.bytesInBuffer = nBytes & 0x3f;
-
-    SymCryptMd4StateCopy( &state.sc, &state.scHash.md4State );
-    return STATUS_SUCCESS;
-}
-
-template<>
-NTSTATUS HashImp<ImpSc, AlgMd5>::initWithLongMessage( ULONGLONG nBytes )
-{
-    memset( &state.sc.chain, 'b', sizeof( state.sc.chain ) );
-    state.sc.dataLengthL = nBytes;
-    state.sc.dataLengthH = 0;
-    state.sc.bytesInBuffer = nBytes & 0x3f;
-
-    SymCryptMd5StateCopy( &state.sc, &state.scHash.md5State );
-    return STATUS_SUCCESS;
-}
-
-template<>
-NTSTATUS HashImp<ImpSc, AlgSha1>::initWithLongMessage( ULONGLONG nBytes )
-{
-    memset( &state.sc.chain, 'b', sizeof( state.sc.chain ) );
-    state.sc.dataLengthL = nBytes;
-    state.sc.dataLengthH = 0;
-    state.sc.bytesInBuffer = nBytes & 0x3f;
-
-    SymCryptSha1StateCopy( &state.sc, &state.scHash.sha1State );
-    return STATUS_SUCCESS;
-}
-
-template<>
-NTSTATUS HashImp<ImpSc, AlgSha256>::initWithLongMessage( ULONGLONG nBytes )
-{
-    memset( &state.sc.chain, 'b', sizeof( state.sc.chain ) );
-    state.sc.dataLengthL = nBytes;
-    state.sc.dataLengthH = 0;
-    state.sc.bytesInBuffer = nBytes & 0x3f;
-
-    SymCryptSha256StateCopy( &state.sc, &state.scHash.sha256State );
-    return STATUS_SUCCESS;
-}
-
-template<>
-NTSTATUS HashImp<ImpSc, AlgSha384>::initWithLongMessage( ULONGLONG nBytes )
-{
-    memset( &state.sc.chain, 'b', sizeof( state.sc.chain ) );
-    state.sc.dataLengthL = nBytes;
-    state.sc.dataLengthH = 0;
-    state.sc.bytesInBuffer = nBytes & 0x3f;
-
-    SymCryptSha384StateCopy( &state.sc, &state.scHash.sha384State );
-    return STATUS_SUCCESS;
-}
-
-template<>
-NTSTATUS HashImp<ImpSc, AlgSha512>::initWithLongMessage( ULONGLONG nBytes )
-{
-    memset( &state.sc.chain, 'b', sizeof( state.sc.chain ) );
-    state.sc.dataLengthL = nBytes;
-    state.sc.dataLengthH = 0;
-    state.sc.bytesInBuffer = nBytes & 0x3f;
-
-    SymCryptSha512StateCopy( &state.sc, &state.scHash.sha512State );
-    return STATUS_SUCCESS;
-}
-
-
-//
-// There is not enough structure to the CCM & GCM modes to share an implementation
-//
-
-template<>
-VOID
-algImpKeyPerfFunction< ImpSc, AlgAes, ModeCcm>( PBYTE buf1, PBYTE buf2, PBYTE buf3, SIZE_T keySize )
-{
-    UNREFERENCED_PARAMETER( buf3 );
-
-    SymCryptAesExpandKey( (SYMCRYPT_AES_EXPANDED_KEY *) buf1, buf2, keySize );
-}
-
-template<>
-VOID
-algImpDataPerfFunction<ImpSc,AlgAes, ModeCcm>( PBYTE buf1, PBYTE buf2, PBYTE buf3, SIZE_T dataSize )
-{
-    SymCryptCcmEncrypt( SymCryptAesBlockCipher, (SYMCRYPT_AES_EXPANDED_KEY *)buf1,
-        buf2, 12, NULL, 0, buf2+16, buf2+16, dataSize, buf3, 16 );
-}
-
-template<>
-VOID
-algImpDecryptPerfFunction<ImpSc,AlgAes, ModeCcm>( PBYTE buf1, PBYTE buf2, PBYTE buf3, SIZE_T dataSize )
-{
-    SymCryptCcmDecrypt( SymCryptAesBlockCipher, (SYMCRYPT_AES_EXPANDED_KEY *)buf1,
-        buf2, 12, NULL, 0, buf2 + 16, buf2 + 16, dataSize, buf3, 16 );
-}
-
-template<>
-VOID
-algImpCleanPerfFunction<ImpSc,AlgAes, ModeCcm>( PBYTE buf1, PBYTE buf2, PBYTE buf3 )
-{
-    UNREFERENCED_PARAMETER( buf2 );
-    UNREFERENCED_PARAMETER( buf3 );
-
-    SymCryptWipeKnownSize( buf1, sizeof( SYMCRYPT_AES_EXPANDED_KEY ) );
-}
-
-template<>
-AuthEncImp<ImpSc, AlgAes, ModeCcm>::AuthEncImp()
-{
-    m_perfKeyFunction     = &algImpKeyPerfFunction    <ImpSc, AlgAes, ModeCcm>;
-    m_perfCleanFunction   = &algImpCleanPerfFunction  <ImpSc, AlgAes, ModeCcm>;
-    m_perfDataFunction    = &algImpDataPerfFunction   <ImpSc, AlgAes, ModeCcm>;
-    m_perfDecryptFunction = &algImpDecryptPerfFunction<ImpSc, AlgAes, ModeCcm>;
-}
-
-template<>
-AuthEncImp<ImpSc, AlgAes, ModeCcm>::~AuthEncImp()
-{
-}
-
-template<>
-std::set<SIZE_T>
-AuthEncImp<ImpSc, AlgAes, ModeCcm>::getKeySizes()
-{
-    std::set<SIZE_T> res;
-
-    res.insert( 16 );
-    res.insert( 24 );
-    res.insert( 32 );
-
-    return res;
-}
-
-
-template<>
-std::set<SIZE_T>
-AuthEncImp<ImpSc, AlgAes, ModeCcm>::getNonceSizes()
-{
-    std::set<SIZE_T> res;
-
-    for( int i=7; i<=13; i++ )
-    {
-        res.insert( i );
-    }
-
-    return res;
-}
-
-
-template<>
-std::set<SIZE_T>
-AuthEncImp<ImpSc, AlgAes, ModeCcm>::getTagSizes()
-{
-    std::set<SIZE_T> res;
-
-    for( int i=4; i<=16; i += 2 )
-    {
-        res.insert( i );
-    }
-
-    return res;
-}
-
-template<>
-NTSTATUS
-AuthEncImp<ImpSc, AlgAes, ModeCcm>::setKey( PCBYTE pbKey, SIZE_T cbKey )
-{
-    CHECK( cbKey == 16 || cbKey == 24 || cbKey == 32, "?" );
-    initXmmRegisters();
-    SymCryptAesExpandKey( &state.key, pbKey, cbKey );
-    verifyXmmRegisters();
-
-    state.inComputation = FALSE;
-    return STATUS_SUCCESS;
-}
-
-template<>
-VOID
-AuthEncImp<ImpSc, AlgAes, ModeCcm>::setTotalCbData( SIZE_T cbData )
-{
-    state.totalCbData = cbData;
-}
-
-template<>
-NTSTATUS
-AuthEncImp<ImpSc, AlgAes, ModeCcm>::encrypt(
-        _In_reads_( cbNonce )       PCBYTE  pbNonce,
-                                    SIZE_T  cbNonce,
-        _In_reads_( cbAuthData )    PCBYTE  pbAuthData,
-                                    SIZE_T  cbAuthData,
-        _In_reads_( cbData )        PCBYTE  pbSrc,
-        _Out_writes_( cbData )      PBYTE   pbDst,
-                                    SIZE_T  cbData,
-        _Out_writes_( cbTag )       PBYTE   pbTag,
-                                    SIZE_T  cbTag,
-                                    ULONG   flags )
-{
-    NTSTATUS status = STATUS_SUCCESS;
-
-    // print( "cbNonce = %d, cbAuthData = %d, cbData = %d, cbTag = %d\n", (ULONG)cbNonce, (ULONG) cbAuthData, (ULONG) cbData, (ULONG) cbTag );
-
-    CHECK( (flags & ~AUTHENC_FLAG_PARTIAL) == 0, "Unknown flag" );
-
-    if( (flags & AUTHENC_FLAG_PARTIAL) == 0 )
-    {
-        // simple straight CCM computation.
-        initXmmRegisters();
-        CHECK( SymCryptCcmValidateParameters(   SymCryptAesBlockCipher,
-            cbNonce,
-            cbAuthData,
-            cbData,
-            cbTag ) == SYMCRYPT_NO_ERROR, "?" );
-        verifyXmmRegisters();
-
-        SymCryptCcmEncrypt( SymCryptAesBlockCipher, &state.key,
-            pbNonce, cbNonce, pbAuthData, cbAuthData,
-            pbSrc, pbDst, cbData,
-            pbTag, cbTag );
-        verifyXmmRegisters();
-
-        // Done
-        goto cleanup;
-    }
-
-    if( !state.inComputation )
-    {
-        CHECK( (flags & AUTHENC_FLAG_PARTIAL) != 0, "?" );
-        // total cbData is passed in the cbTag parameter in the first partial call
-        initXmmRegisters();
-        SymCryptCcmInit( &state.ccmState, SymCryptAesBlockCipher, &state.key, pbNonce, cbNonce, pbAuthData, cbAuthData, state.totalCbData, cbTag );
-        verifyXmmRegisters();
-
-        state.inComputation = TRUE;
-    }
-
-    // We can process the next part before we decide whether to produce the tag.
-    initXmmRegisters();
-    SymCryptCcmEncryptPart( &state.ccmState, pbSrc, pbDst, cbData );
-    verifyXmmRegisters();
-
-    if( pbTag != NULL )
-    {
-        initXmmRegisters();
-        SymCryptCcmEncryptFinal( &state.ccmState, pbTag, cbTag );
-        verifyXmmRegisters();
-
-        state.inComputation = FALSE;
-    }
-
-cleanup:
-    return status;
-
-}
-
-
-template<>
-NTSTATUS
-AuthEncImp<ImpSc, AlgAes, ModeCcm>::decrypt(
-        _In_reads_( cbNonce )       PCBYTE  pbNonce,
-                                    SIZE_T  cbNonce,
-        _In_reads_( cbAuthData )    PCBYTE  pbAuthData,
-                                    SIZE_T  cbAuthData,
-        _In_reads_( cbData )        PCBYTE  pbSrc,
-        _Out_writes_( cbData )      PBYTE   pbDst,
-                                    SIZE_T  cbData,
-        _In_reads_( cbTag )         PCBYTE  pbTag,
-                                    SIZE_T  cbTag,
-                                    ULONG   flags )
-{
-    NTSTATUS status = STATUS_SUCCESS;
-    SYMCRYPT_ERROR scError = SYMCRYPT_NO_ERROR;
-
-    // print( "cbNonce = %d, cbAuthData = %d, cbData = %d, cbTag = %d\n", (ULONG)cbNonce, (ULONG) cbAuthData, (ULONG) cbData, (ULONG) cbTag );
-
-    CHECK( (flags & ~AUTHENC_FLAG_PARTIAL) == 0, "Unknown flag" );
-
-    if( (flags & AUTHENC_FLAG_PARTIAL) == 0 )
-    {
-        // simple straight CCM computation.
-        initXmmRegisters();
-        CHECK( SymCryptCcmValidateParameters(   SymCryptAesBlockCipher,
-            cbNonce,
-            cbAuthData,
-            cbData,
-            cbTag ) == SYMCRYPT_NO_ERROR, "?" );
-        verifyXmmRegisters();
-
-        scError = SymCryptCcmDecrypt( SymCryptAesBlockCipher, &state.key,
-            pbNonce, cbNonce, pbAuthData, cbAuthData,
-            pbSrc, pbDst, cbData,
-            pbTag, cbTag );
-        verifyXmmRegisters();
-
-        if( scError == SYMCRYPT_AUTHENTICATION_FAILURE )
-        {
-            status = STATUS_AUTH_TAG_MISMATCH;
-        } else {
-            CHECK( scError == SYMCRYPT_NO_ERROR, "?" );
-        }
-
-        // Done
-        goto cleanup;
-    }
-
-    if( !state.inComputation )
-    {
-        // First call of a partial computation.
-        initXmmRegisters();
-        SymCryptCcmInit( &state.ccmState, SymCryptAesBlockCipher, &state.key, pbNonce, cbNonce, pbAuthData, cbAuthData, state.totalCbData, cbTag );
-        verifyXmmRegisters();
-
-        state.inComputation = TRUE;
-    }
-
-    // We can process the next part before we decide whether to produce the tag.
-    initXmmRegisters();
-    SymCryptCcmDecryptPart( &state.ccmState, pbSrc, pbDst, cbData );
-    verifyXmmRegisters();
-
-    if( pbTag != NULL )
-    {
-        initXmmRegisters();
-        scError = SymCryptCcmDecryptFinal( &state.ccmState, pbTag, cbTag );
-        if( scError == SYMCRYPT_AUTHENTICATION_FAILURE )
-        {
-            status = STATUS_AUTH_TAG_MISMATCH;
-        } else {
-            CHECK( scError == SYMCRYPT_NO_ERROR, "?" );
-        }
-        verifyXmmRegisters();
-
-        state.inComputation = FALSE;
-    }
-
-cleanup:
-    return status;
-}
-
-
-//////////////////////////
-// GCM
-
-//
-// There is not enough structure to the CCM & GCM modes to share an implementation
-//
-
-template<>
-VOID
-algImpKeyPerfFunction< ImpSc, AlgAes, ModeGcm>( PBYTE buf1, PBYTE buf2, PBYTE buf3, SIZE_T keySize )
-{
-    UNREFERENCED_PARAMETER( buf3 );
-
-    SymCryptGcmExpandKey( (PSYMCRYPT_GCM_EXPANDED_KEY) buf1,
-                          SymCryptAesBlockCipher,
-                          buf2, keySize );
-}
-
-template<>
-VOID
-algImpDataPerfFunction<ImpSc,AlgAes, ModeGcm>( PBYTE buf1, PBYTE buf2, PBYTE buf3, SIZE_T dataSize )
-{
-    SymCryptGcmEncrypt( (PCSYMCRYPT_GCM_EXPANDED_KEY) buf1,
-                            buf2, 12,
-                            NULL, 0,
-                            buf2+16, buf2+16, dataSize,
-                            buf3, 16 );
-}
-
-template<>
-VOID
-algImpDecryptPerfFunction<ImpSc,AlgAes, ModeGcm>( PBYTE buf1, PBYTE buf2, PBYTE buf3, SIZE_T dataSize )
-{
-    SymCryptGcmDecrypt( (PCSYMCRYPT_GCM_EXPANDED_KEY) buf1,
-                            buf2, 12,
-                            NULL, 0,
-                            buf2+16, buf2+16, dataSize,
-                            buf3, 16 );
-}
-
-template<>
-VOID
-algImpCleanPerfFunction<ImpSc,AlgAes, ModeGcm>( PBYTE buf1, PBYTE buf2, PBYTE buf3 )
-{
-    UNREFERENCED_PARAMETER( buf2 );
-    UNREFERENCED_PARAMETER( buf3 );
-
-    SymCryptWipeKnownSize( buf1, sizeof( SYMCRYPT_GCM_EXPANDED_KEY ) );
-}
-
-template<>
-AuthEncImp<ImpSc, AlgAes, ModeGcm>::AuthEncImp()
-{
-    m_perfKeyFunction     = &algImpKeyPerfFunction    <ImpSc, AlgAes, ModeGcm>;
-    m_perfCleanFunction   = &algImpCleanPerfFunction  <ImpSc, AlgAes, ModeGcm>;
-    m_perfDataFunction    = &algImpDataPerfFunction   <ImpSc, AlgAes, ModeGcm>;
-    m_perfDecryptFunction = &algImpDecryptPerfFunction<ImpSc, AlgAes, ModeGcm>;
-}
-
-template<>
-AuthEncImp<ImpSc, AlgAes, ModeGcm>::~AuthEncImp()
-{
-    SymCryptWipeKnownSize( &state.key, sizeof( state.key ) );
-}
-
-template<>
-std::set<SIZE_T>
-AuthEncImp<ImpSc, AlgAes, ModeGcm>::getKeySizes()
-{
-    std::set<SIZE_T> res;
-
-    res.insert( 16 );
-    res.insert( 24 );
-    res.insert( 32 );
-
-    return res;
-}
-
-
-template<>
-std::set<SIZE_T>
-AuthEncImp<ImpSc, AlgAes, ModeGcm>::getNonceSizes()
-{
-    std::set<SIZE_T> res;
-
-    res.insert( 12 );
-
-    return res;
-}
-
-
-template<>
-std::set<SIZE_T>
-AuthEncImp<ImpSc, AlgAes, ModeGcm>::getTagSizes()
-{
-    std::set<SIZE_T> res;
-
-    for( int i=12; i<=16; i ++ )
-    {
-        res.insert( i );
-    }
-
-    return res;
-}
-
-template<>
-NTSTATUS
-AuthEncImp<ImpSc, AlgAes, ModeGcm>::setKey( PCBYTE pbKey, SIZE_T cbKey )
-{
-    CHECK( cbKey == 16 || cbKey == 24 || cbKey == 32, "?" );
-
-    initXmmRegisters();
-    SymCryptGcmExpandKey( &state.key, SymCryptAesBlockCipher, pbKey, cbKey );
-    verifyXmmRegisters();
-
-    state.inComputation = FALSE;
-    return STATUS_SUCCESS;
-}
-
-template<>
-VOID
-AuthEncImp<ImpSc, AlgAes, ModeGcm>::setTotalCbData( SIZE_T cbData )
-{
-    state.totalCbData = cbData;
-}
-
-template<>
-NTSTATUS
-AuthEncImp<ImpSc, AlgAes, ModeGcm>::encrypt(
-        _In_reads_( cbNonce )       PCBYTE  pbNonce,
-                                    SIZE_T  cbNonce,
-        _In_reads_( cbAuthData )    PCBYTE  pbAuthData,
-                                    SIZE_T  cbAuthData,
-        _In_reads_( cbData )        PCBYTE  pbSrc,
-        _Out_writes_( cbData )      PBYTE   pbDst,
-                                    SIZE_T  cbData,
-        _Out_writes_( cbTag )       PBYTE   pbTag,
-                                    SIZE_T  cbTag,
-                                    ULONG   flags )
-{
-    NTSTATUS status = STATUS_SUCCESS;
-
-    CHECK( (flags & ~AUTHENC_FLAG_PARTIAL) == 0, "Unknown flag" );
-
-    if( (flags & AUTHENC_FLAG_PARTIAL) == 0 )
-    {
-        // simple straight CCM computation.
-        initXmmRegisters();
-        CHECK( SymCryptGcmValidateParameters(   SymCryptAesBlockCipher,
-            cbNonce,
-            cbAuthData,
-            cbData,
-            cbTag ) == SYMCRYPT_NO_ERROR, "?" );
-        verifyXmmRegisters();
-
-        SymCryptGcmEncrypt( &state.key,
-            pbNonce, cbNonce, pbAuthData, cbAuthData,
-            pbSrc, pbDst, cbData,
-            pbTag, cbTag );
-        verifyXmmRegisters();
-
-        // Done
-        goto cleanup;
-    }
-
-    // We can process the next part before we decide whether to produce the tag.
-    SYMCRYPT_GCM_EXPANDED_KEY gcmKey2;
-    SYMCRYPT_GCM_STATE gcmState1;
-
-    SymCryptGcmKeyCopy( &state.key, &gcmKey2 );
-
-    if( !state.inComputation )
-    {
-        CHECK( (flags & AUTHENC_FLAG_PARTIAL) != 0, "?" );
-        // total cbData is passed in the cbTag parameter in the first partial call
-        initXmmRegisters();
-        SymCryptGcmInit( &gcmState1, (g_rng.byte() & 1) ? &state.key : &gcmKey2, pbNonce, cbNonce );
-        verifyXmmRegisters();
-
-        SIZE_T bytesDone = 0;
-        while( bytesDone != cbAuthData )
-        {
-            SIZE_T bytesThisLoop = g_rng.sizet( cbAuthData - bytesDone + 1);
-            initXmmRegisters();
-            SymCryptGcmAuthPart( &gcmState1, &pbAuthData[bytesDone], bytesThisLoop );
-            verifyXmmRegisters();
-            bytesDone += bytesThisLoop;
-        }
-
-        state.inComputation = TRUE;
-    } else {
-        initXmmRegisters();
-        SymCryptGcmStateCopy( &state.gcmState, (g_rng.byte() & 1) ? &gcmKey2 : NULL , &gcmState1 );
-        verifyXmmRegisters();
-    }
-    // Using gcmState1 which is using gcmKey2 or state.key.
-
-    initXmmRegisters();
-    SymCryptGcmEncryptPart( &gcmState1, pbSrc, pbDst, cbData );
-    verifyXmmRegisters();
-
-    if( pbTag != NULL )
-    {
-        initXmmRegisters();
-        SymCryptGcmEncryptFinal( &gcmState1, pbTag, cbTag );
-        verifyXmmRegisters();
-
-        state.inComputation = FALSE;
-    } else {
-        // Copy the state back into the object
-        SymCryptGcmStateCopy( &gcmState1, &state.key, &state.gcmState );
-    }
-
-
-cleanup:
-    return status;
-}
-
-template<>
-NTSTATUS
-AuthEncImp<ImpSc, AlgAes, ModeGcm>::decrypt(
-        _In_reads_( cbNonce )       PCBYTE  pbNonce,
-                                    SIZE_T  cbNonce,
-        _In_reads_( cbAuthData )    PCBYTE  pbAuthData,
-                                    SIZE_T  cbAuthData,
-        _In_reads_( cbData )        PCBYTE  pbSrc,
-        _Out_writes_( cbData )      PBYTE   pbDst,
-                                    SIZE_T  cbData,
-        _In_reads_( cbTag )         PCBYTE  pbTag,
-                                    SIZE_T  cbTag,
-                                    ULONG   flags )
-{
-    SYMCRYPT_ERROR scError = SYMCRYPT_NO_ERROR;
-
-    CHECK( (flags & ~AUTHENC_FLAG_PARTIAL) == 0, "Unknown flag" );
-
-    if( (flags & AUTHENC_FLAG_PARTIAL) == 0 )
-    {
-        // simple straight CCM computation.
-        initXmmRegisters();
-        CHECK( SymCryptGcmValidateParameters(   SymCryptAesBlockCipher,
-            cbNonce,
-            cbAuthData,
-            cbData,
-            cbTag ) == SYMCRYPT_NO_ERROR, "?" );
-        verifyXmmRegisters();
-
-        scError = SymCryptGcmDecrypt( &state.key,
-            pbNonce, cbNonce, pbAuthData, cbAuthData,
-            pbSrc, pbDst, cbData,
-            pbTag, cbTag );
-        verifyXmmRegisters();
-
-        // Done
-        goto cleanup;
-    }
-
-    // We can process the next part before we decide whether to produce the tag.
-    SYMCRYPT_GCM_EXPANDED_KEY gcmKey2;
-    SYMCRYPT_GCM_STATE gcmState1;
-
-    SymCryptGcmKeyCopy( &state.key, &gcmKey2 );
-
-    if( !state.inComputation )
-    {
-        CHECK( (flags & AUTHENC_FLAG_PARTIAL) != 0, "?" );
-        // total cbData is passed in the cbTag parameter in the first partial call
-        initXmmRegisters();
-        SymCryptGcmInit( &gcmState1, (g_rng.byte() & 1) ? &state.key : &gcmKey2, pbNonce, cbNonce );
-        verifyXmmRegisters();
-
-        SIZE_T bytesDone = 0;
-        while( bytesDone != cbAuthData )
-        {
-            SIZE_T bytesThisLoop = g_rng.sizet( cbAuthData - bytesDone + 1);
-            initXmmRegisters();
-            SymCryptGcmAuthPart( &gcmState1, &pbAuthData[bytesDone], bytesThisLoop );
-            verifyXmmRegisters();
-            bytesDone += bytesThisLoop;
-        }
-
-        state.inComputation = TRUE;
-    } else {
-        initXmmRegisters();
-        SymCryptGcmStateCopy( &state.gcmState, (g_rng.byte() & 1) ? &gcmKey2 : NULL , &gcmState1 );
-        verifyXmmRegisters();
-    }
-    // Using gcmState1 which is using gcmKey2 or state.key.
-
-    initXmmRegisters();
-    SymCryptGcmDecryptPart( &gcmState1, pbSrc, pbDst, cbData );
-    verifyXmmRegisters();
-
-    if( pbTag != NULL )
-    {
-        initXmmRegisters();
-        scError = SymCryptGcmDecryptFinal( &gcmState1, pbTag, cbTag );
-        verifyXmmRegisters();
-
-        state.inComputation = FALSE;
-    } else {
-        // Copy the state back into the object
-        SymCryptGcmStateCopy( &gcmState1, &state.key, &state.gcmState );
-    }
-
-cleanup:
-    return scError == SYMCRYPT_NO_ERROR ? 0 : STATUS_AUTH_TAG_MISMATCH;
-}
-
-
-
-//////////////////////////
-// RC4
-
-
-template<>
-VOID
-algImpKeyPerfFunction< ImpSc, AlgRc4>( PBYTE buf1, PBYTE buf2, PBYTE buf3, SIZE_T keySize )
-{
-    UNREFERENCED_PARAMETER( buf3 );
-
-    SymCryptRc4Init( (PSYMCRYPT_RC4_STATE) buf1, buf2, keySize );
-}
-
-template<>
-VOID
-algImpDataPerfFunction<ImpSc,AlgRc4>( PBYTE buf1, PBYTE buf2, PBYTE buf3, SIZE_T dataSize )
-{
-    SymCryptRc4Crypt( (PSYMCRYPT_RC4_STATE) buf1, buf2, buf3, dataSize );
-}
-
-template<>
-VOID
-algImpCleanPerfFunction<ImpSc,AlgRc4>( PBYTE buf1, PBYTE buf2, PBYTE buf3 )
-{
-    UNREFERENCED_PARAMETER( buf2 );
-    UNREFERENCED_PARAMETER( buf3 );
-
-    SymCryptWipeKnownSize( buf1, sizeof( PSYMCRYPT_RC4_STATE ) );
-}
-
-template<>
-StreamCipherImp<ImpSc, AlgRc4>::StreamCipherImp()
-{
-    m_perfKeyFunction     = &algImpKeyPerfFunction    <ImpSc, AlgRc4>;
-    m_perfCleanFunction   = &algImpCleanPerfFunction  <ImpSc, AlgRc4>;
-    m_perfDataFunction    = &algImpDataPerfFunction   <ImpSc, AlgRc4>;
-}
-
-template<>
-StreamCipherImp<ImpSc, AlgRc4>::~StreamCipherImp()
-{
-    SymCryptWipeKnownSize( &state.state, sizeof( state.state ) );
-}
-
-template<>
-std::set<SIZE_T> StreamCipherImp<ImpSc, AlgRc4>::getNonceSizes()
-{
-    std::set<SIZE_T> res;
-
-    // No nonce sizes supported for RC4
-
-    return res;
-}
-
-template<>
-std::set<SIZE_T> StreamCipherImp<ImpSc, AlgRc4>::getKeySizes()
-{
-    std::set<SIZE_T> res;
-    SIZE_T maxKeySize = 256;
-
-    for( SIZE_T i=1; i<=maxKeySize; i++ )
-    {
-        res.insert( i );
-    }
-
-    return res;
-}
-
-template<>
-NTSTATUS
-StreamCipherImp<ImpSc, AlgRc4>::setNonce( PCBYTE pbNonce, SIZE_T cbNonce )
-{
-    UNREFERENCED_PARAMETER( pbNonce );
-
-    CHECK( cbNonce == 0, "RC4 does not take a nonce" );
-
-    return STATUS_SUCCESS;
-}
-
-template<>
-VOID
-StreamCipherImp< ImpSc, AlgRc4>::setOffset( UINT64 offset )
-{
-    UNREFERENCED_PARAMETER( offset );
-    CHECK( FALSE, "RC4 is not random access" );
-}
-
-template<>
-NTSTATUS
-StreamCipherImp<ImpSc, AlgRc4>::setKey( PCBYTE pbKey, SIZE_T cbKey )
-{
-    CHECK( cbKey > 0 && cbKey <= 256, "?" );
-    CHECK( SymCryptRc4Init( &state.state, pbKey, cbKey ) == SYMCRYPT_NO_ERROR, "??" );
-    return STATUS_SUCCESS;
-}
-
-template<>
-VOID
-StreamCipherImp<ImpSc, AlgRc4>::encrypt( PCBYTE pbSrc, PBYTE pbDst, SIZE_T cbData )
-{
-
-    SymCryptRc4Crypt( &state.state, pbSrc, pbDst, cbData );
-}
-
-
-//////////////////////////
-// CHACHA20
-
-template<>
-VOID
-algImpKeyPerfFunction< ImpSc, AlgChaCha20>( PBYTE buf1, PBYTE buf2, PBYTE buf3, SIZE_T keySize )
-{
-    UNREFERENCED_PARAMETER( keySize );
-
-    SymCryptChaCha20Init( (PSYMCRYPT_CHACHA20_STATE) buf1, buf2, 32, buf3, 12, 0 );
-}
-
-template<>
-VOID
-algImpDataPerfFunction<ImpSc,AlgChaCha20>( PBYTE buf1, PBYTE buf2, PBYTE buf3, SIZE_T dataSize )
-{
-    SymCryptChaCha20Crypt( (PSYMCRYPT_CHACHA20_STATE) buf1, buf2, buf3, dataSize );
-}
-
-template<>
-VOID
-algImpCleanPerfFunction<ImpSc,AlgChaCha20>( PBYTE buf1, PBYTE buf2, PBYTE buf3 )
-{
-    UNREFERENCED_PARAMETER( buf2 );
-    UNREFERENCED_PARAMETER( buf3 );
-
-    SymCryptWipeKnownSize( buf1, sizeof( PSYMCRYPT_CHACHA20_STATE ) );
-}
-
-template<>
-StreamCipherImp<ImpSc, AlgChaCha20>::StreamCipherImp()
-{
-    m_perfKeyFunction     = &algImpKeyPerfFunction    <ImpSc, AlgChaCha20>;
-    m_perfCleanFunction   = &algImpCleanPerfFunction  <ImpSc, AlgChaCha20>;
-    m_perfDataFunction    = &algImpDataPerfFunction   <ImpSc, AlgChaCha20>;
-}
-
-template<>
-StreamCipherImp<ImpSc, AlgChaCha20>::~StreamCipherImp()
-{
-    SymCryptWipeKnownSize( &state.state, sizeof( state.state ) );
-}
-
-template<>
-std::set<SIZE_T> StreamCipherImp<ImpSc, AlgChaCha20>::getNonceSizes()
-{
-    std::set<SIZE_T> res;
-
-    res.insert( 12 );
-
-    return res;
-}
-
-template<>
-std::set<SIZE_T> StreamCipherImp<ImpSc, AlgChaCha20>::getKeySizes()
-{
-    std::set<SIZE_T> res;
-
-    res.insert( 32 );
-
-    return res;
-}
-
-template<>
-NTSTATUS
-StreamCipherImp<ImpSc, AlgChaCha20>::setNonce( PCBYTE pbNonce, SIZE_T cbNonce )
-{
-    CHECK( cbNonce == 12, "ChaCha20 takes a 12-byte nonce" );
-
-    memcpy( state.nonce, pbNonce, cbNonce );
-    state.offset = 0;
-
-    CHECK( SymCryptChaCha20Init( &state.state, state.key, 32, state.nonce, 12, state.offset ) == SYMCRYPT_NO_ERROR,
-        "ChaCha20 init error" );
-
-    return STATUS_SUCCESS;
-}
-
-template<>
-VOID
-StreamCipherImp< ImpSc, AlgChaCha20>::setOffset( UINT64 offset )
-{
-    state.offset = offset;
-
-    SymCryptChaCha20SetOffset( &state.state, offset );
-}
-
-template<>
-NTSTATUS
-StreamCipherImp<ImpSc, AlgChaCha20>::setKey( PCBYTE pbKey, SIZE_T cbKey )
-{
-    CHECK( cbKey == 32, "ChaCha20 takes a 32-byte key" );
-
-    memcpy( state.key, pbKey, cbKey );
-    SymCryptWipe( state.nonce, sizeof( state.nonce ) );
-    state.offset = 0;
-
-    CHECK( SymCryptChaCha20Init( &state.state, state.key, 32, state.nonce, 12, state.offset ) == SYMCRYPT_NO_ERROR,
-        "ChaCha20 init error" );
-    return STATUS_SUCCESS;
-}
-
-template<>
-VOID
-StreamCipherImp<ImpSc, AlgChaCha20>::encrypt( PCBYTE pbSrc, PBYTE pbDst, SIZE_T cbData )
-{
-
-    SymCryptChaCha20Crypt( &state.state, pbSrc, pbDst, cbData );
-}
-
-///////////////////////////////////////////////////////
-// Poly1305
-
-/*
-template<>
-VOID
-algImpKeyPerfFunction< ImpSc, AlgPoly1305>( PBYTE buf1, PBYTE buf2, PBYTE buf3, SIZE_T keySize )
-{
-    // No per-key operations for Poly1305
-    UNREFERENCED_PARAMETER( buf1 );
-    UNREFERENCED_PARAMETER( buf2 );
-    UNREFERENCED_PARAMETER( buf3 );
-    UNREFERENCED_PARAMETER( keySize );
-}
-
-template<>
-VOID
-algImpCleanPerfFunction<ImpSc, AlgPoly1305>( PBYTE buf1, PBYTE buf2, PBYTE buf3 )
-{
-    UNREFERENCED_PARAMETER( buf1 );
-    UNREFERENCED_PARAMETER( buf2 );
-    UNREFERENCED_PARAMETER( buf3 );
-}
-
-*/
-
-template<>
-VOID
-algImpDataPerfFunction<ImpSc,AlgPoly1305>( PBYTE buf1, PBYTE buf2, PBYTE buf3, SIZE_T dataSize )
-{
-    SymCryptPoly1305( buf1, buf2, dataSize, buf3 );
-}
-
-template<>
-MacImp<ImpSc, AlgPoly1305>::MacImp()
-{
-    m_perfKeyFunction     = NULL;   // &algImpKeyPerfFunction    <ImpSc, AlgPoly1305>;
-    m_perfCleanFunction   = NULL;   //&algImpCleanPerfFunction  <ImpSc, AlgPoly1305>;
-    m_perfDataFunction    = &algImpDataPerfFunction   <ImpSc, AlgPoly1305>;
-}
-
-template<>
-MacImp<ImpSc, AlgPoly1305>::~MacImp<ImpSc, AlgPoly1305>()
-{
-}
-
-template<>
-NTSTATUS MacImp<ImpSc, AlgPoly1305>::mac(
-    _In_reads_( cbKey )      PCBYTE pbKey,   SIZE_T cbKey,
-    _In_reads_( cbData )     PCBYTE pbData,  SIZE_T cbData,
-    _Out_writes_( cbResult )  PBYTE pbResult, SIZE_T cbResult )
-{
-    CHECK( cbKey == 32, "?" );
-    CHECK( cbResult == 16, "?" );
-
-    SymCryptPoly1305( pbKey, pbData, cbData, pbResult );
-
-    return STATUS_SUCCESS;
-}
-
-template<>
-NTSTATUS
-MacImp<ImpSc, AlgPoly1305>::init( _In_reads_( cbKey ) PCBYTE pbKey, SIZE_T cbKey )
-{
-    CHECK( cbKey == 32, "?" );
-    SymCryptPoly1305Init( &state.state, pbKey );
-
-    return STATUS_SUCCESS;
-}
-
-template<>
-VOID MacImp<ImpSc, AlgPoly1305>::append( _In_reads_( cbData ) PCBYTE pbData, SIZE_T cbData )
-{
-    SymCryptPoly1305Append( &state.state, pbData, cbData );
-}
-
-template<>
-VOID MacImp<ImpSc, AlgPoly1305>::result( _Out_writes_( cbResult ) PBYTE pbResult, SIZE_T cbResult )
-{
-    CHECK( cbResult == 16, "Result len error SC/Poly1305" );
-    SymCryptPoly1305Result( &state.state, pbResult );
-}
-
-template<>
-SIZE_T MacImp<ImpSc, AlgPoly1305>::inputBlockLen()
-{
-    return SYMCRYPT_POLY1305_RESULT_SIZE;
-}
-
-template<>
-SIZE_T MacImp<ImpSc, AlgPoly1305>::resultLen()
-{
-    return SYMCRYPT_POLY1305_RESULT_SIZE;
-}
-
-
-
-///////////////////////////////////////////////////////
-// AES-CTR_DRBG
-//
-
-
-template<>
-VOID
-algImpKeyPerfFunction< ImpSc, AlgAesCtrDrbg>( PBYTE buf1, PBYTE buf2, PBYTE buf3, SIZE_T keySize )
-{
-    UNREFERENCED_PARAMETER( buf3 );
-
-    SymCryptRngAesInstantiate( (PSYMCRYPT_RNG_AES_STATE) buf1, buf2, keySize );
-}
-
-template<>
-VOID
-algImpCleanPerfFunction<ImpSc,AlgAesCtrDrbg>( PBYTE buf1, PBYTE buf2, PBYTE buf3 )
-{
-    UNREFERENCED_PARAMETER( buf2 );
-    UNREFERENCED_PARAMETER( buf3 );
-
-    SymCryptRngAesUninstantiate( (PSYMCRYPT_RNG_AES_STATE) buf1 );
-}
-
-template<>
-VOID
-algImpDataPerfFunction<ImpSc,AlgAesCtrDrbg>( PBYTE buf1, PBYTE buf2, PBYTE buf3, SIZE_T dataSize )
-{
-    UNREFERENCED_PARAMETER( buf2 );
-
-    SymCryptRngAesGenerate( (PSYMCRYPT_RNG_AES_STATE) buf1, buf3, dataSize );
-}
-
-template<>
-RngSp800_90Imp<ImpSc, AlgAesCtrDrbg>::RngSp800_90Imp()
-{
-    m_perfKeyFunction     = &algImpKeyPerfFunction    <ImpSc, AlgAesCtrDrbg>;
-    m_perfCleanFunction   = &algImpCleanPerfFunction  <ImpSc, AlgAesCtrDrbg>;
-    m_perfDataFunction    = &algImpDataPerfFunction   <ImpSc, AlgAesCtrDrbg>;
-}
-
-template<>
-RngSp800_90Imp<ImpSc, AlgAesCtrDrbg>::~RngSp800_90Imp()
-{
-    SymCryptRngAesUninstantiate( &state.state );
-}
-
-template<>
-NTSTATUS
-RngSp800_90Imp<ImpSc, AlgAesCtrDrbg>::instantiate( _In_reads_( cbEntropy ) PCBYTE pbEntropy, SIZE_T cbEntropy )
-{
-    SYMCRYPT_ERROR scError;
-
-    initXmmRegisters();
-    scError = SymCryptRngAesInstantiate( &state.state, pbEntropy, cbEntropy );
-    verifyXmmRegisters();
-
-    CHECK( scError == SYMCRYPT_NO_ERROR, "Error during instantiation" );
-
-    return STATUS_SUCCESS;
-}
-
-template<>
-NTSTATUS
-RngSp800_90Imp<ImpSc, AlgAesCtrDrbg>::reseed( _In_reads_( cbEntropy ) PCBYTE pbEntropy, SIZE_T cbEntropy )
-{
-    SYMCRYPT_ERROR scError;
-
-    initXmmRegisters();
-    scError = SymCryptRngAesReseed( &state.state, pbEntropy, cbEntropy );
-    verifyXmmRegisters();
-
-    CHECK3( scError == SYMCRYPT_NO_ERROR, "Error during reseed, len=%lld", (ULONGLONG) cbEntropy );
-
-    return STATUS_SUCCESS;
-}
-
-template<>
-VOID
-RngSp800_90Imp<ImpSc, AlgAesCtrDrbg>::generate(  _Out_writes_( cbData ) PBYTE pbData, SIZE_T cbData )
-{
-
-    initXmmRegisters();
-    SymCryptRngAesGenerate( &state.state, pbData, cbData );
-    verifyXmmRegisters();
-}
-
-
-
-
-template<>
-VOID
-algImpKeyPerfFunction< ImpSc, AlgAesCtrF142>( PBYTE buf1, PBYTE buf2, PBYTE buf3, SIZE_T keySize )
-{
-    UNREFERENCED_PARAMETER( buf3 );
-
-    SymCryptRngAesFips140_2Instantiate( (PSYMCRYPT_RNG_AES_FIPS140_2_STATE) buf1, buf2, keySize );
-}
-
-template<>
-VOID
-algImpCleanPerfFunction<ImpSc,AlgAesCtrF142>( PBYTE buf1, PBYTE buf2, PBYTE buf3 )
-{
-    UNREFERENCED_PARAMETER( buf2 );
-    UNREFERENCED_PARAMETER( buf3 );
-
-    SymCryptRngAesFips140_2Uninstantiate( (PSYMCRYPT_RNG_AES_FIPS140_2_STATE) buf1 );
-}
-
-template<>
-VOID
-algImpDataPerfFunction<ImpSc,AlgAesCtrF142>( PBYTE buf1, PBYTE buf2, PBYTE buf3, SIZE_T dataSize )
-{
-    UNREFERENCED_PARAMETER( buf2 );
-
-    SymCryptRngAesFips140_2Generate( (PSYMCRYPT_RNG_AES_FIPS140_2_STATE) buf1, buf3, dataSize );
-}
-
-template<>
-RngSp800_90Imp<ImpSc, AlgAesCtrF142>::RngSp800_90Imp()
-{
-    m_perfKeyFunction     = &algImpKeyPerfFunction    <ImpSc, AlgAesCtrF142>;
-    m_perfCleanFunction   = &algImpCleanPerfFunction  <ImpSc, AlgAesCtrF142>;
-    m_perfDataFunction    = &algImpDataPerfFunction   <ImpSc, AlgAesCtrF142>;
-}
-
-template<>
-RngSp800_90Imp<ImpSc, AlgAesCtrF142>::~RngSp800_90Imp()
-{
-    SymCryptRngAesFips140_2Uninstantiate( &state.state );
-}
-
-template<>
-NTSTATUS
-RngSp800_90Imp<ImpSc, AlgAesCtrF142>::instantiate( _In_reads_( cbEntropy ) PCBYTE pbEntropy, SIZE_T cbEntropy )
-{
-    SYMCRYPT_ERROR scError;
-
-    initXmmRegisters();
-    scError = SymCryptRngAesFips140_2Instantiate( &state.state, pbEntropy, cbEntropy );
-    verifyXmmRegisters();
-
-    CHECK( scError == SYMCRYPT_NO_ERROR, "Error during instantiation" );
-
-    return STATUS_SUCCESS;
-}
-
-template<>
-NTSTATUS
-RngSp800_90Imp<ImpSc, AlgAesCtrF142>::reseed( _In_reads_( cbEntropy ) PCBYTE pbEntropy, SIZE_T cbEntropy )
-{
-    SYMCRYPT_ERROR scError;
-
-    initXmmRegisters();
-    scError = SymCryptRngAesFips140_2Reseed( &state.state, pbEntropy, cbEntropy );
-    verifyXmmRegisters();
-
-    CHECK3( scError == SYMCRYPT_NO_ERROR, "Error during reseed, len=%lld", (ULONGLONG) cbEntropy );
-
-    return STATUS_SUCCESS;
-}
-
-template<>
-VOID
-RngSp800_90Imp<ImpSc, AlgAesCtrF142>::generate(  _Out_writes_( cbData ) PBYTE pbData, SIZE_T cbData )
-{
-
-    initXmmRegisters();
-    SymCryptRngAesFips140_2Generate( &state.state, pbData, cbData );
-    verifyXmmRegisters();
-}
-
-
-//=============================================================================
-// Parallel hashing
-//
-
-#define N_PARALLEL_FOR_PERF 8
-
-template<>
-VOID
-algImpKeyPerfFunction<ImpSc,AlgParallelSha256>( PBYTE buf1, PBYTE buf2, PBYTE buf3, SIZE_T dataSize )
-{
-    UNREFERENCED_PARAMETER( buf2 );
-    UNREFERENCED_PARAMETER( buf3 );
-    UNREFERENCED_PARAMETER( dataSize );
-
-    SymCryptParallelSha256Init( (PSYMCRYPT_SHA256_STATE) buf1, N_PARALLEL_FOR_PERF );
-}
-
-template<>
-VOID
-algImpCleanPerfFunction<ImpSc,AlgParallelSha256>( PBYTE buf1, PBYTE buf2, PBYTE buf3 )
-{
-    UNREFERENCED_PARAMETER( buf1 );
-    UNREFERENCED_PARAMETER( buf2 );
-    UNREFERENCED_PARAMETER( buf3 );
-}
-
-template<>
-VOID
-algImpDataPerfFunction<ImpSc,AlgParallelSha256>( PBYTE buf1, PBYTE buf2, PBYTE buf3, SIZE_T dataSize )
-{
-    int i;
-    PSYMCRYPT_SHA256_STATE pState = (PSYMCRYPT_SHA256_STATE) buf1;
-    PSYMCRYPT_PARALLEL_HASH_OPERATION pOperations = (PSYMCRYPT_PARALLEL_HASH_OPERATION) buf2;
-    PSYMCRYPT_PARALLEL_HASH_OPERATION pOp = pOperations;
-
-    PBYTE pSrc = buf3;
-    PBYTE pDst = buf3 + PERF_BUFFER_SIZE / 2;
-
-    for( i=0; i<N_PARALLEL_FOR_PERF; i++ )
-    {
-        pOp->iHash = i;
-        pOp->hashOperation = SYMCRYPT_HASH_OPERATION_APPEND;
-        pOp->pbBuffer = pSrc;
-        pOp->cbBuffer = dataSize / N_PARALLEL_FOR_PERF;
-
-        pOp++;
-        pSrc += dataSize / N_PARALLEL_FOR_PERF;
-
-        pOp->iHash = i;
-        pOp->hashOperation = SYMCRYPT_HASH_OPERATION_RESULT;
-        pOp->pbBuffer = pDst;
-        pOp->cbBuffer = 32;
-
-        pOp++;
-        pDst += 32;
-    }
-    SymCryptParallelSha256Process( pState, N_PARALLEL_FOR_PERF, pOperations, 2*N_PARALLEL_FOR_PERF, buf1 + PERF_BUFFER_SIZE / 2, PERF_BUFFER_SIZE / 2 );
-}
-
-template<>
-ParallelHashImp<ImpSc, AlgParallelSha256>::ParallelHashImp()
-{
-    m_perfDataFunction = &algImpDataPerfFunction <ImpSc, AlgParallelSha256>;
-    m_perfKeyFunction  = &algImpKeyPerfFunction  <ImpSc, AlgParallelSha256>;
-    m_perfCleanFunction= &algImpCleanPerfFunction<ImpSc, AlgParallelSha256>;
-
-    state.nHashes = 0;
-};
-
-template<>
-ParallelHashImp<ImpSc, AlgParallelSha256>::~ParallelHashImp() {};
-
-template<>
-PCSYMCRYPT_HASH
-ParallelHashImp<ImpSc, AlgParallelSha256>::SymCryptHash()
-{
-    return SymCryptSha256Algorithm;
-}
-
-template<>
-SIZE_T ParallelHashImp<ImpSc, AlgParallelSha256>::resultLen()
-{
-    return SYMCRYPT_SHA256_RESULT_SIZE;
-}
-
-template<>
-SIZE_T ParallelHashImp<ImpSc, AlgParallelSha256>::inputBlockLen()
-{
-    return SYMCRYPT_SHA256_INPUT_BLOCK_SIZE;
-}
-
-
-template<>
-VOID
-ParallelHashImp<ImpSc, AlgParallelSha256>::init( SIZE_T nHashes )
-{
-    CHECK( nHashes <= MAX_PARALLEL_HASH_STATES, "Too many hash states requested" );
-    state.nHashes = nHashes;
-
-    initYmmRegisters();
-    SymCryptParallelSha256Init( &state.sc[0], nHashes );
-    verifyYmmRegisters();
-}
-
-template<>
-VOID
-ParallelHashImp<ImpSc, AlgParallelSha256>::process(
-        _In_reads_( nOperations )   BCRYPT_MULTI_HASH_OPERATION *   pOperations,
-                                    SIZE_T                          nOperations )
-{
-    SYMCRYPT_PARALLEL_HASH_OPERATION    op[MAX_PARALLEL_HASH_OPERATIONS];
-    BYTE                                scratch[SYMCRYPT_PARALLEL_SHA256_FIXED_SCRATCH + SYMCRYPT_PARALLEL_HASH_PER_STATE_SCRATCH * MAX_PARALLEL_HASH_STATES + 128];
-
-    CHECK( nOperations <= MAX_PARALLEL_HASH_OPERATIONS, "Too many operations" );
-
-    for( SIZE_T i=0; i<nOperations; i++ )
-    {
-        op[i].iHash = pOperations[i].iHash;
-        op[i].hashOperation = pOperations[i].hashOperation == BCRYPT_HASH_OPERATION_HASH_DATA ? SYMCRYPT_HASH_OPERATION_APPEND : SYMCRYPT_HASH_OPERATION_RESULT;
-        op[i].pbBuffer = pOperations[i].pbBuffer;
-        op[i].cbBuffer = pOperations[i].cbBuffer;
-
-        CHECK( op[i].iHash < state.nHashes, "?" );
-    }
-
-    SIZE_T scratchOffset = g_rng.sizet( 64 );
-    BYTE sentinel = g_rng.byte();
-    SIZE_T nScratch = SYMCRYPT_PARALLEL_SHA256_FIXED_SCRATCH + state.nHashes * SYMCRYPT_PARALLEL_HASH_PER_STATE_SCRATCH;
-    CHECK( nScratch + scratchOffset <= sizeof( scratch ), "?" );
-    _Analysis_assume_( nScratch + scratchOffset < sizeof( scratch ) );
-
-    scratch[scratchOffset + nScratch] = sentinel;
-
-    _Analysis_assume_( state.nHashes <= MAX_PARALLEL_HASH_STATES );
-    initYmmRegisters();
-    SymCryptParallelSha256Process( &state.sc[0],
-                                    state.nHashes,
-                                    &op[0],
-                                    nOperations,
-                                    &scratch[scratchOffset],
-                                    nScratch );
-    verifyYmmRegisters();
-    CHECK( scratch[scratchOffset + nScratch] == sentinel, "Parallel SHA256 used too much scratch space" );
-}
-
-template<>
-NTSTATUS
-ParallelHashImp<ImpSc, AlgParallelSha256>::initWithLongMessage( ULONGLONG nBytes )
-{
-    CHECK( nBytes % 64 == 0, "Odd bytes in initWithLongMessage" );
-    CHECK( state.nHashes <= MAX_PARALLEL_HASH_STATES, "?" );
-
-    for( SIZE_T i=0; i<state.nHashes; i++ )
-    {
-        memset( &state.sc[i].chain, 'b', sizeof( state.sc[i].chain ) );
-        state.sc[i].dataLengthL = nBytes;
-        state.sc[i].dataLengthH = 0;
-        state.sc[i].bytesInBuffer = 0;
-    }
-
-    return STATUS_SUCCESS;
-}
-
-
-template<>
-VOID
-algImpKeyPerfFunction<ImpSc,AlgParallelSha384>( PBYTE buf1, PBYTE buf2, PBYTE buf3, SIZE_T dataSize )
-{
-    UNREFERENCED_PARAMETER( buf2 );
-    UNREFERENCED_PARAMETER( buf3 );
-    UNREFERENCED_PARAMETER( dataSize );
-
-    SymCryptParallelSha384Init( (PSYMCRYPT_SHA384_STATE) buf1, N_PARALLEL_FOR_PERF );
-}
-
-template<>
-VOID
-algImpCleanPerfFunction<ImpSc,AlgParallelSha384>( PBYTE buf1, PBYTE buf2, PBYTE buf3 )
-{
-    UNREFERENCED_PARAMETER( buf1 );
-    UNREFERENCED_PARAMETER( buf2 );
-    UNREFERENCED_PARAMETER( buf3 );
-}
-
-template<>
-VOID
-algImpDataPerfFunction<ImpSc,AlgParallelSha384>( PBYTE buf1, PBYTE buf2, PBYTE buf3, SIZE_T dataSize )
-{
-    int i;
-    PSYMCRYPT_SHA384_STATE pState = (PSYMCRYPT_SHA384_STATE) buf1;
-    PSYMCRYPT_PARALLEL_HASH_OPERATION pOperations = (PSYMCRYPT_PARALLEL_HASH_OPERATION) buf2;
-    PSYMCRYPT_PARALLEL_HASH_OPERATION pOp = pOperations;
-
-    PBYTE pSrc = buf3;
-    PBYTE pDst = buf3 + PERF_BUFFER_SIZE / 2;
-
-    for( i=0; i<N_PARALLEL_FOR_PERF; i++ )
-    {
-        pOp->iHash = i;
-        pOp->hashOperation = SYMCRYPT_HASH_OPERATION_APPEND;
-        pOp->pbBuffer = pSrc;
-        pOp->cbBuffer = dataSize / N_PARALLEL_FOR_PERF;
-
-        pOp++;
-        pSrc += dataSize / N_PARALLEL_FOR_PERF;
-
-        pOp->iHash = i;
-        pOp->hashOperation = SYMCRYPT_HASH_OPERATION_RESULT;
-        pOp->pbBuffer = pDst;
-        pOp->cbBuffer = 48;
-
-        pOp++;
-        pDst += 48;
-    }
-    SymCryptParallelSha384Process( pState, N_PARALLEL_FOR_PERF, pOperations, 2*N_PARALLEL_FOR_PERF, buf1 + PERF_BUFFER_SIZE / 2, PERF_BUFFER_SIZE / 2 );
-}
-
-template<>
-ParallelHashImp<ImpSc, AlgParallelSha384>::ParallelHashImp()
-{
-    m_perfDataFunction = &algImpDataPerfFunction <ImpSc, AlgParallelSha384>;
-    m_perfKeyFunction  = &algImpKeyPerfFunction  <ImpSc, AlgParallelSha384>;
-    m_perfCleanFunction= &algImpCleanPerfFunction<ImpSc, AlgParallelSha384>;
-
-    state.nHashes = 0;
-};
-
-template<>
-ParallelHashImp<ImpSc, AlgParallelSha384>::~ParallelHashImp() {};
-
-template<>
-PCSYMCRYPT_HASH
-ParallelHashImp<ImpSc, AlgParallelSha384>::SymCryptHash()
-{
-    return SymCryptSha384Algorithm;
-}
-
-template<>
-SIZE_T ParallelHashImp<ImpSc, AlgParallelSha384>::resultLen()
-{
-    return SYMCRYPT_SHA384_RESULT_SIZE;
-}
-
-template<>
-SIZE_T ParallelHashImp<ImpSc, AlgParallelSha384>::inputBlockLen()
-{
-    return SYMCRYPT_SHA384_INPUT_BLOCK_SIZE;
-}
-
-
-template<>
-VOID
-ParallelHashImp<ImpSc, AlgParallelSha384>::init( SIZE_T nHashes )
-{
-    CHECK( nHashes <= MAX_PARALLEL_HASH_STATES, "Too many hash states requested" );
-    state.nHashes = nHashes;
-    initYmmRegisters();
-    SymCryptParallelSha384Init( &state.sc[0], nHashes );
-    verifyYmmRegisters();
-}
-
-template<>
-VOID
-ParallelHashImp<ImpSc, AlgParallelSha384>::process(
-        _In_reads_( nOperations )   BCRYPT_MULTI_HASH_OPERATION *   pOperations,
-                                    SIZE_T                          nOperations )
-{
-    SYMCRYPT_PARALLEL_HASH_OPERATION    op[MAX_PARALLEL_HASH_OPERATIONS];
-    BYTE                                scratch[SYMCRYPT_PARALLEL_SHA384_FIXED_SCRATCH + SYMCRYPT_PARALLEL_HASH_PER_STATE_SCRATCH * MAX_PARALLEL_HASH_STATES + 128];
-
-    CHECK( nOperations <= MAX_PARALLEL_HASH_OPERATIONS, "Too many operations" );
-
-    for( SIZE_T i=0; i<nOperations; i++ )
-    {
-        op[i].iHash = pOperations[i].iHash;
-        op[i].hashOperation = pOperations[i].hashOperation == BCRYPT_HASH_OPERATION_HASH_DATA ? SYMCRYPT_HASH_OPERATION_APPEND : SYMCRYPT_HASH_OPERATION_RESULT;
-        op[i].pbBuffer = pOperations[i].pbBuffer;
-        op[i].cbBuffer = pOperations[i].cbBuffer;
-
-        CHECK( op[i].iHash < state.nHashes, "?" );
-    }
-
-    SIZE_T scratchOffset = g_rng.sizet( 64 );
-    BYTE sentinel = g_rng.byte();
-    SIZE_T nScratch = SYMCRYPT_PARALLEL_SHA384_FIXED_SCRATCH + state.nHashes * SYMCRYPT_PARALLEL_HASH_PER_STATE_SCRATCH;
-    CHECK( nScratch + scratchOffset <= sizeof( scratch ), "?" );
-    _Analysis_assume_( nScratch + scratchOffset < sizeof( scratch ) );
-
-    scratch[scratchOffset + nScratch] = sentinel;
-
-    _Analysis_assume_( state.nHashes <= MAX_PARALLEL_HASH_STATES );
-    initYmmRegisters();
-    SymCryptParallelSha384Process( &state.sc[0],
-                                    state.nHashes,
-                                    &op[0],
-                                    nOperations,
-                                    &scratch[scratchOffset],
-                                    nScratch );
-    verifyYmmRegisters();
-    CHECK( scratch[scratchOffset + nScratch] == sentinel, "Parallel SHA384 used too much scratch space" );
-}
-
-template<>
-NTSTATUS
-ParallelHashImp<ImpSc, AlgParallelSha384>::initWithLongMessage( ULONGLONG nBytes )
-{
-    CHECK( nBytes % 128 == 0, "Odd bytes in initWithLongMessage" );
-    CHECK( state.nHashes <= MAX_PARALLEL_HASH_STATES, "?" );
-
-    for( SIZE_T i=0; i<state.nHashes; i++ )
-    {
-        memset( &state.sc[i].chain, 'b', sizeof( state.sc[i].chain ) );
-        state.sc[i].dataLengthL = nBytes;
-        state.sc[i].dataLengthH = 0;
-        state.sc[i].bytesInBuffer = 0;
-    }
-
-    return STATUS_SUCCESS;
-}
-
-
-template<>
-VOID
-algImpKeyPerfFunction<ImpSc,AlgParallelSha512>( PBYTE buf1, PBYTE buf2, PBYTE buf3, SIZE_T dataSize )
-{
-    UNREFERENCED_PARAMETER( buf2 );
-    UNREFERENCED_PARAMETER( buf3 );
-    UNREFERENCED_PARAMETER( dataSize );
-
-    SymCryptParallelSha512Init( (PSYMCRYPT_SHA512_STATE) buf1, N_PARALLEL_FOR_PERF );
-}
-
-template<>
-VOID
-algImpCleanPerfFunction<ImpSc,AlgParallelSha512>( PBYTE buf1, PBYTE buf2, PBYTE buf3 )
-{
-    UNREFERENCED_PARAMETER( buf1 );
-    UNREFERENCED_PARAMETER( buf2 );
-    UNREFERENCED_PARAMETER( buf3 );
-}
-
-template<>
-VOID
-algImpDataPerfFunction<ImpSc,AlgParallelSha512>( PBYTE buf1, PBYTE buf2, PBYTE buf3, SIZE_T dataSize )
-{
-    int i;
-    PSYMCRYPT_SHA512_STATE pState = (PSYMCRYPT_SHA512_STATE) buf1;
-    PSYMCRYPT_PARALLEL_HASH_OPERATION pOperations = (PSYMCRYPT_PARALLEL_HASH_OPERATION) buf2;
-    PSYMCRYPT_PARALLEL_HASH_OPERATION pOp = pOperations;
-
-    PBYTE pSrc = buf3;
-    PBYTE pDst = buf3 + PERF_BUFFER_SIZE / 2;
-
-    for( i=0; i<N_PARALLEL_FOR_PERF; i++ )
-    {
-        pOp->iHash = i;
-        pOp->hashOperation = SYMCRYPT_HASH_OPERATION_APPEND;
-        pOp->pbBuffer = pSrc;
-        pOp->cbBuffer = dataSize / N_PARALLEL_FOR_PERF;
-
-        pOp++;
-        pSrc += dataSize / N_PARALLEL_FOR_PERF;
-
-        pOp->iHash = i;
-        pOp->hashOperation = SYMCRYPT_HASH_OPERATION_RESULT;
-        pOp->pbBuffer = pDst;
-        pOp->cbBuffer = 64;
-
-        pOp++;
-        pDst += 64;
-    }
-    SymCryptParallelSha512Process( pState, N_PARALLEL_FOR_PERF, pOperations, 2*N_PARALLEL_FOR_PERF, buf1 + PERF_BUFFER_SIZE / 2, PERF_BUFFER_SIZE / 2 );
-}
-
-template<>
-ParallelHashImp<ImpSc, AlgParallelSha512>::ParallelHashImp()
-{
-    m_perfDataFunction = &algImpDataPerfFunction <ImpSc, AlgParallelSha512>;
-    m_perfKeyFunction  = &algImpKeyPerfFunction  <ImpSc, AlgParallelSha512>;
-    m_perfCleanFunction= &algImpCleanPerfFunction<ImpSc, AlgParallelSha512>;
-
-    state.nHashes = 0;
-};
-
-template<>
-ParallelHashImp<ImpSc, AlgParallelSha512>::~ParallelHashImp() {};
-
-template<>
-PCSYMCRYPT_HASH
-ParallelHashImp<ImpSc, AlgParallelSha512>::SymCryptHash()
-{
-    return SymCryptSha512Algorithm;
-}
-
-template<>
-SIZE_T ParallelHashImp<ImpSc, AlgParallelSha512>::resultLen()
-{
-    return SYMCRYPT_SHA512_RESULT_SIZE;
-}
-
-template<>
-SIZE_T ParallelHashImp<ImpSc, AlgParallelSha512>::inputBlockLen()
-{
-    return SYMCRYPT_SHA512_INPUT_BLOCK_SIZE;
-}
-
-
-template<>
-VOID
-ParallelHashImp<ImpSc, AlgParallelSha512>::init( SIZE_T nHashes )
-{
-    CHECK( nHashes <= MAX_PARALLEL_HASH_STATES, "Too many hash states requested" );
-    state.nHashes = nHashes;
-    initYmmRegisters();
-    SymCryptParallelSha512Init( &state.sc[0], nHashes );
-    verifyYmmRegisters();
-}
-
-template<>
-VOID
-ParallelHashImp<ImpSc, AlgParallelSha512>::process(
-        _In_reads_( nOperations )   BCRYPT_MULTI_HASH_OPERATION *   pOperations,
-                                    SIZE_T                          nOperations )
-{
-    SYMCRYPT_PARALLEL_HASH_OPERATION    op[MAX_PARALLEL_HASH_OPERATIONS];
-    BYTE                                scratch[SYMCRYPT_PARALLEL_SHA512_FIXED_SCRATCH + SYMCRYPT_PARALLEL_HASH_PER_STATE_SCRATCH * MAX_PARALLEL_HASH_STATES + 128];
-
-    CHECK( nOperations <= MAX_PARALLEL_HASH_OPERATIONS, "Too many operations" );
-
-    for( SIZE_T i=0; i<nOperations; i++ )
-    {
-        op[i].iHash = pOperations[i].iHash;
-        op[i].hashOperation = pOperations[i].hashOperation == BCRYPT_HASH_OPERATION_HASH_DATA ? SYMCRYPT_HASH_OPERATION_APPEND : SYMCRYPT_HASH_OPERATION_RESULT;
-        op[i].pbBuffer = pOperations[i].pbBuffer;
-        op[i].cbBuffer = pOperations[i].cbBuffer;
-
-        CHECK( op[i].iHash < state.nHashes, "?" );
-    }
-
-    SIZE_T scratchOffset = g_rng.sizet( 64 );
-    BYTE sentinel = g_rng.byte();
-    SIZE_T nScratch = SYMCRYPT_PARALLEL_SHA512_FIXED_SCRATCH + state.nHashes * SYMCRYPT_PARALLEL_HASH_PER_STATE_SCRATCH;
-    CHECK( nScratch + scratchOffset <= sizeof( scratch ), "?" );
-    _Analysis_assume_( nScratch + scratchOffset < sizeof( scratch ) );
-
-    scratch[scratchOffset + nScratch] = sentinel;
-
-    _Analysis_assume_( state.nHashes <= MAX_PARALLEL_HASH_STATES );
-    initYmmRegisters();
-    SymCryptParallelSha512Process( &state.sc[0],
-                                    state.nHashes,
-                                    &op[0],
-                                    nOperations,
-                                    &scratch[scratchOffset],
-                                    nScratch );
-    verifyYmmRegisters();
-    CHECK( scratch[scratchOffset + nScratch] == sentinel, "Parallel SHA512 used too much scratch space" );
-}
-
-template<>
-NTSTATUS
-ParallelHashImp<ImpSc, AlgParallelSha512>::initWithLongMessage( ULONGLONG nBytes )
-{
-    CHECK( nBytes % 128 == 0, "Odd bytes in initWithLongMessage" );
-    CHECK( state.nHashes <= MAX_PARALLEL_HASH_STATES, "?" );
-
-    for( SIZE_T i=0; i<state.nHashes; i++ )
-    {
-        memset( &state.sc[i].chain, 'b', sizeof( state.sc[i].chain ) );
-        state.sc[i].dataLengthL = nBytes;
-        state.sc[i].dataLengthH = 0;
-        state.sc[i].bytesInBuffer = 0;
-    }
-
-    return STATUS_SUCCESS;
-}
-
-
-
-//////////////////////////////////////////////////////////////////////////////////////////////
-//  XTS-AES
-//
-
-template<>
-VOID
-algImpKeyPerfFunction< ImpSc, AlgXtsAes>( PBYTE buf1, PBYTE buf2, PBYTE buf3, SIZE_T keySize )
-{
-    UNREFERENCED_PARAMETER( buf3 );
-
-    SymCryptXtsAesExpandKey( (SYMCRYPT_XTS_AES_EXPANDED_KEY *) buf1, buf2, keySize );
-}
-
-template<>
-VOID
-algImpDataPerfFunction<ImpSc,AlgXtsAes>( PBYTE buf1, PBYTE buf2, PBYTE buf3, SIZE_T dataSize )
-{
-    SymCryptXtsAesEncrypt( (SYMCRYPT_XTS_AES_EXPANDED_KEY *) buf1,
-<<<<<<< HEAD
-                            512,
-=======
-                            SYMCRYPT_MIN( dataSize, 4096 ),
->>>>>>> 76e5d1fe
-                            'twek',
-                            buf2,
-                            buf3,
-                            dataSize );
-}
-
-template<>
-VOID
-algImpDecryptPerfFunction<ImpSc,AlgXtsAes>( PBYTE buf1, PBYTE buf2, PBYTE buf3, SIZE_T dataSize )
-{
-    SymCryptXtsAesDecrypt( (SYMCRYPT_XTS_AES_EXPANDED_KEY *) buf1,
-                            512,
-                            'twek',
-                            buf2,
-                            buf3,
-                            dataSize );
-}
-
-template<>
-VOID
-algImpCleanPerfFunction<ImpSc,AlgXtsAes>( PBYTE buf1, PBYTE buf2, PBYTE buf3 )
-{
-    UNREFERENCED_PARAMETER( buf2 );
-    UNREFERENCED_PARAMETER( buf3 );
-
-    SymCryptWipeKnownSize( buf1, sizeof( SYMCRYPT_XTS_AES_EXPANDED_KEY ) );
-}
-
-
-template<>
-XtsImp<ImpSc, AlgXtsAes>::XtsImp()
-{
-    m_perfDataFunction      = &algImpDataPerfFunction <ImpSc, AlgXtsAes>;
-    m_perfDecryptFunction   = &algImpDecryptPerfFunction<ImpSc, AlgXtsAes>;
-    m_perfKeyFunction       = &algImpKeyPerfFunction  <ImpSc, AlgXtsAes>;
-    m_perfCleanFunction     = &algImpCleanPerfFunction<ImpSc, AlgXtsAes>;
-}
-
-template<>
-XtsImp<ImpSc, AlgXtsAes>::~XtsImp()
-{
-    SymCryptWipeKnownSize( &state.key, sizeof( state.key ) );
-}
-
-template<>
-NTSTATUS
-XtsImp<ImpSc, AlgXtsAes>::setKey( PCBYTE pbKey, SIZE_T cbKey )
-{
-    SYMCRYPT_ERROR scError;
-
-    initXmmRegisters();
-    scError = SymCryptXtsAesExpandKey( &state.key, pbKey, cbKey );
-    verifyXmmRegisters();
-
-    return scError == SYMCRYPT_NO_ERROR ? 0 : STATUS_NOT_SUPPORTED;
-}
-
-template<>
-VOID
-XtsImp<ImpSc, AlgXtsAes>::encrypt(
-                                        SIZE_T      cbDataUnit,
-                                        ULONGLONG   tweak,
-        _In_reads_( cbData )            PCBYTE      pbSrc,
-        _Out_writes_( cbData )          PBYTE       pbDst,
-                                        SIZE_T      cbData )
-{
-    initXmmRegisters();
-    SymCryptXtsAesEncrypt( &state.key,
-                            cbDataUnit,
-                            tweak,
-                            pbSrc,
-                            pbDst,
-                            cbData );
-    verifyXmmRegisters();
-}
-
-template<>
-VOID
-XtsImp<ImpSc, AlgXtsAes>::decrypt(
-                                        SIZE_T      cbDataUnit,
-                                        ULONGLONG   tweak,
-        _In_reads_( cbData )            PCBYTE      pbSrc,
-        _Out_writes_( cbData )          PBYTE       pbDst,
-                                        SIZE_T      cbData )
-{
-    initXmmRegisters();
-    SymCryptXtsAesDecrypt( &state.key,
-                            cbDataUnit,
-                            tweak,
-                            pbSrc,
-                            pbDst,
-                            cbData );
-    verifyXmmRegisters();
-}
-
-
-///////////////////////
-//  TlsCbcHmacSha256
-
-template<> VOID algImpKeyPerfFunction<ImpSc, AlgTlsCbcHmacSha256>( PBYTE buf1, PBYTE buf2, PBYTE buf3, SIZE_T keySize );
-template<> VOID algImpCleanPerfFunction<ImpSc, AlgTlsCbcHmacSha256>( PBYTE buf1, PBYTE buf2, PBYTE buf3 );
-template<> VOID algImpDataPerfFunction<ImpSc, AlgTlsCbcHmacSha256>( PBYTE buf1, PBYTE buf2, PBYTE buf3, SIZE_T dataSize );
-template<> VOID algImpDecryptPerfFunction<ImpSc, AlgTlsCbcHmacSha256>( PBYTE buf1, PBYTE buf2, PBYTE buf3, SIZE_T dataSize );
-
-template<>
-TlsCbcHmacImp<ImpSc, AlgTlsCbcHmacSha256>::TlsCbcHmacImp()
-{
-    m_perfKeyFunction       = &algImpKeyPerfFunction    <ImpSc, AlgTlsCbcHmacSha256>;
-    m_perfCleanFunction     = &algImpCleanPerfFunction  <ImpSc, AlgTlsCbcHmacSha256>;
-    m_perfDataFunction      = &algImpDataPerfFunction   <ImpSc, AlgTlsCbcHmacSha256>;
-    m_perfDecryptFunction   = &algImpDecryptPerfFunction<ImpSc, AlgTlsCbcHmacSha256>;
-}
-
-template<>
-TlsCbcHmacImp<ImpSc, AlgTlsCbcHmacSha256>::~TlsCbcHmacImp<ImpSc, AlgTlsCbcHmacSha256>()
-{
-}
-
-template<>
-NTSTATUS
-TlsCbcHmacImp<ImpSc, AlgTlsCbcHmacSha256>::verify(
-    _In_reads_( cbKey )     PCBYTE  pbKey,
-                            SIZE_T  cbKey,
-    _In_reads_( cbHeader )  PCBYTE  pbHeader,
-                            SIZE_T  cbHeader,
-    _In_reads_( cbData )    PCBYTE  pbData,
-                            SIZE_T  cbData )
-{
-    SYMCRYPT_HMAC_SHA256_EXPANDED_KEY   key;
-    SYMCRYPT_HMAC_SHA256_STATE          state;
-    SYMCRYPT_ERROR scError;
-    NTSTATUS status;
-
-    SymCryptHmacSha256ExpandKey( &key, pbKey, cbKey );
-    SymCryptHmacSha256Init( &state, &key );
-
-    SymCryptHmacSha256Append( &state, pbHeader, cbHeader );
-    scError = SymCryptTlsCbcHmacVerify( SymCryptHmacSha256Algorithm, &key, &state, pbData, cbData );
-
-    status = scError == SYMCRYPT_NO_ERROR ? STATUS_SUCCESS : STATUS_UNSUCCESSFUL;
-
-    return status;
-}
-
-template<>
-VOID
-algImpKeyPerfFunction<ImpSc, AlgTlsCbcHmacSha256>( PBYTE buf1, PBYTE buf2, PBYTE buf3, SIZE_T keySize )
-{
-    UNREFERENCED_PARAMETER( buf3 );
-    SymCryptHmacSha256ExpandKey( (SYMCRYPT_HMAC_SHA256_EXPANDED_KEY *) buf1, buf2, keySize );
-}
-
-template<>
-VOID
-algImpCleanPerfFunction<ImpSc, AlgTlsCbcHmacSha256>( PBYTE buf1, PBYTE buf2, PBYTE buf3 )
-{
-    UNREFERENCED_PARAMETER( buf2 );
-    UNREFERENCED_PARAMETER( buf3 );
-    SymCryptWipeKnownSize( buf1, sizeof( SYMCRYPT_HMAC_SHA256_EXPANDED_KEY ) );
-}
-
-
-template<>
-VOID
-algImpDataPerfFunction<ImpSc, AlgTlsCbcHmacSha256>( PBYTE buf1, PBYTE buf2, PBYTE buf3, SIZE_T dataSize )
-{
-    SYMCRYPT_HMAC_SHA256_STATE state;
-    UINT32 paddingSize;
-
-    SymCryptHmacSha256Init( &state, (SYMCRYPT_HMAC_SHA256_EXPANDED_KEY *) buf1 );
-    SymCryptHmacSha256Append( &state, buf3, 13 );       // typical header is 13 bytes
-    SymCryptHmacSha256Append( &state, buf2, dataSize );
-    SymCryptHmacSha256Result( &state, &buf2[ dataSize ] );
-
-    paddingSize = 15 - (dataSize & 15);
-
-    memset( &buf2[dataSize + SYMCRYPT_HMAC_SHA256_RESULT_SIZE], (BYTE) paddingSize, paddingSize + 1);
-}
-
-template<>
-VOID
-algImpDecryptPerfFunction<ImpSc, AlgTlsCbcHmacSha256>( PBYTE buf1, PBYTE buf2, PBYTE buf3, SIZE_T dataSize )
-{
-    SYMCRYPT_HMAC_SHA256_STATE  state;
-    SYMCRYPT_ERROR scError;
-
-    SymCryptHmacSha256Init( &state, (SYMCRYPT_HMAC_SHA256_EXPANDED_KEY *) buf1 );
-    SymCryptHmacSha256Append( &state, buf3, 13 );
-
-
-    scError = SymCryptTlsCbcHmacVerify(
-        SymCryptHmacSha256Algorithm,
-        (SYMCRYPT_HMAC_SHA256_EXPANDED_KEY *) buf1,
-        &state,
-        buf2,
-        ((dataSize + 16) & ~15) + SYMCRYPT_HMAC_SHA256_RESULT_SIZE);
-
-    SYMCRYPT_HARD_ASSERT( scError == SYMCRYPT_NO_ERROR );
-}
-
-
-
-///////////////////////
-//  TlsCbcHmacSha1
-
-template<> VOID algImpKeyPerfFunction<ImpSc, AlgTlsCbcHmacSha1>( PBYTE buf1, PBYTE buf2, PBYTE buf3, SIZE_T keySize );
-template<> VOID algImpCleanPerfFunction<ImpSc, AlgTlsCbcHmacSha1>( PBYTE buf1, PBYTE buf2, PBYTE buf3 );
-template<> VOID algImpDataPerfFunction<ImpSc, AlgTlsCbcHmacSha1>( PBYTE buf1, PBYTE buf2, PBYTE buf3, SIZE_T dataSize );
-template<> VOID algImpDecryptPerfFunction<ImpSc, AlgTlsCbcHmacSha1>( PBYTE buf1, PBYTE buf2, PBYTE buf3, SIZE_T dataSize );
-
-template<>
-TlsCbcHmacImp<ImpSc, AlgTlsCbcHmacSha1>::TlsCbcHmacImp()
-{
-    m_perfKeyFunction       = &algImpKeyPerfFunction    <ImpSc, AlgTlsCbcHmacSha1>;
-    m_perfCleanFunction     = &algImpCleanPerfFunction  <ImpSc, AlgTlsCbcHmacSha1>;
-    m_perfDataFunction      = &algImpDataPerfFunction   <ImpSc, AlgTlsCbcHmacSha1>;
-    m_perfDecryptFunction   = &algImpDecryptPerfFunction<ImpSc, AlgTlsCbcHmacSha1>;
-}
-
-template<>
-TlsCbcHmacImp<ImpSc, AlgTlsCbcHmacSha1>::~TlsCbcHmacImp<ImpSc, AlgTlsCbcHmacSha1>()
-{
-}
-
-template<>
-NTSTATUS
-TlsCbcHmacImp<ImpSc, AlgTlsCbcHmacSha1>::verify(
-    _In_reads_( cbKey )     PCBYTE  pbKey,
-    SIZE_T  cbKey,
-    _In_reads_( cbHeader )  PCBYTE  pbHeader,
-    SIZE_T  cbHeader,
-    _In_reads_( cbData )    PCBYTE  pbData,
-    SIZE_T  cbData )
-{
-    SYMCRYPT_HMAC_SHA1_EXPANDED_KEY   key;
-    SYMCRYPT_HMAC_SHA1_STATE          state;
-    SYMCRYPT_ERROR scError;
-    NTSTATUS status;
-
-    SymCryptHmacSha1ExpandKey( &key, pbKey, cbKey );
-    SymCryptHmacSha1Init( &state, &key );
-
-    SymCryptHmacSha1Append( &state, pbHeader, cbHeader );
-    scError = SymCryptTlsCbcHmacVerify( SymCryptHmacSha1Algorithm, &key, &state, pbData, cbData );
-
-    status = scError == SYMCRYPT_NO_ERROR ? STATUS_SUCCESS : STATUS_UNSUCCESSFUL;
-
-    return status;
-}
-
-template<>
-VOID
-algImpKeyPerfFunction<ImpSc, AlgTlsCbcHmacSha1>( PBYTE buf1, PBYTE buf2, PBYTE buf3, SIZE_T keySize )
-{
-    UNREFERENCED_PARAMETER( buf3 );
-    SymCryptHmacSha1ExpandKey( (SYMCRYPT_HMAC_SHA1_EXPANDED_KEY *) buf1, buf2, keySize );
-}
-
-template<>
-VOID
-algImpCleanPerfFunction<ImpSc, AlgTlsCbcHmacSha1>( PBYTE buf1, PBYTE buf2, PBYTE buf3 )
-{
-    UNREFERENCED_PARAMETER( buf2 );
-    UNREFERENCED_PARAMETER( buf3 );
-    SymCryptWipeKnownSize( buf1, sizeof( SYMCRYPT_HMAC_SHA1_EXPANDED_KEY ) );
-}
-
-
-template<>
-VOID
-algImpDataPerfFunction<ImpSc, AlgTlsCbcHmacSha1>( PBYTE buf1, PBYTE buf2, PBYTE buf3, SIZE_T dataSize )
-{
-    SYMCRYPT_HMAC_SHA1_STATE state;
-    UINT32 paddingSize;
-
-    SymCryptHmacSha1Init( &state, (SYMCRYPT_HMAC_SHA1_EXPANDED_KEY *) buf1 );
-    SymCryptHmacSha1Append( &state, buf3, 13 );       // typical header is 13 bytes
-    SymCryptHmacSha1Append( &state, buf2, dataSize );
-    SymCryptHmacSha1Result( &state, &buf2[ dataSize ] );
-
-    paddingSize = 15 - ((dataSize + SYMCRYPT_HMAC_SHA1_RESULT_SIZE) & 15);
-
-    memset( &buf2[dataSize + SYMCRYPT_HMAC_SHA1_RESULT_SIZE], (BYTE) paddingSize, paddingSize + 1);
-}
-
-template<>
-VOID
-algImpDecryptPerfFunction<ImpSc, AlgTlsCbcHmacSha1>( PBYTE buf1, PBYTE buf2, PBYTE buf3, SIZE_T dataSize )
-{
-    SYMCRYPT_HMAC_SHA1_STATE  state;
-    SYMCRYPT_ERROR scError;
-
-    SymCryptHmacSha1Init( &state, (SYMCRYPT_HMAC_SHA1_EXPANDED_KEY *) buf1 );
-    SymCryptHmacSha1Append( &state, buf3, 13 );
-
-    scError = SymCryptTlsCbcHmacVerify(
-        SymCryptHmacSha1Algorithm,
-        (SYMCRYPT_HMAC_SHA1_EXPANDED_KEY *) buf1,
-        &state,
-        buf2,
-        ((dataSize + SYMCRYPT_HMAC_SHA1_RESULT_SIZE + 16) & ~15));
-
-    SYMCRYPT_HARD_ASSERT( scError == SYMCRYPT_NO_ERROR );
-}
-
-
-///////////////////////
-//  TlsCbcHmacSha384
-
-template<> VOID algImpKeyPerfFunction<ImpSc, AlgTlsCbcHmacSha384>( PBYTE buf1, PBYTE buf2, PBYTE buf3, SIZE_T keySize );
-template<> VOID algImpCleanPerfFunction<ImpSc, AlgTlsCbcHmacSha384>( PBYTE buf1, PBYTE buf2, PBYTE buf3 );
-template<> VOID algImpDataPerfFunction<ImpSc, AlgTlsCbcHmacSha384>( PBYTE buf1, PBYTE buf2, PBYTE buf3, SIZE_T dataSize );
-template<> VOID algImpDecryptPerfFunction<ImpSc, AlgTlsCbcHmacSha384>( PBYTE buf1, PBYTE buf2, PBYTE buf3, SIZE_T dataSize );
-
-template<>
-TlsCbcHmacImp<ImpSc, AlgTlsCbcHmacSha384>::TlsCbcHmacImp()
-{
-    m_perfKeyFunction       = &algImpKeyPerfFunction    <ImpSc, AlgTlsCbcHmacSha384>;
-    m_perfCleanFunction     = &algImpCleanPerfFunction  <ImpSc, AlgTlsCbcHmacSha384>;
-    m_perfDataFunction      = &algImpDataPerfFunction   <ImpSc, AlgTlsCbcHmacSha384>;
-    m_perfDecryptFunction   = &algImpDecryptPerfFunction<ImpSc, AlgTlsCbcHmacSha384>;
-}
-
-template<>
-TlsCbcHmacImp<ImpSc, AlgTlsCbcHmacSha384>::~TlsCbcHmacImp<ImpSc, AlgTlsCbcHmacSha384>()
-{
-}
-
-template<>
-NTSTATUS
-TlsCbcHmacImp<ImpSc, AlgTlsCbcHmacSha384>::verify(
-    _In_reads_( cbKey )     PCBYTE  pbKey,
-    SIZE_T  cbKey,
-    _In_reads_( cbHeader )  PCBYTE  pbHeader,
-    SIZE_T  cbHeader,
-    _In_reads_( cbData )    PCBYTE  pbData,
-    SIZE_T  cbData )
-{
-    SYMCRYPT_HMAC_SHA384_EXPANDED_KEY   key;
-    SYMCRYPT_HMAC_SHA384_STATE          state;
-    SYMCRYPT_ERROR scError;
-    NTSTATUS status;
-
-    SymCryptHmacSha384ExpandKey( &key, pbKey, cbKey );
-    SymCryptHmacSha384Init( &state, &key );
-
-    SymCryptHmacSha384Append( &state, pbHeader, cbHeader );
-    scError = SymCryptTlsCbcHmacVerify( SymCryptHmacSha384Algorithm, &key, &state, pbData, cbData );
-
-    status = scError == SYMCRYPT_NO_ERROR ? STATUS_SUCCESS : STATUS_UNSUCCESSFUL;
-
-    return status;
-}
-
-template<>
-VOID
-algImpKeyPerfFunction<ImpSc, AlgTlsCbcHmacSha384>( PBYTE buf1, PBYTE buf2, PBYTE buf3, SIZE_T keySize )
-{
-    UNREFERENCED_PARAMETER( buf3 );
-    SymCryptHmacSha384ExpandKey( (SYMCRYPT_HMAC_SHA384_EXPANDED_KEY *) buf1, buf2, keySize );
-}
-
-template<>
-VOID
-algImpCleanPerfFunction<ImpSc, AlgTlsCbcHmacSha384>( PBYTE buf1, PBYTE buf2, PBYTE buf3 )
-{
-    UNREFERENCED_PARAMETER( buf2 );
-    UNREFERENCED_PARAMETER( buf3 );
-    SymCryptWipeKnownSize( buf1, sizeof( SYMCRYPT_HMAC_SHA384_EXPANDED_KEY ) );
-}
-
-
-template<>
-VOID
-algImpDataPerfFunction<ImpSc, AlgTlsCbcHmacSha384>( PBYTE buf1, PBYTE buf2, PBYTE buf3, SIZE_T dataSize )
-{
-    SYMCRYPT_HMAC_SHA384_STATE state;
-    UINT32 paddingSize;
-
-    SymCryptHmacSha384Init( &state, (SYMCRYPT_HMAC_SHA384_EXPANDED_KEY *) buf1 );
-    SymCryptHmacSha384Append( &state, buf3, 13 );       // typical header is 13 bytes
-    SymCryptHmacSha384Append( &state, buf2, dataSize );
-    SymCryptHmacSha384Result( &state, &buf2[ dataSize ] );
-
-    paddingSize = 15 - (dataSize & 15);
-
-    memset( &buf2[dataSize + SYMCRYPT_HMAC_SHA384_RESULT_SIZE], (BYTE) paddingSize, paddingSize + 1);
-}
-
-template<>
-VOID
-algImpDecryptPerfFunction<ImpSc, AlgTlsCbcHmacSha384>( PBYTE buf1, PBYTE buf2, PBYTE buf3, SIZE_T dataSize )
-{
-    SYMCRYPT_HMAC_SHA384_STATE  state;
-    SYMCRYPT_ERROR scError;
-
-    SymCryptHmacSha384Init( &state, (SYMCRYPT_HMAC_SHA384_EXPANDED_KEY *) buf1 );
-    SymCryptHmacSha384Append( &state, buf3, 13 );
-
-
-    scError = SymCryptTlsCbcHmacVerify(
-        SymCryptHmacSha384Algorithm,
-        (SYMCRYPT_HMAC_SHA384_EXPANDED_KEY *) buf1,
-        &state,
-        buf2,
-        ((dataSize + 16) & ~15) + SYMCRYPT_HMAC_SHA384_RESULT_SIZE);
-
-    SYMCRYPT_HARD_ASSERT( scError == SYMCRYPT_NO_ERROR );
-}
-
-/////////////////////////
-// Big integer
-//
-
-
-#define SCRATCH_BUF_OFFSET  (1 << 15)
-#define SCRATCH_BUF_SIZE    (1 << 15)
-
-VOID
-setupPerfInt( PBYTE pb, SIZE_T cb, UINT32 nDigits )
-{
-    *(PSYMCRYPT_INT *)pb = SymCryptIntCreate( pb + SYMCRYPT_ASYM_ALIGN_VALUE, cb - SYMCRYPT_ASYM_ALIGN_VALUE, nDigits );
-}
-
-VOID
-setupIntsForPerfFunction( PBYTE buf1, PBYTE buf2, PBYTE buf3, SIZE_T inSize, UINT32 outFactor )
-{
-    BYTE buf[2048];
-
-    CHECK( 2*inSize <= sizeof( buf ), "?" );
-    GENRANDOM( buf, (UINT32)(2*inSize) );
-
-    UINT32 nDigitsIn = SymCryptDigitsFromBits( (UINT32) (8 * inSize) );
-    UINT32 nDigitsOut = outFactor * nDigitsIn;
-
-    setupPerfInt( buf1, SCRATCH_BUF_OFFSET, nDigitsIn );
-    setupPerfInt( buf2, SCRATCH_BUF_OFFSET, nDigitsIn );
-    setupPerfInt( buf3, SCRATCH_BUF_OFFSET, nDigitsOut );
-
-    SymCryptIntSetValue( buf, (UINT32) inSize, SYMCRYPT_NUMBER_FORMAT_LSB_FIRST, *(PSYMCRYPT_INT *) buf1 );
-    SymCryptIntSetValue( buf+inSize, (UINT32) inSize, SYMCRYPT_NUMBER_FORMAT_LSB_FIRST, *(PSYMCRYPT_INT *) buf2 );
-}
-
-//============================
-template<>
-VOID
-algImpKeyPerfFunction<ImpSc, AlgIntAdd>( PBYTE buf1, PBYTE buf2, PBYTE buf3, SIZE_T keySize )
-{
-    setupIntsForPerfFunction( buf1, buf2, buf3, keySize, 1 );
-}
-
-template<>
-VOID
-algImpCleanPerfFunction<ImpSc,AlgIntAdd>( PBYTE buf1, PBYTE buf2, PBYTE buf3 )
-{
-    UNREFERENCED_PARAMETER( buf1 );
-    UNREFERENCED_PARAMETER( buf2 );
-    UNREFERENCED_PARAMETER( buf3 );
-}
-
-template<>
-VOID
-algImpDataPerfFunction< ImpSc, AlgIntAdd>( PBYTE buf1, PBYTE buf2, PBYTE buf3, SIZE_T dataSize )
-{
-    UNREFERENCED_PARAMETER( dataSize );
-    SymCryptIntAddSameSize( *(PSYMCRYPT_INT *) buf1, *(PSYMCRYPT_INT *) buf2, *(PSYMCRYPT_INT *) buf3 );
-}
-
-
-template<>
-ArithImp<ImpSc, AlgIntAdd>::ArithImp()
-{
-    m_perfDataFunction      = &algImpDataPerfFunction <ImpSc, AlgIntAdd>;
-    m_perfDecryptFunction   = NULL;
-    m_perfKeyFunction       = &algImpKeyPerfFunction  <ImpSc, AlgIntAdd>;
-    m_perfCleanFunction     = &algImpCleanPerfFunction<ImpSc, AlgIntAdd>;
-}
-
-template<>
-ArithImp<ImpSc, AlgIntAdd>::~ArithImp()
-{
-}
-
-//============================
-template<>
-VOID
-algImpKeyPerfFunction<ImpSc, AlgIntSub>( PBYTE buf1, PBYTE buf2, PBYTE buf3, SIZE_T keySize )
-{
-    setupIntsForPerfFunction( buf1, buf2, buf3, keySize, 1 );
-}
-
-template<>
-VOID
-algImpCleanPerfFunction<ImpSc,AlgIntSub>( PBYTE buf1, PBYTE buf2, PBYTE buf3 )
-{
-    UNREFERENCED_PARAMETER( buf1 );
-    UNREFERENCED_PARAMETER( buf2 );
-    UNREFERENCED_PARAMETER( buf3 );
-}
-
-template<>
-VOID
-algImpDataPerfFunction< ImpSc, AlgIntSub>( PBYTE buf1, PBYTE buf2, PBYTE buf3, SIZE_T dataSize )
-{
-    UNREFERENCED_PARAMETER( dataSize );
-    SymCryptIntSubSameSize( *(PSYMCRYPT_INT *) buf1, *(PSYMCRYPT_INT *) buf2, *(PSYMCRYPT_INT *) buf3 );
-}
-
-
-template<>
-ArithImp<ImpSc, AlgIntSub>::ArithImp()
-{
-    m_perfDataFunction      = &algImpDataPerfFunction <ImpSc, AlgIntSub>;
-    m_perfDecryptFunction   = NULL;
-    m_perfKeyFunction       = &algImpKeyPerfFunction  <ImpSc, AlgIntSub>;
-    m_perfCleanFunction     = &algImpCleanPerfFunction<ImpSc, AlgIntSub>;
-}
-
-template<>
-ArithImp<ImpSc, AlgIntSub>::~ArithImp()
-{
-}
-
-//============================
-template<>
-VOID
-algImpKeyPerfFunction<ImpSc, AlgIntMul>( PBYTE buf1, PBYTE buf2, PBYTE buf3, SIZE_T keySize )
-{
-    setupIntsForPerfFunction( buf1, buf2, buf3, keySize, 2 );
-}
-
-template<>
-VOID
-algImpCleanPerfFunction<ImpSc,AlgIntMul>( PBYTE buf1, PBYTE buf2, PBYTE buf3 )
-{
-    UNREFERENCED_PARAMETER( buf1 );
-    UNREFERENCED_PARAMETER( buf2 );
-    UNREFERENCED_PARAMETER( buf3 );
-}
-
-template<>
-VOID
-algImpDataPerfFunction< ImpSc, AlgIntMul>( PBYTE buf1, PBYTE buf2, PBYTE buf3, SIZE_T dataSize )
-{
-    UNREFERENCED_PARAMETER( dataSize );
-    SymCryptIntMulSameSize( *(PSYMCRYPT_INT *) buf1, *(PSYMCRYPT_INT *) buf2, *(PSYMCRYPT_INT *) buf3, buf3 + SCRATCH_BUF_OFFSET, SCRATCH_BUF_SIZE );
-}
-
-
-template<>
-ArithImp<ImpSc, AlgIntMul>::ArithImp()
-{
-    m_perfDataFunction      = &algImpDataPerfFunction <ImpSc, AlgIntMul>;
-    m_perfDecryptFunction   = NULL;
-    m_perfKeyFunction       = &algImpKeyPerfFunction  <ImpSc, AlgIntMul>;
-    m_perfCleanFunction     = &algImpCleanPerfFunction<ImpSc, AlgIntMul>;
-}
-
-template<>
-ArithImp<ImpSc, AlgIntMul>::~ArithImp()
-{
-}
-
-//============================
-template<>
-VOID
-algImpKeyPerfFunction<ImpSc, AlgIntSquare>( PBYTE buf1, PBYTE buf2, PBYTE buf3, SIZE_T keySize )
-{
-    setupIntsForPerfFunction( buf1, buf2, buf3, keySize, 2 );
-}
-
-template<>
-VOID
-algImpCleanPerfFunction<ImpSc,AlgIntSquare>( PBYTE buf1, PBYTE buf2, PBYTE buf3 )
-{
-    UNREFERENCED_PARAMETER( buf1 );
-    UNREFERENCED_PARAMETER( buf2 );
-    UNREFERENCED_PARAMETER( buf3 );
-}
-
-template<>
-VOID
-algImpDataPerfFunction< ImpSc, AlgIntSquare>( PBYTE buf1, PBYTE buf2, PBYTE buf3, SIZE_T dataSize )
-{
-    UNREFERENCED_PARAMETER( dataSize );
-    UNREFERENCED_PARAMETER( buf2 );
-    SymCryptIntSquare( *(PSYMCRYPT_INT *) buf1, *(PSYMCRYPT_INT *) buf3, buf3 + SCRATCH_BUF_OFFSET, SCRATCH_BUF_SIZE );
-}
-
-
-template<>
-ArithImp<ImpSc, AlgIntSquare>::ArithImp()
-{
-    m_perfDataFunction      = &algImpDataPerfFunction <ImpSc, AlgIntSquare>;
-    m_perfDecryptFunction   = NULL;
-    m_perfKeyFunction       = &algImpKeyPerfFunction  <ImpSc, AlgIntSquare>;
-    m_perfCleanFunction     = &algImpCleanPerfFunction<ImpSc, AlgIntSquare>;
-}
-
-template<>
-ArithImp<ImpSc, AlgIntSquare>::~ArithImp()
-{
-}
-
-//============================
-template<>
-VOID
-algImpKeyPerfFunction<ImpSc, AlgIntDivMod>( PBYTE buf1, PBYTE buf2, PBYTE buf3, SIZE_T keySize )
-{
-    BYTE buf[4096];
-
-    CHECK3( 3*keySize <= sizeof( buf ), "keySize too big %08x", keySize );
-    GENRANDOM( buf, (UINT32)(3*keySize) );
-
-    UINT32 nDigits = SymCryptDigitsFromBits( (UINT32) (8 * keySize) );
-    UINT32 numSize = SymCryptSizeofIntFromDigits( 2*nDigits );
-
-    *(PSYMCRYPT_DIVISOR *) buf2 = SymCryptDivisorCreate( buf2 + SYMCRYPT_ASYM_ALIGN_VALUE, PERF_BUFFER_SIZE-SYMCRYPT_ASYM_ALIGN_VALUE, nDigits );
-    ((PSYMCRYPT_INT *) buf1)[0] = SymCryptIntCreate( buf1 + SYMCRYPT_ASYM_ALIGN_VALUE, numSize, nDigits * 2 );
-
-    buf[0] |= 0x80;     // Make sure highest bit in divisor is set (using MSByte first for simplicity)
-    SymCryptIntSetValue( buf, (UINT32) keySize, SYMCRYPT_NUMBER_FORMAT_MSB_FIRST, SymCryptIntFromDivisor( *(PSYMCRYPT_DIVISOR *) buf2 ) );
-    SymCryptIntToDivisor( SymCryptIntFromDivisor(*(PSYMCRYPT_DIVISOR *) buf2), *(PSYMCRYPT_DIVISOR *)buf2,  1000, 0, buf3, PERF_BUFFER_SIZE );
-
-    SymCryptIntSetValue( buf+keySize, (UINT32) 2*keySize, SYMCRYPT_NUMBER_FORMAT_LSB_FIRST, *(PSYMCRYPT_INT *) buf1 );
-
-    ((PSYMCRYPT_INT *) buf3)[0] = SymCryptIntCreate( buf3 + SYMCRYPT_ASYM_ALIGN_VALUE, numSize, nDigits * 2 );
-    ((PSYMCRYPT_INT *) buf3)[1] = SymCryptIntCreate( buf3 + SYMCRYPT_ASYM_ALIGN_VALUE + numSize, numSize, nDigits );
-    CHECK( 2*numSize + SYMCRYPT_ASYM_ALIGN_VALUE <= SCRATCH_BUF_OFFSET, "DivMod destinations overlap scratch buffer" );
-}
-
-template<>
-VOID
-algImpCleanPerfFunction<ImpSc,AlgIntDivMod>( PBYTE buf1, PBYTE buf2, PBYTE buf3 )
-{
-    UNREFERENCED_PARAMETER( buf1 );
-    UNREFERENCED_PARAMETER( buf2 );
-    UNREFERENCED_PARAMETER( buf3 );
-}
-
-template<>
-VOID
-algImpDataPerfFunction< ImpSc, AlgIntDivMod>( PBYTE buf1, PBYTE buf2, PBYTE buf3, SIZE_T dataSize )
-{
-    UNREFERENCED_PARAMETER( dataSize );
-    UNREFERENCED_PARAMETER( buf2 );
-    SymCryptIntDivMod( *(PSYMCRYPT_INT *) buf1, *(PSYMCRYPT_DIVISOR *) buf2,  ((PSYMCRYPT_INT *) buf3)[0],  ((PSYMCRYPT_INT *) buf3)[1],  buf3 + SCRATCH_BUF_OFFSET, SCRATCH_BUF_SIZE );
-}
-
-
-template<>
-ArithImp<ImpSc, AlgIntDivMod>::ArithImp()
-{
-    m_perfDataFunction      = &algImpDataPerfFunction <ImpSc, AlgIntDivMod>;
-    m_perfDecryptFunction   = NULL;
-    m_perfKeyFunction       = &algImpKeyPerfFunction  <ImpSc, AlgIntDivMod>;
-    m_perfCleanFunction     = &algImpCleanPerfFunction<ImpSc, AlgIntDivMod>;
-}
-
-template<>
-ArithImp<ImpSc, AlgIntDivMod>::~ArithImp()
-{
-}
-
-//
-// SetupModulus
-// Initializes a modulus of the desired keysize & features
-//
-// *((PSYMCRYPT_MODULUS *) buf1) will contain a pointer to the modulus, which is also in buf1.
-// buf3 is used as scratch
-//
-VOID
-setupModulus( PBYTE buf1, PBYTE buf3, SIZE_T keySize )
-{
-    UINT32 keyBytes = (UINT32) keySize & 0x00ffffff;
-    UINT32 keyFlags = (UINT32) keySize & 0xff000000;
-
-    UINT32 nDigits = SymCryptDigitsFromBits( 8 * keyBytes );
-
-
-    PSYMCRYPT_MODULUS pmMod = SymCryptModulusCreate( buf1 + SYMCRYPT_ASYM_ALIGN_VALUE, PERF_BUFFER_SIZE - SYMCRYPT_ASYM_ALIGN_VALUE, nDigits );
-
-    SymCryptIntSetValue(    getPerfTestModulus( (UINT32)keySize ),
-                            ((UINT32) keySize) & 0x00ffffff,
-                            SYMCRYPT_NUMBER_FORMAT_MSB_FIRST,
-                            SymCryptIntFromModulus( pmMod ) );
-
-    UINT32 flags = 0;
-    switch( keyFlags & ~PERF_KEY_PRIME )
-    {
-    case PERF_KEY_SECRET:   flags = 0; break;
-    case PERF_KEY_PUB_ODD:  flags = SYMCRYPT_FLAG_MODULUS_PARITY_PUBLIC; break;
-    case PERF_KEY_PUBLIC:   flags = SYMCRYPT_FLAG_DATA_PUBLIC; break;
-    case PERF_KEY_PUB_PM:   flags = SYMCRYPT_FLAG_DATA_PUBLIC; break;
-    case PERF_KEY_PUB_NIST: flags = SYMCRYPT_FLAG_DATA_PUBLIC; break;
-    default: CHECK(FALSE, "?" );
-    }
-
-    flags |= SYMCRYPT_FLAG_MODULUS_PRIME;   // All our moduli are prime values, and Inv requires it at the moment.
-
-    SymCryptIntToModulus( SymCryptIntFromModulus( pmMod ), pmMod, 10000, flags, buf3, PERF_BUFFER_SIZE );
-
-    *((PSYMCRYPT_MODULUS *) buf1) = pmMod;
-}
-
-//
-// setupModOperations
-// Initializes a modulus in buf1, two modElements in buf2, and one modElement in buf3.
-// The modElements in buf2 are set to random values
-//
-void
-setupModOperations( PBYTE buf1, PBYTE buf2, PBYTE buf3, SIZE_T keySize )
-{
-    BYTE buf[4096];
-    SYMCRYPT_ERROR scError;
-
-    UINT32 keyBytes = (UINT32) keySize & 0x00ffffff;
-    CHECK( 2 * keyBytes <= sizeof( buf ), "?" );
-    GENRANDOM( buf, (2*keyBytes) );
-
-    setupModulus( buf1, buf3, keySize );
-    PCSYMCRYPT_MODULUS pmMod = *((PCSYMCRYPT_MODULUS *)buf1);
-
-    UINT32 modElSize = SymCryptSizeofModElementFromModulus( pmMod );
-    PSYMCRYPT_MODELEMENT * pPtrs = ((PSYMCRYPT_MODELEMENT *) buf2);
-    pPtrs[0] = SymCryptModElementCreate( buf2 + SYMCRYPT_ASYM_ALIGN_VALUE, modElSize, pmMod );
-    pPtrs[1] = SymCryptModElementCreate( buf2 + SYMCRYPT_ASYM_ALIGN_VALUE + modElSize, modElSize, pmMod );
-
-    ((PSYMCRYPT_MODELEMENT *) buf3)[0] = SymCryptModElementCreate( buf3 + SYMCRYPT_ASYM_ALIGN_VALUE, modElSize, pmMod );
-
-    CHECK( modElSize + SYMCRYPT_ASYM_ALIGN_VALUE <= SCRATCH_BUF_OFFSET, "ModElement overlaps with scratch buffer" );
-
-    scError = SymCryptModElementSetValue( buf, modElSize, SYMCRYPT_NUMBER_FORMAT_LSB_FIRST, pmMod, pPtrs[0], buf3 + SCRATCH_BUF_OFFSET, SCRATCH_BUF_SIZE );
-    CHECK( scError == SYMCRYPT_NO_ERROR, "?" );
-    scError = SymCryptModElementSetValue( buf+modElSize, modElSize, SYMCRYPT_NUMBER_FORMAT_LSB_FIRST, pmMod, pPtrs[1], buf3 + SCRATCH_BUF_OFFSET, SCRATCH_BUF_SIZE );
-    CHECK( scError == SYMCRYPT_NO_ERROR, "?" );
-
-}
-
-//============================
-template<>
-VOID
-algImpKeyPerfFunction<ImpSc, AlgModAdd>( PBYTE buf1, PBYTE buf2, PBYTE buf3, SIZE_T keySize )
-{
-    setupModOperations( buf1, buf2, buf3, keySize );
-}
-
-template<>
-VOID
-algImpCleanPerfFunction<ImpSc,AlgModAdd>( PBYTE buf1, PBYTE buf2, PBYTE buf3 )
-{
-    UNREFERENCED_PARAMETER( buf1 );
-    UNREFERENCED_PARAMETER( buf2 );
-    UNREFERENCED_PARAMETER( buf3 );
-}
-
-template<>
-VOID
-algImpDataPerfFunction< ImpSc, AlgModAdd>( PBYTE buf1, PBYTE buf2, PBYTE buf3, SIZE_T dataSize )
-{
-    UNREFERENCED_PARAMETER( dataSize );
-    SymCryptModAdd( *(PSYMCRYPT_MODULUS *) buf1, ((PSYMCRYPT_MODELEMENT *) buf2)[0], ((PSYMCRYPT_MODELEMENT *) buf2)[1], ((PSYMCRYPT_MODELEMENT *) buf3)[0],  buf3 + SCRATCH_BUF_OFFSET, SCRATCH_BUF_SIZE );
-}
-
-
-template<>
-ArithImp<ImpSc, AlgModAdd>::ArithImp()
-{
-    m_perfDataFunction      = &algImpDataPerfFunction <ImpSc, AlgModAdd>;
-    m_perfDecryptFunction   = NULL;
-    m_perfKeyFunction       = &algImpKeyPerfFunction  <ImpSc, AlgModAdd>;
-    m_perfCleanFunction     = &algImpCleanPerfFunction<ImpSc, AlgModAdd>;
-}
-
-template<>
-ArithImp<ImpSc, AlgModAdd>::~ArithImp()
-{
-}
-
-//============================
-template<>
-VOID
-algImpKeyPerfFunction<ImpSc, AlgModSub>( PBYTE buf1, PBYTE buf2, PBYTE buf3, SIZE_T keySize )
-{
-    setupModOperations( buf1, buf2, buf3, keySize );
-}
-
-template<>
-VOID
-algImpCleanPerfFunction<ImpSc,AlgModSub>( PBYTE buf1, PBYTE buf2, PBYTE buf3 )
-{
-    UNREFERENCED_PARAMETER( buf1 );
-    UNREFERENCED_PARAMETER( buf2 );
-    UNREFERENCED_PARAMETER( buf3 );
-}
-
-template<>
-VOID
-algImpDataPerfFunction< ImpSc, AlgModSub>( PBYTE buf1, PBYTE buf2, PBYTE buf3, SIZE_T dataSize )
-{
-    UNREFERENCED_PARAMETER( dataSize );
-    SymCryptModSub( *(PSYMCRYPT_MODULUS *) buf1, ((PSYMCRYPT_MODELEMENT *) buf2)[0], ((PSYMCRYPT_MODELEMENT *) buf2)[1], ((PSYMCRYPT_MODELEMENT *) buf3)[0],  buf3 + SCRATCH_BUF_OFFSET, SCRATCH_BUF_SIZE );
-}
-
-
-template<>
-ArithImp<ImpSc, AlgModSub>::ArithImp()
-{
-    m_perfDataFunction      = &algImpDataPerfFunction <ImpSc, AlgModSub>;
-    m_perfDecryptFunction   = NULL;
-    m_perfKeyFunction       = &algImpKeyPerfFunction  <ImpSc, AlgModSub>;
-    m_perfCleanFunction     = &algImpCleanPerfFunction<ImpSc, AlgModSub>;
-}
-
-template<>
-ArithImp<ImpSc, AlgModSub>::~ArithImp()
-{
-}
-
-//============================
-template<>
-VOID
-algImpKeyPerfFunction<ImpSc, AlgModMul>( PBYTE buf1, PBYTE buf2, PBYTE buf3, SIZE_T keySize )
-{
-    setupModOperations( buf1, buf2, buf3, keySize );
-}
-
-template<>
-VOID
-algImpCleanPerfFunction<ImpSc,AlgModMul>( PBYTE buf1, PBYTE buf2, PBYTE buf3 )
-{
-    UNREFERENCED_PARAMETER( buf1 );
-    UNREFERENCED_PARAMETER( buf2 );
-    UNREFERENCED_PARAMETER( buf3 );
-}
-
-template<>
-VOID
-algImpDataPerfFunction< ImpSc, AlgModMul>( PBYTE buf1, PBYTE buf2, PBYTE buf3, SIZE_T dataSize )
-{
-    UNREFERENCED_PARAMETER( dataSize );
-    SymCryptModMul( *(PSYMCRYPT_MODULUS *) buf1, ((PSYMCRYPT_MODELEMENT *) buf2)[0], ((PSYMCRYPT_MODELEMENT *) buf2)[1], ((PSYMCRYPT_MODELEMENT *) buf3)[0],  buf3 + SCRATCH_BUF_OFFSET, SCRATCH_BUF_SIZE );
-}
-
-
-template<>
-ArithImp<ImpSc, AlgModMul>::ArithImp()
-{
-    m_perfDataFunction      = &algImpDataPerfFunction <ImpSc, AlgModMul>;
-    m_perfDecryptFunction   = NULL;
-    m_perfKeyFunction       = &algImpKeyPerfFunction  <ImpSc, AlgModMul>;
-    m_perfCleanFunction     = &algImpCleanPerfFunction<ImpSc, AlgModMul>;
-}
-
-template<>
-ArithImp<ImpSc, AlgModMul>::~ArithImp()
-{
-}
-
-
-
-template<>
-VOID
-algImpKeyPerfFunction<ImpSc, AlgModExp>( PBYTE buf1, PBYTE buf2, PBYTE buf3, SIZE_T keySize )
-{
-    BYTE buf[4096];
-    UINT32 keyBytes = (UINT32) keySize & 0x00ffffff;
-    UINT32 nDigits = 0;
-
-    setupModOperations( buf1, buf2, buf3, keySize );
-
-    CHECK( keyBytes <= sizeof( buf ), "?" );
-    GENRANDOM( buf, keyBytes );
-
-    nDigits = SymCryptDigitsFromBits(8 * keyBytes);
-
-    ((PSYMCRYPT_INT *) buf2)[1] = SymCryptIntCreate( (PBYTE)(((PSYMCRYPT_INT *) buf2)[1]) + SYMCRYPT_ASYM_ALIGN_VALUE, SCRATCH_BUF_OFFSET - SYMCRYPT_ASYM_ALIGN_VALUE, nDigits );
-
-    SymCryptIntSetValue( buf, keyBytes, SYMCRYPT_NUMBER_FORMAT_LSB_FIRST, ((PSYMCRYPT_INT *) buf2)[1] );
-}
-
-template<>
-VOID
-algImpCleanPerfFunction<ImpSc,AlgModExp>( PBYTE buf1, PBYTE buf2, PBYTE buf3 )
-{
-    UNREFERENCED_PARAMETER( buf1 );
-    UNREFERENCED_PARAMETER( buf2 );
-    UNREFERENCED_PARAMETER( buf3 );
-}
-
-template<>
-VOID
-algImpDataPerfFunction<ImpSc, AlgModExp>( PBYTE buf1, PBYTE buf2, PBYTE buf3, SIZE_T dataSize )
-{
-    UNREFERENCED_PARAMETER( dataSize );
-
-    SymCryptModExp(
-                *(PSYMCRYPT_MODULUS *) buf1,
-                ((PSYMCRYPT_MODELEMENT *) buf2)[0],
-                ((PSYMCRYPT_INT *) buf2)[1],
-                SymCryptIntBitsizeOfValue(SymCryptIntFromModulus(*(PSYMCRYPT_MODULUS *) buf1)),
-                0,      // Default flags: Side-channel safe
-                ((PSYMCRYPT_MODELEMENT *) buf3)[0],
-                buf3 + SCRATCH_BUF_OFFSET,
-                SCRATCH_BUF_SIZE );
-}
-
-
-template<>
-ArithImp<ImpSc, AlgModExp>::ArithImp()
-{
-    m_perfDataFunction      = &algImpDataPerfFunction <ImpSc, AlgModExp>;
-    m_perfDecryptFunction   = NULL;
-    m_perfKeyFunction       = &algImpKeyPerfFunction  <ImpSc, AlgModExp>;
-    m_perfCleanFunction     = &algImpCleanPerfFunction<ImpSc, AlgModExp>;
-}
-
-template<>
-ArithImp<ImpSc, AlgModExp>::~ArithImp()
-{
-}
-
-//============================
-template<>
-VOID
-algImpKeyPerfFunction<ImpSc, AlgModSquare>( PBYTE buf1, PBYTE buf2, PBYTE buf3, SIZE_T keySize )
-{
-    setupModOperations( buf1, buf2, buf3, keySize );
-}
-
-template<>
-VOID
-algImpCleanPerfFunction<ImpSc,AlgModSquare>( PBYTE buf1, PBYTE buf2, PBYTE buf3 )
-{
-    UNREFERENCED_PARAMETER( buf1 );
-    UNREFERENCED_PARAMETER( buf2 );
-    UNREFERENCED_PARAMETER( buf3 );
-}
-
-template<>
-VOID
-algImpDataPerfFunction< ImpSc, AlgModSquare>( PBYTE buf1, PBYTE buf2, PBYTE buf3, SIZE_T dataSize )
-{
-    UNREFERENCED_PARAMETER( dataSize );
-    SymCryptModSquare( *(PSYMCRYPT_MODULUS *) buf1, ((PSYMCRYPT_MODELEMENT *) buf2)[0], ((PSYMCRYPT_MODELEMENT *) buf3)[0],  buf3 + SCRATCH_BUF_OFFSET, SCRATCH_BUF_SIZE );
-}
-
-
-template<>
-ArithImp<ImpSc, AlgModSquare>::ArithImp()
-{
-    m_perfDataFunction      = &algImpDataPerfFunction <ImpSc, AlgModSquare>;
-    m_perfDecryptFunction   = NULL;
-    m_perfKeyFunction       = &algImpKeyPerfFunction  <ImpSc, AlgModSquare>;
-    m_perfCleanFunction     = &algImpCleanPerfFunction<ImpSc, AlgModSquare>;
-}
-
-template<>
-ArithImp<ImpSc, AlgModSquare>::~ArithImp()
-{
-}
-
-//============================
-template<>
-VOID
-algImpKeyPerfFunction<ImpSc, AlgModInv>( PBYTE buf1, PBYTE buf2, PBYTE buf3, SIZE_T keySize )
-{
-    setupModOperations( buf1, buf2, buf3, keySize );
-}
-
-template<>
-VOID
-algImpCleanPerfFunction<ImpSc,AlgModInv>( PBYTE buf1, PBYTE buf2, PBYTE buf3 )
-{
-    UNREFERENCED_PARAMETER( buf1 );
-    UNREFERENCED_PARAMETER( buf2 );
-    UNREFERENCED_PARAMETER( buf3 );
-}
-
-template<>
-VOID
-algImpDataPerfFunction< ImpSc, AlgModInv>( PBYTE buf1, PBYTE buf2, PBYTE buf3, SIZE_T dataSize )
-{
-    UNREFERENCED_PARAMETER( dataSize );
-    SYMCRYPT_ERROR scError;
-    scError = SymCryptModInv(   *(PSYMCRYPT_MODULUS *) buf1,
-                                ((PSYMCRYPT_MODELEMENT *) buf2)[0],
-                                ((PSYMCRYPT_MODELEMENT *) buf3)[0],
-                                0,
-                                buf3 + SCRATCH_BUF_OFFSET,
-                                SCRATCH_BUF_SIZE );
-    CHECK( scError == SYMCRYPT_NO_ERROR, "Error in perf test case" );
-}
-
-
-template<>
-ArithImp<ImpSc, AlgModInv>::ArithImp()
-{
-    m_perfDataFunction      = &algImpDataPerfFunction <ImpSc, AlgModInv>;
-    m_perfDecryptFunction   = NULL;
-    m_perfKeyFunction       = &algImpKeyPerfFunction  <ImpSc, AlgModInv>;
-    m_perfCleanFunction     = &algImpCleanPerfFunction<ImpSc, AlgModInv>;
-}
-
-template<>
-ArithImp<ImpSc, AlgModInv>::~ArithImp()
-{
-}
-
-//============================
-template<>
-VOID
-algImpKeyPerfFunction<ImpSc, AlgScsTable>( PBYTE buf1, PBYTE buf2, PBYTE buf3, SIZE_T keySize )
-{
-    UINT32 nElements = 32;
-    PSYMCRYPT_SCSTABLE  pTable = (PSYMCRYPT_SCSTABLE) buf1;
-
-    UINT32 cbBuffer = SymCryptScsTableInit( pTable, nElements, (UINT32) keySize );
-    SymCryptScsTableSetBuffer( pTable, buf2, cbBuffer );
-
-    for( UINT32 i=0; i<nElements; i++ )
-    {
-        GENRANDOM( buf3, (UINT32) keySize );
-        SymCryptScsTableStore( pTable, i, buf3, (UINT32) keySize );
-    }
-}
-
-template<>
-VOID
-algImpCleanPerfFunction<ImpSc,AlgScsTable>( PBYTE buf1, PBYTE buf2, PBYTE buf3 )
-{
-    UNREFERENCED_PARAMETER( buf1 );
-    UNREFERENCED_PARAMETER( buf2 );
-    UNREFERENCED_PARAMETER( buf3 );
-}
-
-template<>
-VOID
-algImpDataPerfFunction< ImpSc, AlgScsTable>( PBYTE buf1, PBYTE buf2, PBYTE buf3, SIZE_T dataSize )
-{
-    UNREFERENCED_PARAMETER( dataSize );
-    UNREFERENCED_PARAMETER( buf2 );
-    PSYMCRYPT_SCSTABLE  pTable = (PSYMCRYPT_SCSTABLE) buf1;
-    SymCryptScsTableLoad( pTable, 7, buf3, pTable->elementSize );
-}
-
-
-template<>
-ArithImp<ImpSc, AlgScsTable>::ArithImp()
-{
-    m_perfDataFunction      = &algImpDataPerfFunction <ImpSc, AlgScsTable>;
-    m_perfDecryptFunction   = NULL;
-    m_perfKeyFunction       = &algImpKeyPerfFunction  <ImpSc, AlgScsTable>;
-    m_perfCleanFunction     = &algImpCleanPerfFunction<ImpSc, AlgScsTable>;
-}
-
-template<>
-ArithImp<ImpSc, AlgScsTable>::~ArithImp()
-{
-}
-
-//============================
-// The DeveloperTest algorithm is just for tests during active development.
-
-template<>
-VOID
-algImpKeyPerfFunction<ImpSc, AlgDeveloperTest>( PBYTE buf1, PBYTE buf2, PBYTE buf3, SIZE_T keySize )
-{
-    UNREFERENCED_PARAMETER( buf1 );
-    UNREFERENCED_PARAMETER( buf2 );
-    UNREFERENCED_PARAMETER( buf3 );
-    UNREFERENCED_PARAMETER( keySize );
-}
-
-template<>
-VOID
-algImpCleanPerfFunction<ImpSc,AlgDeveloperTest>( PBYTE buf1, PBYTE buf2, PBYTE buf3 )
-{
-    UNREFERENCED_PARAMETER( buf1 );
-    UNREFERENCED_PARAMETER( buf2 );
-    UNREFERENCED_PARAMETER( buf3 );
-}
-
-//extern "C" { VOID SYMCRYPT_CALL SymCryptTestMulx(); }
-
-template<>
-VOID
-algImpDataPerfFunction< ImpSc, AlgDeveloperTest>( PBYTE buf1, PBYTE buf2, PBYTE buf3, SIZE_T dataSize )
-{
-    //SymCryptTestMulx();
-    UNREFERENCED_PARAMETER( buf1 );
-    UNREFERENCED_PARAMETER( buf2 );
-    UNREFERENCED_PARAMETER( buf3 );
-    UNREFERENCED_PARAMETER( dataSize );
-}
-
-
-template<>
-ArithImp<ImpSc, AlgDeveloperTest>::ArithImp()
-{
-    m_perfDataFunction      = &algImpDataPerfFunction <ImpSc, AlgDeveloperTest>;
-    m_perfDecryptFunction   = NULL;
-    m_perfKeyFunction       = &algImpKeyPerfFunction  <ImpSc, AlgDeveloperTest>;
-    m_perfCleanFunction     = &algImpCleanPerfFunction<ImpSc, AlgDeveloperTest>;
-}
-
-template<>
-ArithImp<ImpSc, AlgDeveloperTest>::~ArithImp()
-{
-}
-
-//============================
-
-VOID
-trialDivisionSetFakePrime( PSYMCRYPT_TRIALDIVISION_PRIME p)
-{
-    p->invMod2e64 = 0x5a5a5a5a5a5a5a5b; // Fake, doesn't matter as long as it is odd and not too small to be especially fast...
-    p->compareLimit = 0;        // This makes the trial division never 'hit' unless the input is all-zeroes.
-}
-
-VOID
-createFakeTrialDivisionContext( PBYTE pBuf, UINT32 primesPerGroup )
-{
-    PBYTE pAlloc= pBuf;
-    UINT32 nGroups = 1000;
-    UINT32 nPrimes = nGroups * primesPerGroup;
-
-    PSYMCRYPT_TRIALDIVISION_CONTEXT pContext = (PSYMCRYPT_TRIALDIVISION_CONTEXT) pAlloc;
-    pAlloc += sizeof( *pContext );
-
-    pContext->pGroupList = (PSYMCRYPT_TRIALDIVISION_GROUP) pAlloc;
-    pAlloc += (nGroups + 1) * sizeof( SYMCRYPT_TRIALDIVISION_GROUP );
-
-    pContext->pPrimeList = (PSYMCRYPT_TRIALDIVISION_PRIME) pAlloc;
-    pAlloc += (nPrimes + 1) * sizeof( SYMCRYPT_TRIALDIVISION_PRIME );
-
-    pContext->pPrimes = (PUINT32) pAlloc;
-    pAlloc += (nPrimes + 1) * sizeof( UINT32 );
-
-    pContext->nBytesAlloc = pAlloc - pBuf;
-
-    // The special primes hinder our measurements a bit, but only by something like 0.3%.
-    trialDivisionSetFakePrime( &pContext->Primes3_5_17[0] );
-    trialDivisionSetFakePrime( &pContext->Primes3_5_17[1] );
-    trialDivisionSetFakePrime( &pContext->Primes3_5_17[2] );
-
-    UINT32 i;
-    for( i=0; i<nPrimes; i++ )
-    {
-        trialDivisionSetFakePrime( &pContext->pPrimeList[i] );
-    }
-
-    for( i=0; i<nGroups; i++ )
-    {
-        pContext->pGroupList[i].nPrimes = primesPerGroup;
-        memset( &pContext->pGroupList[i].factor[0], 0xa5, 9 * sizeof( UINT32 ) );
-    }
-
-    pContext->pGroupList[nGroups].nPrimes = 0;
-}
-
-template<>
-VOID
-algImpKeyPerfFunction<ImpSc, AlgTrialDivision>( PBYTE buf1, PBYTE buf2, PBYTE buf3, SIZE_T keySize )
-{
-    // We create two fake trial division contexts to measure the performance of both the group modulo reduction
-    // and the actual per-prime test.
-    // One context has 1000 groups of 11 primes each.
-    // One context has 1000 groups of 1 prime each.
-    // Together these measurements allow us to determine the cost per group and cost per prime which we need
-    // to tune the choice of trial division limit.
-
-    // First create the input in buf3.
-    // But make sure it is odd because the prime fake doesn't work on 2
-
-    createFakeTrialDivisionContext( buf1, 1 );
-    createFakeTrialDivisionContext( buf2, 11 );
-
-    PSYMCRYPT_INT piSrc = SymCryptIntCreate( buf3 + 64, PERF_BUFFER_SIZE - 64, SymCryptDigitsFromBits( (UINT32)keySize * 8 ) );
-
-    PBYTE p = buf3 + PERF_BUFFER_SIZE/2;
-    GENRANDOM( p, (ULONG) keySize );
-    p[0] |= 1;   // Make sure it is odd so we don't get zeroes...
-    SymCryptIntSetValue( p, keySize, SYMCRYPT_NUMBER_FORMAT_LSB_FIRST, piSrc );
-
-    *(PSYMCRYPT_INT *) buf3 = piSrc;
-}
-
-template<>
-VOID
-algImpCleanPerfFunction<ImpSc,AlgTrialDivision>( PBYTE buf1, PBYTE buf2, PBYTE buf3 )
-{
-    UNREFERENCED_PARAMETER( buf1 );
-    UNREFERENCED_PARAMETER( buf2 );
-    UNREFERENCED_PARAMETER( buf3 );
-}
-
-template<>
-VOID
-algImpDataPerfFunction< ImpSc, AlgTrialDivision>( PBYTE buf1, PBYTE buf2, PBYTE buf3, SIZE_T dataSize )
-{
-    UNREFERENCED_PARAMETER( buf2 );
-    UNREFERENCED_PARAMETER( dataSize );
-
-    PCSYMCRYPT_TRIALDIVISION_CONTEXT pContext = (PCSYMCRYPT_TRIALDIVISION_CONTEXT) buf1;
-    PCSYMCRYPT_INT piSrc = *(PCSYMCRYPT_INT *) buf3;
-
-    *(PUINT32) (buf3 + PERF_BUFFER_SIZE/2) = SymCryptIntFindSmallDivisor( pContext, piSrc, NULL, 0 );
-}
-
-template<>
-VOID
-algImpDecryptPerfFunction< ImpSc, AlgTrialDivision>( PBYTE buf1, PBYTE buf2, PBYTE buf3, SIZE_T dataSize )
-{
-    UNREFERENCED_PARAMETER( buf1 );
-    UNREFERENCED_PARAMETER( dataSize );
-
-    PCSYMCRYPT_TRIALDIVISION_CONTEXT pContext = (PCSYMCRYPT_TRIALDIVISION_CONTEXT) buf2;
-    PCSYMCRYPT_INT piSrc = *(PCSYMCRYPT_INT *) buf3;
-
-    *(PUINT32) (buf3 + PERF_BUFFER_SIZE/2) = SymCryptIntFindSmallDivisor( pContext, piSrc, NULL, 0 );
-}
-
-
-template<>
-ArithImp<ImpSc, AlgTrialDivision>::ArithImp()
-{
-    m_perfDataFunction      = &algImpDataPerfFunction <ImpSc, AlgTrialDivision>;
-    m_perfDecryptFunction   = &algImpDecryptPerfFunction  <ImpSc, AlgTrialDivision>;
-    m_perfKeyFunction       = &algImpKeyPerfFunction  <ImpSc, AlgTrialDivision>;
-    m_perfCleanFunction     = &algImpCleanPerfFunction<ImpSc, AlgTrialDivision>;
-}
-
-template<>
-ArithImp<ImpSc, AlgTrialDivision>::~ArithImp()
-{
-}
-
-template<>
-VOID
-algImpKeyPerfFunction<ImpSc, AlgTrialDivisionContext>( PBYTE buf1, PBYTE buf2, PBYTE buf3, SIZE_T keySize )
-{
-    UNREFERENCED_PARAMETER( buf1 );
-    UNREFERENCED_PARAMETER( buf2 );
-    UNREFERENCED_PARAMETER( buf3 );
-
-    *(UINT32 *) buf2 = (UINT32) keySize;
-}
-
-template<>
-VOID
-algImpCleanPerfFunction<ImpSc,AlgTrialDivisionContext>( PBYTE buf1, PBYTE buf2, PBYTE buf3 )
-{
-    UNREFERENCED_PARAMETER( buf2 );
-    UNREFERENCED_PARAMETER( buf3 );
-
-    *(PCSYMCRYPT_TRIALDIVISION_CONTEXT *) buf1 = NULL;
-}
-
-template<>
-VOID
-algImpDataPerfFunction< ImpSc, AlgTrialDivisionContext>( PBYTE buf1, PBYTE buf2, PBYTE buf3, SIZE_T dataSize )
-{
-    UNREFERENCED_PARAMETER( buf3 );
-    UNREFERENCED_PARAMETER( dataSize );
-
-    PCSYMCRYPT_TRIALDIVISION_CONTEXT context;
-
-    context = SymCryptCreateTrialDivisionContext( SymCryptDigitsFromBits( 8 * *(UINT32 *) buf2 ) );
-
-    // Save a copy of the pointer to stop the compiler from optimizing the whole thing away.
-    *(PCSYMCRYPT_TRIALDIVISION_CONTEXT *) buf1 = context;
-
-    SymCryptFreeTrialDivisionContext( context );
-}
-
-
-template<>
-ArithImp<ImpSc, AlgTrialDivisionContext>::ArithImp()
-{
-    m_perfDataFunction      = &algImpDataPerfFunction <ImpSc, AlgTrialDivisionContext>;
-    m_perfDecryptFunction   = NULL;
-    m_perfKeyFunction       = &algImpKeyPerfFunction  <ImpSc, AlgTrialDivisionContext>;
-    m_perfCleanFunction     = &algImpCleanPerfFunction<ImpSc, AlgTrialDivisionContext>;
-}
-
-template<>
-ArithImp<ImpSc, AlgTrialDivisionContext>::~ArithImp()
-{
-}
-
-
-//============================
-
-// Table with the RSA keys' sizes and pointers to keys
-struct {
-    SIZE_T                      keySize;
-    PSYMCRYPT_RSAKEY            pkRsakey;
-} g_precomputedRsaKeys[] = {
-    {  32, NULL },
-    {  64, NULL },
-    { 128, NULL },
-    { 256, NULL },
-    { 384, NULL },
-    { 512, NULL },
-    {1024, NULL },
-};
-
-void
-SetupRsaKey( PBYTE buf1, SIZE_T keySize )
-{
-    int i = 0;
-    BOOLEAN bFound = FALSE;
-
-    SYMCRYPT_ERROR scError = SYMCRYPT_NO_ERROR;
-
-    for( i=0; i < ARRAY_SIZE(g_precomputedRsaKeys); i++ )
-    {
-        if ( keySize == g_precomputedRsaKeys[i].keySize )
-        {
-            bFound = TRUE;
-
-            if ( g_precomputedRsaKeys[i].pkRsakey == NULL )
-            {
-                SYMCRYPT_RSA_PARAMS rsaParams = { 0 };
-                PSYMCRYPT_RSAKEY pkRsakey = NULL;
-
-                // Set the parameters
-                rsaParams.version = 1;
-                rsaParams.nBitsOfModulus = ((UINT32)keySize) * 8;
-                rsaParams.nPrimes = 2;
-                rsaParams.nPubExp = 1;
-
-                pkRsakey = SymCryptRsakeyAllocate( &rsaParams, 0 );
-                CHECK( pkRsakey != NULL, "?" );
-
-                scError = SymCryptRsakeyGenerate( pkRsakey, NULL, 0, 0 );   // Use default exponent
-                CHECK( scError == SYMCRYPT_NO_ERROR, "?" );
-
-                g_precomputedRsaKeys[i].pkRsakey = pkRsakey;
-            }
-
-            break;
-        }
-    }
-
-    CHECK( bFound, "?" );
-
-    *((PSYMCRYPT_RSAKEY *) buf1) = g_precomputedRsaKeys[i].pkRsakey;
-}
-
-void
-sc_RsaKeyPerf( PBYTE buf1, PBYTE buf2, SIZE_T keySize )
-{
-    SYMCRYPT_ERROR scError = SYMCRYPT_NO_ERROR;
-
-    SetupRsaKey( buf1, keySize );
-
-    buf2[0] = 0;
-    scError = SymCryptCallbackRandom( buf2 + 1, keySize - 1 );  // Don't fill it up so that it is smaller than the modulus
-    CHECK( scError == SYMCRYPT_NO_ERROR, "?" );
-}
-
-//================================================
-
-typedef struct _HASH_INFO {
-    PCSTR   name;
-    PCSYMCRYPT_HASH pcHash;
-    PCSYMCRYPT_OID  pcOids;
-    UINT32          nOids;
-} HASH_INFO;
-typedef const HASH_INFO * PCHASH_INFO;
-
-const HASH_INFO hashInfoTable[] = {
-    {   "MD5",      SymCryptMd5Algorithm,       SymCryptMd5OidList,     SYMCRYPT_MD5_OID_COUNT },
-    {   "SHA1",     SymCryptSha1Algorithm,      SymCryptSha1OidList,    SYMCRYPT_SHA1_OID_COUNT},
-    {   "SHA256",   SymCryptSha256Algorithm,    SymCryptSha256OidList,  SYMCRYPT_SHA256_OID_COUNT},
-    {   "SHA384",   SymCryptSha384Algorithm,    SymCryptSha384OidList,  SYMCRYPT_SHA384_OID_COUNT},
-    {   "SHA512",   SymCryptSha512Algorithm,    SymCryptSha512OidList,  SYMCRYPT_SHA512_OID_COUNT},
-    { NULL },
-};
-
-PCHASH_INFO getHashInfo( PCSTR pcstrName )
-{
-    for( int i=0; hashInfoTable[i].name != NULL; i++ )
-    {
-        if( STRICMP( pcstrName, hashInfoTable[i].name ) == 0 )
-        {
-            return &hashInfoTable[i];
-        }
-    }
-    CHECK( FALSE, "?" );
-    return NULL;
-}
-
-
-// Rsa Pkcs1 Sign
-template<>
-VOID
-algImpKeyPerfFunction<ImpSc, AlgRsaSignPkcs1>( PBYTE buf1, PBYTE buf2, PBYTE buf3, SIZE_T keySize )
-{
-    SYMCRYPT_ERROR scError = SYMCRYPT_NO_ERROR;
-    SIZE_T cbDst = 0;
-
-    sc_RsaKeyPerf( buf1, buf2, keySize );
-
-    scError = SymCryptRsaPkcs1Sign(
-                    *((PSYMCRYPT_RSAKEY *) buf1),
-                    buf2,
-                    PERF_RSA_HASH_ALG_SIZE,
-                    PERF_RSA_HASH_ALG_OIDS_SC,
-                    PERF_RSA_HASH_ALG_NOIDS_SC,
-                    0,
-                    SYMCRYPT_NUMBER_FORMAT_MSB_FIRST,
-                    buf3,
-                    keySize,
-                    &cbDst );
-    CHECK( scError == SYMCRYPT_NO_ERROR, "?" );
-    CHECK( cbDst == keySize, "?" );
-
-    scError = SymCryptRsaPkcs1Verify(
-                    *((PSYMCRYPT_RSAKEY *) buf1),
-                    buf2,
-                    PERF_RSA_HASH_ALG_SIZE,
-                    buf3,
-                    keySize,
-                    SYMCRYPT_NUMBER_FORMAT_MSB_FIRST,
-                    PERF_RSA_HASH_ALG_OIDS_SC,
-                    PERF_RSA_HASH_ALG_NOIDS_SC,
-                    0 );
-    CHECK( scError == SYMCRYPT_NO_ERROR, "?" );
-}
-
-template<>
-VOID
-algImpCleanPerfFunction<ImpSc, AlgRsaSignPkcs1>( PBYTE buf1, PBYTE buf2, PBYTE buf3 )
-{
-    UNREFERENCED_PARAMETER( buf1 );
-    UNREFERENCED_PARAMETER( buf2 );
-    UNREFERENCED_PARAMETER( buf3 );
-}
-
-template<>
-VOID
-algImpDataPerfFunction< ImpSc, AlgRsaSignPkcs1>( PBYTE buf1, PBYTE buf2, PBYTE buf3, SIZE_T dataSize )
-{
-    SIZE_T cbDst = 0;
-
-    SymCryptRsaPkcs1Sign(
-            *((PSYMCRYPT_RSAKEY *) buf1),
-            buf2,
-            PERF_RSA_HASH_ALG_SIZE,
-            PERF_RSA_HASH_ALG_OIDS_SC,
-            PERF_RSA_HASH_ALG_NOIDS_SC,
-            0,
-            SYMCRYPT_NUMBER_FORMAT_MSB_FIRST,
-            buf3,
-            dataSize,
-            &cbDst );
-}
-
-template<>
-VOID
-algImpDecryptPerfFunction< ImpSc, AlgRsaSignPkcs1>( PBYTE buf1, PBYTE buf2, PBYTE buf3, SIZE_T dataSize )
-{
-    SYMCRYPT_ERROR scError;
-
-    scError = SymCryptRsaPkcs1Verify(
-                    *((PSYMCRYPT_RSAKEY *) buf1),
-                    buf2,
-                    PERF_RSA_HASH_ALG_SIZE,
-                    buf3,
-                    dataSize,
-                    SYMCRYPT_NUMBER_FORMAT_MSB_FIRST,
-                    PERF_RSA_HASH_ALG_OIDS_SC,
-                    PERF_RSA_HASH_ALG_NOIDS_SC,
-                    0 );
-    CHECK( scError == SYMCRYPT_NO_ERROR, "?" );
-}
-
-template<>
-RsaSignImp<ImpSc, AlgRsaSignPkcs1>::RsaSignImp()
-{
-    m_perfDataFunction      = &algImpDataPerfFunction <ImpSc, AlgRsaSignPkcs1>;
-    m_perfDecryptFunction   = &algImpDecryptPerfFunction< ImpSc, AlgRsaSignPkcs1>;
-    m_perfKeyFunction       = &algImpKeyPerfFunction  <ImpSc, AlgRsaSignPkcs1>;
-    m_perfCleanFunction     = &algImpCleanPerfFunction<ImpSc, AlgRsaSignPkcs1>;
-
-    state.pKey = NULL;
-}
-
-template<>
-RsaSignImp<ImpSc, AlgRsaSignPkcs1>::~RsaSignImp()
-{
-    if( state.pKey != NULL )
-    {
-        SymCryptRsakeyFree( state.pKey );
-        state.pKey = NULL;
-    }
-}
-
-template<>
-NTSTATUS
-RsaSignImp<ImpSc, AlgRsaSignPkcs1>::setKey( PCRSAKEY_TESTBLOB pcKeyBlob )
-{
-    SYMCRYPT_ERROR scError;
-
-    if( state.pKey != NULL )
-    {
-        SymCryptRsakeyFree( state.pKey );
-        state.pKey = NULL;
-    }
-
-    if( pcKeyBlob == NULL )
-    {
-        // Just used to clear the key state to do leak detection
-        return STATUS_SUCCESS;
-    }
-
-    SYMCRYPT_RSA_PARAMS params;
-    params.version = 1;
-    params.nBitsOfModulus = pcKeyBlob->nBitsModulus;
-    params.nPrimes = 2;
-    params.nPubExp = 1;
-
-    state.pKey = SymCryptRsakeyAllocate( &params, 0 );
-    CHECK( state.pKey != NULL, "?" );
-
-    PCBYTE ppPrime[2] = {&pcKeyBlob->abPrime1[0], &pcKeyBlob->abPrime2[0] };
-    SIZE_T cbPrime[2] = {pcKeyBlob->cbPrime1, pcKeyBlob->cbPrime2 };
-
-    scError = SymCryptRsakeySetValue(
-        &pcKeyBlob->abModulus[0], pcKeyBlob->cbModulus,
-        &pcKeyBlob->u64PubExp, 1,
-        ppPrime, cbPrime, 2,
-        SYMCRYPT_NUMBER_FORMAT_MSB_FIRST,
-        0,
-        state.pKey );
-    CHECK( scError == SYMCRYPT_NO_ERROR, "?" );
-
-    return STATUS_SUCCESS;
-}
-
-template<>
-NTSTATUS
-RsaSignImp<ImpSc, AlgRsaSignPkcs1>::sign(
-    _In_reads_( cbHash)     PCBYTE  pbHash,
-                            SIZE_T  cbHash,
-                            PCSTR   pcstrHashAlgName,
-                            UINT32  u32Other,
-    _Out_writes_( cbSig )   PBYTE   pbSig,
-                            SIZE_T  cbSig )
-{
-    PCHASH_INFO pInfo;
-    SYMCRYPT_ERROR scError;
-    SIZE_T cbTmp;
-
-    UNREFERENCED_PARAMETER( u32Other );
-
-    pInfo = getHashInfo( pcstrHashAlgName);
-    scError = SymCryptRsaPkcs1Sign(
-                    state.pKey,
-                    pbHash,
-                    cbHash,
-                    pInfo->pcOids,
-                    pInfo->nOids,
-                    0,
-                    SYMCRYPT_NUMBER_FORMAT_MSB_FIRST,
-                    pbSig,
-                    cbSig,
-                    &cbTmp );
-    CHECK( scError == SYMCRYPT_NO_ERROR && cbTmp == cbSig, "?" );
-
-    return STATUS_SUCCESS;
-}
-
-template<>
-NTSTATUS
-RsaSignImp<ImpSc, AlgRsaSignPkcs1>::verify(
-    _In_reads_( cbHash)     PCBYTE  pbHash,
-                            SIZE_T  cbHash,
-    _In_reads_( cbSig )     PCBYTE  pbSig,
-                            SIZE_T  cbSig,
-                            PCSTR   pcstrHashAlgName,
-                            UINT32  u32Other )
-{
-    SYMCRYPT_ERROR scError;
-    NTSTATUS ntStatus;
-    PCHASH_INFO pInfo;
-
-    UNREFERENCED_PARAMETER( u32Other );
-
-    pInfo = getHashInfo( pcstrHashAlgName);
-    scError = SymCryptRsaPkcs1Verify(
-                    state.pKey,
-                    pbHash,
-                    cbHash,
-                    pbSig,
-                    cbSig,
-                    SYMCRYPT_NUMBER_FORMAT_MSB_FIRST,
-                    pInfo->pcOids,
-                    pInfo->nOids,
-                    0 );
-
-    switch( scError )
-    {
-    case SYMCRYPT_NO_ERROR:
-        ntStatus = STATUS_SUCCESS;
-        break;
-    case SYMCRYPT_SIGNATURE_VERIFICATION_FAILURE:
-        ntStatus = STATUS_INVALID_SIGNATURE;
-        break;
-    case SYMCRYPT_INVALID_ARGUMENT:
-        ntStatus = STATUS_INVALID_PARAMETER;
-        break;
-    default:
-        iprint( "Unexpected SymCrypt error %08x, %d, %d, %s\n", scError, cbHash, cbSig, pcstrHashAlgName );
-        CHECK( FALSE, "?" );
-        ntStatus = STATUS_UNSUCCESSFUL;
-    }
-
-    return ntStatus;
-}
-
-
-// Rsa Pss Sign
-template<>
-VOID
-algImpKeyPerfFunction<ImpSc, AlgRsaSignPss>( PBYTE buf1, PBYTE buf2, PBYTE buf3, SIZE_T keySize )
-{
-    SYMCRYPT_ERROR scError = SYMCRYPT_NO_ERROR;
-    SIZE_T cbDst = 0;
-
-    sc_RsaKeyPerf( buf1, buf2, keySize );
-
-    scError = SymCryptRsaPssSign(
-                    *((PSYMCRYPT_RSAKEY *) buf1),
-                    buf2,
-                    PERF_RSA_HASH_ALG_SIZE,
-                    PERF_RSA_HASH_ALG_SC,
-                    PERF_RSA_HASH_ALG_SIZE,
-                    0,
-                    SYMCRYPT_NUMBER_FORMAT_MSB_FIRST,
-                    buf3,
-                    keySize,
-                    &cbDst );
-    CHECK( scError == SYMCRYPT_NO_ERROR, "?" );
-    CHECK( cbDst == keySize, "?" );
-
-    scError = SymCryptRsaPssVerify(
-                    *((PSYMCRYPT_RSAKEY *) buf1),
-                    buf2,
-                    PERF_RSA_HASH_ALG_SIZE,
-                    buf3,
-                    keySize,
-                    SYMCRYPT_NUMBER_FORMAT_MSB_FIRST,
-                    PERF_RSA_HASH_ALG_SC,
-                    PERF_RSA_HASH_ALG_SIZE,
-                    0 );
-    CHECK( scError == SYMCRYPT_NO_ERROR, "?" );
-}
-
-template<>
-VOID
-algImpCleanPerfFunction<ImpSc, AlgRsaSignPss>( PBYTE buf1, PBYTE buf2, PBYTE buf3 )
-{
-    UNREFERENCED_PARAMETER( buf1 );
-    UNREFERENCED_PARAMETER( buf2 );
-    UNREFERENCED_PARAMETER( buf3 );
-}
-
-template<>
-VOID
-algImpDataPerfFunction< ImpSc, AlgRsaSignPss>( PBYTE buf1, PBYTE buf2, PBYTE buf3, SIZE_T dataSize )
-{
-    SIZE_T cbDst = 0;
-
-    SymCryptRsaPssSign(
-        *((PSYMCRYPT_RSAKEY *) buf1),
-        buf2,
-        PERF_RSA_HASH_ALG_SIZE,
-        PERF_RSA_HASH_ALG_SC,
-        PERF_RSA_HASH_ALG_SIZE,
-        0,
-        SYMCRYPT_NUMBER_FORMAT_MSB_FIRST,
-        buf3,
-        dataSize,
-        &cbDst );
-}
-
-template<>
-VOID
-algImpDecryptPerfFunction< ImpSc, AlgRsaSignPss>( PBYTE buf1, PBYTE buf2, PBYTE buf3, SIZE_T dataSize )
-{
-    SYMCRYPT_ERROR scError;
-
-    scError = SymCryptRsaPssVerify(
-                    *((PSYMCRYPT_RSAKEY *) buf1),
-                    buf2,
-                    PERF_RSA_HASH_ALG_SIZE,
-                    buf3,
-                    dataSize,
-                    SYMCRYPT_NUMBER_FORMAT_MSB_FIRST,
-                    PERF_RSA_HASH_ALG_SC,
-                    PERF_RSA_HASH_ALG_SIZE,
-                    0 );
-    CHECK( scError == SYMCRYPT_NO_ERROR, "?" );
-}
-
-template<>
-RsaSignImp<ImpSc, AlgRsaSignPss>::RsaSignImp()
-{
-    m_perfDataFunction      = &algImpDataPerfFunction <ImpSc, AlgRsaSignPss>;
-    m_perfDecryptFunction   = &algImpDecryptPerfFunction< ImpSc, AlgRsaSignPss>;
-    m_perfKeyFunction       = &algImpKeyPerfFunction  <ImpSc, AlgRsaSignPss>;
-    m_perfCleanFunction     = &algImpCleanPerfFunction<ImpSc, AlgRsaSignPss>;
-
-    state.pKey = NULL;
-}
-
-template<>
-RsaSignImp<ImpSc, AlgRsaSignPss>::~RsaSignImp()
-{
-    if( state.pKey != NULL )
-    {
-        SymCryptRsakeyFree( state.pKey );
-        state.pKey = NULL;
-    }
-}
-
-template<>
-NTSTATUS
-RsaSignImp<ImpSc, AlgRsaSignPss>::setKey( PCRSAKEY_TESTBLOB pcKeyBlob )
-{
-    SYMCRYPT_ERROR scError;
-
-    if( state.pKey != NULL )
-    {
-        SymCryptRsakeyFree( state.pKey );
-        state.pKey = NULL;
-    }
-
-    if( pcKeyBlob == NULL )
-    {
-        // Just used to clear the key state to do leak detection
-        return STATUS_SUCCESS;
-    }
-
-    SYMCRYPT_RSA_PARAMS params;
-    params.version = 1;
-    params.nBitsOfModulus = pcKeyBlob->nBitsModulus;
-    params.nPrimes = 2;
-    params.nPubExp = 1;
-
-    state.pKey = SymCryptRsakeyAllocate( &params, 0 );
-    CHECK( state.pKey != NULL, "?" );
-
-    PCBYTE ppPrime[2] = {&pcKeyBlob->abPrime1[0], &pcKeyBlob->abPrime2[0] };
-    SIZE_T cbPrime[2] = {pcKeyBlob->cbPrime1, pcKeyBlob->cbPrime2 };
-
-    scError = SymCryptRsakeySetValue(
-        &pcKeyBlob->abModulus[0], pcKeyBlob->cbModulus,
-        &pcKeyBlob->u64PubExp, 1,
-        ppPrime, cbPrime, 2,
-        SYMCRYPT_NUMBER_FORMAT_MSB_FIRST,
-        0,
-        state.pKey );
-    CHECK( scError == SYMCRYPT_NO_ERROR, "?" );
-
-    return STATUS_SUCCESS;
-}
-
-template<>
-NTSTATUS
-RsaSignImp<ImpSc, AlgRsaSignPss>::sign(
-    _In_reads_( cbHash)     PCBYTE  pbHash,
-                            SIZE_T  cbHash,
-                            PCSTR   pcstrHashAlgName,
-                            UINT32  u32Other,
-    _Out_writes_( cbSig )   PBYTE   pbSig,
-                            SIZE_T  cbSig )
-{
-    PCHASH_INFO pInfo;
-    SYMCRYPT_ERROR scError;
-    SIZE_T cbTmp;
-
-    pInfo = getHashInfo( pcstrHashAlgName);
-    scError = SymCryptRsaPssSign(
-                    state.pKey,
-                    pbHash,
-                    cbHash,
-                    pInfo->pcHash,
-                    u32Other,
-                    0,
-                    SYMCRYPT_NUMBER_FORMAT_MSB_FIRST,
-                    pbSig,
-                    cbSig,
-                    &cbTmp );
-    CHECK( scError == SYMCRYPT_NO_ERROR && cbTmp == cbSig, "?" );
-
-    return STATUS_SUCCESS;
-}
-
-template<>
-NTSTATUS
-RsaSignImp<ImpSc, AlgRsaSignPss>::verify(
-    _In_reads_( cbHash)     PCBYTE  pbHash,
-                            SIZE_T  cbHash,
-    _In_reads_( cbSig )     PCBYTE  pbSig,
-                            SIZE_T  cbSig,
-                            PCSTR   pcstrHashAlgName,
-                            UINT32  u32Other )
-{
-    SYMCRYPT_ERROR scError;
-    NTSTATUS ntStatus;
-    PCHASH_INFO pInfo;
-
-    pInfo = getHashInfo( pcstrHashAlgName);
-    scError = SymCryptRsaPssVerify(
-                    state.pKey,
-                    pbHash,
-                    cbHash,
-                    pbSig,
-                    cbSig,
-                    SYMCRYPT_NUMBER_FORMAT_MSB_FIRST,
-                    pInfo->pcHash,
-                    u32Other,
-                    0 );
-
-    switch( scError )
-    {
-    case SYMCRYPT_NO_ERROR:
-        ntStatus = STATUS_SUCCESS;
-        break;
-    case SYMCRYPT_SIGNATURE_VERIFICATION_FAILURE:
-        ntStatus = STATUS_INVALID_SIGNATURE;
-        break;
-    case SYMCRYPT_INVALID_ARGUMENT:
-        ntStatus = STATUS_INVALID_PARAMETER;
-        break;
-    default:
-        iprint( "Unexpected SymCrypt error %08x, %d, %d, %s\n", scError, cbHash, cbSig, pcstrHashAlgName );
-        CHECK( FALSE, "?" );
-        ntStatus = STATUS_UNSUCCESSFUL;
-    }
-
-    return ntStatus;
-}
-
-
-
-// Rsa Encryption
-
-template<>
-VOID
-algImpKeyPerfFunction<ImpSc, AlgRsaEncRaw>( PBYTE buf1, PBYTE buf2, PBYTE buf3, SIZE_T keySize )
-{
-    SYMCRYPT_ERROR scError = SYMCRYPT_NO_ERROR;
-
-    sc_RsaKeyPerf( buf1, buf2, keySize );
-
-    scError = SymCryptRsaRawEncrypt(
-                    *((PSYMCRYPT_RSAKEY *) buf1),
-                    buf2,
-                    keySize,
-                    SYMCRYPT_NUMBER_FORMAT_MSB_FIRST,
-                    0,
-                    buf3,
-                    keySize );
-    CHECK( scError == SYMCRYPT_NO_ERROR, "?" );
-
-    scError = SymCryptRsaRawDecrypt(
-                    *((PSYMCRYPT_RSAKEY *) buf1),
-                    buf3,
-                    keySize,
-                    SYMCRYPT_NUMBER_FORMAT_MSB_FIRST,
-                    0,
-                    buf2 + keySize,
-                    keySize );
-    CHECK( scError == SYMCRYPT_NO_ERROR, "?" );
-    CHECK( memcmp(buf2, buf2 + keySize, keySize) == 0, "?" );
-}
-
-template<>
-VOID
-algImpCleanPerfFunction<ImpSc, AlgRsaEncRaw>( PBYTE buf1, PBYTE buf2, PBYTE buf3 )
-{
-    UNREFERENCED_PARAMETER( buf1 );
-    UNREFERENCED_PARAMETER( buf2 );
-    UNREFERENCED_PARAMETER( buf3 );
-}
-
-template<>
-VOID
-algImpDataPerfFunction< ImpSc, AlgRsaEncRaw>( PBYTE buf1, PBYTE buf2, PBYTE buf3, SIZE_T dataSize )
-{
-    SymCryptRsaRawEncrypt(
-            *((PSYMCRYPT_RSAKEY *) buf1),
-            buf2,
-            dataSize,
-            SYMCRYPT_NUMBER_FORMAT_MSB_FIRST,
-            0,
-            buf3,
-            dataSize );
-}
-
-template<>
-VOID
-algImpDecryptPerfFunction< ImpSc, AlgRsaEncRaw>( PBYTE buf1, PBYTE buf2, PBYTE buf3, SIZE_T dataSize )
-{
-    SYMCRYPT_ERROR scError;
-
-    scError = SymCryptRsaRawDecrypt(
-                    *((PSYMCRYPT_RSAKEY *) buf1),
-                    buf3,
-                    dataSize,
-                    SYMCRYPT_NUMBER_FORMAT_MSB_FIRST,
-                    0,
-                    buf2 + dataSize,
-                    dataSize );
-    CHECK( scError == SYMCRYPT_NO_ERROR, "?" );
-}
-
-
-template<>
-RsaEncImp<ImpSc, AlgRsaEncRaw>::RsaEncImp()
-{
-    m_perfDataFunction      = &algImpDataPerfFunction <ImpSc, AlgRsaEncRaw>;
-    m_perfDecryptFunction   = &algImpDecryptPerfFunction<ImpSc, AlgRsaEncRaw>;
-    m_perfKeyFunction       = &algImpKeyPerfFunction  <ImpSc, AlgRsaEncRaw>;
-    m_perfCleanFunction     = &algImpCleanPerfFunction<ImpSc, AlgRsaEncRaw>;
-
-    state.pKey = NULL;
-}
-
-template<>
-RsaEncImp<ImpSc, AlgRsaEncRaw>::~RsaEncImp()
-{
-    if( state.pKey != NULL )
-    {
-        SymCryptRsakeyFree( state.pKey );
-        state.pKey = NULL;
-    }
-}
-
-template<>
-NTSTATUS
-RsaEncImp<ImpSc, AlgRsaEncRaw>::setKey( PCRSAKEY_TESTBLOB pcKeyBlob )
-{
-    SYMCRYPT_ERROR scError;
-
-    if( state.pKey != NULL )
-    {
-        SymCryptRsakeyFree( state.pKey );
-        state.pKey = NULL;
-    }
-
-    if( pcKeyBlob == NULL )
-    {
-        // Just used to clear the key state to do leak detection
-        return STATUS_SUCCESS;
-    }
-
-    SYMCRYPT_RSA_PARAMS params;
-    params.version = 1;
-    params.nBitsOfModulus = pcKeyBlob->nBitsModulus;
-    params.nPrimes = 2;
-    params.nPubExp = 1;
-
-    state.pKey = SymCryptRsakeyAllocate( &params, 0 );
-    CHECK( state.pKey != NULL, "?" );
-
-    PCBYTE ppPrime[2] = {&pcKeyBlob->abPrime1[0], &pcKeyBlob->abPrime2[0] };
-    SIZE_T cbPrime[2] = {pcKeyBlob->cbPrime1, pcKeyBlob->cbPrime2 };
-
-    scError = SymCryptRsakeySetValue(
-        &pcKeyBlob->abModulus[0], pcKeyBlob->cbModulus,
-        &pcKeyBlob->u64PubExp, 1,
-        ppPrime, cbPrime, 2,
-        SYMCRYPT_NUMBER_FORMAT_MSB_FIRST,
-        0,
-        state.pKey );
-    CHECK( scError == SYMCRYPT_NO_ERROR, "?" );
-
-    return STATUS_SUCCESS;
-}
-
-template<>
-NTSTATUS
-RsaEncImp<ImpSc, AlgRsaEncRaw>::encrypt(
-    _In_reads_( cbMsg )             PCBYTE  pbMsg,
-                                    SIZE_T  cbMsg,
-                                    PCSTR   pcstrHashAlgName,
-                                    PCBYTE  pbLabel,
-                                    SIZE_T  cbLabel,
-    _Out_writes_( cbCiphertext )    PBYTE   pbCiphertext,
-                                    SIZE_T  cbCiphertext )
-{
-    SYMCRYPT_ERROR scError;
-
-    UNREFERENCED_PARAMETER( pcstrHashAlgName );
-    UNREFERENCED_PARAMETER( pbLabel );
-    UNREFERENCED_PARAMETER( cbLabel );
-
-    SIZE_T cbKey = SymCryptRsakeySizeofModulus( state.pKey );
-    CHECK( cbCiphertext == cbKey, "Wrong ciphertext size" );
-    CHECK( cbMsg == cbKey, "Wrong message size" );
-
-    scError = SymCryptRsaRawEncrypt(    state.pKey,
-                                        pbMsg, cbMsg,
-                                        SYMCRYPT_NUMBER_FORMAT_MSB_FIRST,
-                                        0,
-                                        pbCiphertext, cbCiphertext );
-
-    return scError == SYMCRYPT_NO_ERROR ? STATUS_SUCCESS : STATUS_UNSUCCESSFUL;
-}
-
-template<>
-NTSTATUS
-RsaEncImp<ImpSc, AlgRsaEncRaw>::decrypt(
-        _In_reads_( cbCiphertext )      PCBYTE  pbCiphertext,
-                                        SIZE_T  cbCiphertext,
-                                        PCSTR   pcstrHashAlgName,
-                                        PCBYTE  pbLabel,
-                                        SIZE_T  cbLabel,
-        _Out_writes_to_(cbMsg,*pcbMsg)  PBYTE   pbMsg,
-                                        SIZE_T  cbMsg,
-                                        SIZE_T *pcbMsg )
-{
-    SYMCRYPT_ERROR scError;
-
-    UNREFERENCED_PARAMETER( pcstrHashAlgName );
-    UNREFERENCED_PARAMETER( pbLabel );
-    UNREFERENCED_PARAMETER( cbLabel );
-
-    SIZE_T cbKey = SymCryptRsakeySizeofModulus( state.pKey );
-    CHECK( cbCiphertext == cbKey, "Wrong ciphertext size" );
-    CHECK( cbMsg >= cbKey, "Wrong message size" );
-
-    scError = SymCryptRsaRawDecrypt(    state.pKey,
-                                        pbCiphertext, cbCiphertext,
-                                        SYMCRYPT_NUMBER_FORMAT_MSB_FIRST,
-                                        0,
-                                        pbMsg, cbKey );
-
-    *pcbMsg = cbKey;
-
-    return scError == SYMCRYPT_NO_ERROR ? STATUS_SUCCESS : STATUS_UNSUCCESSFUL;
-}
-
-
-// RSA PKCS1 encryption
-
-template<>
-VOID
-algImpKeyPerfFunction<ImpSc, AlgRsaEncPkcs1>( PBYTE buf1, PBYTE buf2, PBYTE buf3, SIZE_T keySize )
-{
-    SYMCRYPT_ERROR scError = SYMCRYPT_NO_ERROR;
-    SIZE_T cbDst = 0;
-
-    sc_RsaKeyPerf( buf1, buf2, keySize );
-
-    scError = SymCryptRsaPkcs1Encrypt(
-                    *((PSYMCRYPT_RSAKEY *) buf1),
-                    buf2,
-                    keySize - PERF_RSA_PKCS1_LESS_BYTES,        // This is the maximum size for PKCS1
-                    0,
-                    SYMCRYPT_NUMBER_FORMAT_MSB_FIRST,
-                    buf3,
-                    keySize,
-                    &cbDst );
-    CHECK( scError == SYMCRYPT_NO_ERROR, "?" );
-    CHECK( cbDst == keySize, "?" );
-
-    scError = SymCryptRsaPkcs1Decrypt(
-                    *((PSYMCRYPT_RSAKEY *) buf1),
-                    buf3,
-                    keySize,
-                    SYMCRYPT_NUMBER_FORMAT_MSB_FIRST,
-                    0,
-                    buf2 + keySize,
-                    keySize,
-                    &cbDst );
-    CHECK( scError == SYMCRYPT_NO_ERROR, "?" );
-    CHECK( cbDst == keySize - PERF_RSA_PKCS1_LESS_BYTES, "?" );
-    CHECK( memcmp(buf2, buf2 + keySize, cbDst) == 0, "?" );
-}
-
-template<>
-VOID
-algImpCleanPerfFunction<ImpSc, AlgRsaEncPkcs1>( PBYTE buf1, PBYTE buf2, PBYTE buf3 )
-{
-    UNREFERENCED_PARAMETER( buf1 );
-    UNREFERENCED_PARAMETER( buf2 );
-    UNREFERENCED_PARAMETER( buf3 );
-}
-
-template<>
-VOID
-algImpDataPerfFunction< ImpSc, AlgRsaEncPkcs1>( PBYTE buf1, PBYTE buf2, PBYTE buf3, SIZE_T dataSize )
-{
-    SIZE_T cbDst = 0;
-
-    SymCryptRsaPkcs1Encrypt(
-            *((PSYMCRYPT_RSAKEY *) buf1),
-            buf2,
-            dataSize - PERF_RSA_PKCS1_LESS_BYTES,
-            0,
-            SYMCRYPT_NUMBER_FORMAT_MSB_FIRST,
-            buf3,
-            dataSize,
-            &cbDst );
-}
-
-template<>
-VOID
-algImpDecryptPerfFunction< ImpSc, AlgRsaEncPkcs1>( PBYTE buf1, PBYTE buf2, PBYTE buf3, SIZE_T dataSize )
-{
-    SYMCRYPT_ERROR scError;
-    SIZE_T cbDst;
-
-    scError = SymCryptRsaPkcs1Decrypt(
-                    *((PSYMCRYPT_RSAKEY *) buf1),
-                    buf3,
-                    dataSize,
-                    SYMCRYPT_NUMBER_FORMAT_MSB_FIRST,
-                    0,
-                    buf2 + dataSize,
-                    dataSize,
-                    &cbDst );
-    CHECK( scError == SYMCRYPT_NO_ERROR, "?" );
-    CHECK( cbDst == dataSize - PERF_RSA_PKCS1_LESS_BYTES, "?" );
-}
-
-
-template<>
-RsaEncImp<ImpSc, AlgRsaEncPkcs1>::RsaEncImp()
-{
-    m_perfDataFunction      = &algImpDataPerfFunction <ImpSc, AlgRsaEncPkcs1>;
-    m_perfDecryptFunction   = &algImpDecryptPerfFunction<ImpSc, AlgRsaEncPkcs1>;
-    m_perfKeyFunction       = &algImpKeyPerfFunction  <ImpSc, AlgRsaEncPkcs1>;
-    m_perfCleanFunction     = &algImpCleanPerfFunction<ImpSc, AlgRsaEncPkcs1>;
-
-    state.pKey = NULL;
-}
-
-template<>
-RsaEncImp<ImpSc, AlgRsaEncPkcs1>::~RsaEncImp()
-{
-    if( state.pKey != NULL )
-    {
-        SymCryptRsakeyFree( state.pKey );
-        state.pKey = NULL;
-    }
-}
-
-template<>
-NTSTATUS
-RsaEncImp<ImpSc, AlgRsaEncPkcs1>::setKey( PCRSAKEY_TESTBLOB pcKeyBlob )
-{
-    SYMCRYPT_ERROR scError;
-
-    if( state.pKey != NULL )
-    {
-        SymCryptRsakeyFree( state.pKey );
-        state.pKey = NULL;
-    }
-
-    if( pcKeyBlob == NULL )
-    {
-        // Just used to clear the key state to do leak detection
-        return STATUS_SUCCESS;
-    }
-
-    SYMCRYPT_RSA_PARAMS params;
-    params.version = 1;
-    params.nBitsOfModulus = pcKeyBlob->nBitsModulus;
-    params.nPrimes = 2;
-    params.nPubExp = 1;
-
-    state.pKey = SymCryptRsakeyAllocate( &params, 0 );
-    CHECK( state.pKey != NULL, "?" );
-
-    PCBYTE ppPrime[2] = {&pcKeyBlob->abPrime1[0], &pcKeyBlob->abPrime2[0] };
-    SIZE_T cbPrime[2] = {pcKeyBlob->cbPrime1, pcKeyBlob->cbPrime2 };
-
-    scError = SymCryptRsakeySetValue(
-        &pcKeyBlob->abModulus[0], pcKeyBlob->cbModulus,
-        &pcKeyBlob->u64PubExp, 1,
-        ppPrime, cbPrime, 2,
-        SYMCRYPT_NUMBER_FORMAT_MSB_FIRST,
-        0,
-        state.pKey );
-    CHECK( scError == SYMCRYPT_NO_ERROR, "?" );
-
-    return STATUS_SUCCESS;
-}
-
-template<>
-NTSTATUS
-RsaEncImp<ImpSc, AlgRsaEncPkcs1>::encrypt(
-    _In_reads_( cbMsg )             PCBYTE  pbMsg,
-                                    SIZE_T  cbMsg,
-                                    PCSTR   pcstrHashAlgName,
-                                    PCBYTE  pbLabel,
-                                    SIZE_T  cbLabel,
-    _Out_writes_( cbCiphertext )    PBYTE   pbCiphertext,
-                                    SIZE_T  cbCiphertext )
-{
-    SYMCRYPT_ERROR scError;
-    SIZE_T cbResult;
-
-    UNREFERENCED_PARAMETER( pcstrHashAlgName );
-    UNREFERENCED_PARAMETER( pbLabel );
-    UNREFERENCED_PARAMETER( cbLabel );
-
-    SIZE_T cbKey = SymCryptRsakeySizeofModulus( state.pKey );
-    CHECK( cbCiphertext == cbKey, "Wrong ciphertext size" );
-
-    scError = SymCryptRsaPkcs1Encrypt(  state.pKey,
-                                        pbMsg, cbMsg,
-                                        0,
-                                        SYMCRYPT_NUMBER_FORMAT_MSB_FIRST,
-                                        pbCiphertext, cbCiphertext,
-                                        &cbResult );
-
-    CHECK( cbResult == cbKey, "Unexpected ciphertext size" );
-
-    return scError == SYMCRYPT_NO_ERROR ? STATUS_SUCCESS : STATUS_UNSUCCESSFUL;
-}
-
-template<>
-NTSTATUS
-RsaEncImp<ImpSc, AlgRsaEncPkcs1>::decrypt(
-        _In_reads_( cbCiphertext )      PCBYTE  pbCiphertext,
-                                        SIZE_T  cbCiphertext,
-                                        PCSTR   pcstrHashAlgName,
-                                        PCBYTE  pbLabel,
-                                        SIZE_T  cbLabel,
-        _Out_writes_to_(cbMsg,*pcbMsg)  PBYTE   pbMsg,
-                                        SIZE_T  cbMsg,
-                                        SIZE_T *pcbMsg )
-{
-    SYMCRYPT_ERROR scError;
-    SIZE_T cbResult;
-
-    UNREFERENCED_PARAMETER( pcstrHashAlgName );
-    UNREFERENCED_PARAMETER( pbLabel );
-    UNREFERENCED_PARAMETER( cbLabel );
-
-    SIZE_T cbKey = SymCryptRsakeySizeofModulus( state.pKey );
-    CHECK( cbCiphertext == cbKey, "Wrong ciphertext size" );
-
-    scError = SymCryptRsaPkcs1Decrypt(  state.pKey,
-                                        pbCiphertext, cbCiphertext,
-                                        SYMCRYPT_NUMBER_FORMAT_MSB_FIRST,
-                                        0,
-                                        pbMsg, cbMsg,
-                                        &cbResult );
-
-    *pcbMsg = cbResult;
-
-    return scError == SYMCRYPT_NO_ERROR ? STATUS_SUCCESS : STATUS_UNSUCCESSFUL;
-}
-
-// RSA OAEP encryption
-
-template<>
-VOID
-algImpKeyPerfFunction<ImpSc, AlgRsaEncOaep>( PBYTE buf1, PBYTE buf2, PBYTE buf3, SIZE_T keySize )
-{
-    SYMCRYPT_ERROR scError = SYMCRYPT_NO_ERROR;
-    SIZE_T cbDst = 0;
-
-    sc_RsaKeyPerf( buf1, buf2, keySize );
-
-    scError = SymCryptRsaOaepEncrypt(
-                    *((PSYMCRYPT_RSAKEY *) buf1),
-                    buf2,
-                    keySize - PERF_RSA_OAEP_LESS_BYTES, // This is the maximum size for OAEP
-                    PERF_RSA_HASH_ALG_SC,
-                    buf2 + keySize,                     // Use buf2 bytes as the label
-                    PERF_RSA_LABEL_LENGTH,
-                    0,
-                    SYMCRYPT_NUMBER_FORMAT_MSB_FIRST,
-                    buf3,
-                    keySize,
-                    &cbDst );
-    CHECK( scError == SYMCRYPT_NO_ERROR, "?" );
-    CHECK( cbDst == keySize, "?" );
-
-    scError = SymCryptRsaOaepDecrypt(
-                    *((PSYMCRYPT_RSAKEY *) buf1),
-                    buf3,
-                    keySize,
-                    SYMCRYPT_NUMBER_FORMAT_MSB_FIRST,
-                    PERF_RSA_HASH_ALG_SC,
-                    buf2 + keySize,
-                    PERF_RSA_LABEL_LENGTH,
-                    0,
-                    buf3 + keySize,
-                    keySize,
-                    &cbDst );
-    CHECK( scError == SYMCRYPT_NO_ERROR, "?" );
-    CHECK( cbDst == keySize - PERF_RSA_OAEP_LESS_BYTES, "?" );
-    CHECK( memcmp(buf2, buf3 + keySize, cbDst) == 0, "?" );
-}
-
-template<>
-VOID
-algImpCleanPerfFunction<ImpSc, AlgRsaEncOaep>( PBYTE buf1, PBYTE buf2, PBYTE buf3 )
-{
-    UNREFERENCED_PARAMETER( buf1 );
-    UNREFERENCED_PARAMETER( buf2 );
-    UNREFERENCED_PARAMETER( buf3 );
-}
-
-template<>
-VOID
-algImpDataPerfFunction< ImpSc, AlgRsaEncOaep>( PBYTE buf1, PBYTE buf2, PBYTE buf3, SIZE_T dataSize )
-{
-    SIZE_T cbDst = 0;
-    SYMCRYPT_ERROR scError;
-
-    scError = SymCryptRsaOaepEncrypt(
-                    *((PSYMCRYPT_RSAKEY *) buf1),
-                    buf2,
-                    dataSize - PERF_RSA_OAEP_LESS_BYTES, // This is the maximum size for OAEP
-                    PERF_RSA_HASH_ALG_SC,
-                    buf2 + dataSize,                     // Use buf2 bytes as the label
-                    PERF_RSA_LABEL_LENGTH,
-                    0,
-                    SYMCRYPT_NUMBER_FORMAT_MSB_FIRST,
-                    buf3,
-                    dataSize,
-                    &cbDst );
-    CHECK( scError == SYMCRYPT_NO_ERROR, "?" );
-    CHECK( cbDst == dataSize, "?" );
-}
-
-template<>
-VOID
-algImpDecryptPerfFunction< ImpSc, AlgRsaEncOaep>( PBYTE buf1, PBYTE buf2, PBYTE buf3, SIZE_T dataSize )
-{
-    SYMCRYPT_ERROR scError;
-    SIZE_T cbDst;
-
-    scError = SymCryptRsaOaepDecrypt(
-                    *((PSYMCRYPT_RSAKEY *) buf1),
-                    buf3,
-                    dataSize,
-                    SYMCRYPT_NUMBER_FORMAT_MSB_FIRST,
-                    PERF_RSA_HASH_ALG_SC,
-                    buf2 + dataSize,    // label
-                    PERF_RSA_LABEL_LENGTH,
-                    0,
-                    buf3 + dataSize,
-                    dataSize,
-                    &cbDst );
-    CHECK( scError == SYMCRYPT_NO_ERROR, "?" );
-    CHECK( cbDst == dataSize - PERF_RSA_OAEP_LESS_BYTES, "?" );
-}
-
-
-template<>
-RsaEncImp<ImpSc, AlgRsaEncOaep>::RsaEncImp()
-{
-    m_perfDataFunction      = &algImpDataPerfFunction <ImpSc, AlgRsaEncOaep>;
-    m_perfDecryptFunction   = &algImpDecryptPerfFunction<ImpSc, AlgRsaEncOaep>;
-    m_perfKeyFunction       = &algImpKeyPerfFunction  <ImpSc, AlgRsaEncOaep>;
-    m_perfCleanFunction     = &algImpCleanPerfFunction<ImpSc, AlgRsaEncOaep>;
-
-    state.pKey = NULL;
-}
-
-template<>
-RsaEncImp<ImpSc, AlgRsaEncOaep>::~RsaEncImp()
-{
-    if( state.pKey != NULL )
-    {
-        SymCryptRsakeyFree( state.pKey );
-        state.pKey = NULL;
-    }
-}
-
-template<>
-NTSTATUS
-RsaEncImp<ImpSc, AlgRsaEncOaep>::setKey( PCRSAKEY_TESTBLOB pcKeyBlob )
-{
-    SYMCRYPT_ERROR scError;
-
-    if( state.pKey != NULL )
-    {
-        SymCryptRsakeyFree( state.pKey );
-        state.pKey = NULL;
-    }
-
-    if( pcKeyBlob == NULL )
-    {
-        // Just used to clear the key state to do leak detection
-        return STATUS_SUCCESS;
-    }
-
-    SYMCRYPT_RSA_PARAMS params;
-    params.version = 1;
-    params.nBitsOfModulus = pcKeyBlob->nBitsModulus;
-    params.nPrimes = 2;
-    params.nPubExp = 1;
-
-    state.pKey = SymCryptRsakeyAllocate( &params, 0 );
-    CHECK( state.pKey != NULL, "?" );
-
-    PCBYTE ppPrime[2] = {&pcKeyBlob->abPrime1[0], &pcKeyBlob->abPrime2[0] };
-    SIZE_T cbPrime[2] = {pcKeyBlob->cbPrime1, pcKeyBlob->cbPrime2 };
-
-    scError = SymCryptRsakeySetValue(
-        &pcKeyBlob->abModulus[0], pcKeyBlob->cbModulus,
-        &pcKeyBlob->u64PubExp, 1,
-        ppPrime, cbPrime, 2,
-        SYMCRYPT_NUMBER_FORMAT_MSB_FIRST,
-        0,
-        state.pKey );
-    CHECK( scError == SYMCRYPT_NO_ERROR, "?" );
-
-    return STATUS_SUCCESS;
-}
-
-template<>
-NTSTATUS
-RsaEncImp<ImpSc, AlgRsaEncOaep>::encrypt(
-    _In_reads_( cbMsg )             PCBYTE  pbMsg,
-                                    SIZE_T  cbMsg,
-                                    PCSTR   pcstrHashAlgName,
-                                    PCBYTE  pbLabel,
-                                    SIZE_T  cbLabel,
-    _Out_writes_( cbCiphertext )    PBYTE   pbCiphertext,
-                                    SIZE_T  cbCiphertext )
-{
-    SYMCRYPT_ERROR scError;
-    SIZE_T cbResult;
-    PCHASH_INFO pInfo;
-
-    UNREFERENCED_PARAMETER( pcstrHashAlgName );
-    UNREFERENCED_PARAMETER( pbLabel );
-    UNREFERENCED_PARAMETER( cbLabel );
-
-    SIZE_T cbKey = SymCryptRsakeySizeofModulus( state.pKey );
-    CHECK( cbCiphertext == cbKey, "Wrong ciphertext size" );
-
-    pInfo = getHashInfo( pcstrHashAlgName);
-    scError = SymCryptRsaOaepEncrypt(   state.pKey,
-                                        pbMsg, cbMsg,
-                                        pInfo->pcHash,
-                                        pbLabel, cbLabel,
-                                        0,
-                                        SYMCRYPT_NUMBER_FORMAT_MSB_FIRST,
-                                        pbCiphertext, cbCiphertext,
-                                        &cbResult );
-
-    CHECK( cbResult == cbKey, "Unexpected ciphertext size" );
-
-    return scError == SYMCRYPT_NO_ERROR ? STATUS_SUCCESS : STATUS_UNSUCCESSFUL;
-}
-
-template<>
-NTSTATUS
-RsaEncImp<ImpSc, AlgRsaEncOaep>::decrypt(
-        _In_reads_( cbCiphertext )      PCBYTE  pbCiphertext,
-                                        SIZE_T  cbCiphertext,
-                                        PCSTR   pcstrHashAlgName,
-                                        PCBYTE  pbLabel,
-                                        SIZE_T  cbLabel,
-        _Out_writes_to_(cbMsg,*pcbMsg)  PBYTE   pbMsg,
-                                        SIZE_T  cbMsg,
-                                        SIZE_T *pcbMsg )
-{
-    SYMCRYPT_ERROR scError;
-    SIZE_T cbResult;
-    PCHASH_INFO pInfo;
-
-    UNREFERENCED_PARAMETER( pcstrHashAlgName );
-    UNREFERENCED_PARAMETER( pbLabel );
-    UNREFERENCED_PARAMETER( cbLabel );
-
-    SIZE_T cbKey = SymCryptRsakeySizeofModulus( state.pKey );
-    CHECK( cbCiphertext == cbKey, "Wrong ciphertext size" );
-
-    pInfo = getHashInfo( pcstrHashAlgName);
-    scError = SymCryptRsaOaepDecrypt(   state.pKey,
-                                        pbCiphertext, cbCiphertext,
-                                        SYMCRYPT_NUMBER_FORMAT_MSB_FIRST,
-                                        pInfo->pcHash,
-                                        pbLabel, cbLabel,
-                                        0,
-                                        pbMsg, cbMsg,
-                                        &cbResult );
-
-    *pcbMsg = cbResult;
-
-    return scError == SYMCRYPT_NO_ERROR ? STATUS_SUCCESS : STATUS_UNSUCCESSFUL;
-}
-
-
-// Rsa Pkcs1 Encryption
-/*
-template<>
-RsaImp<ImpSc, AlgRsaEncPkcs1>::RsaImp()
-{
-    m_perfDataFunction      = &algImpDataPerfFunction <ImpSc, AlgRsaEncPkcs1>;
-    m_perfDecryptFunction   = NULL;
-    m_perfKeyFunction       = &algImpKeyPerfFunction  <ImpSc, AlgRsaEncPkcs1>;
-    m_perfCleanFunction     = &algImpCleanPerfFunction<ImpSc, AlgRsaEncPkcs1>;
-}
-
-template<>
-RsaImp<ImpSc, AlgRsaEncPkcs1>::~RsaImp()
-{
-}
-
-// Rsa Pkcs1 Decryption
-
-template<>
-VOID
-algImpDataPerfFunction< ImpSc, AlgRsaDecPkcs1>( PBYTE buf1, PBYTE buf2, PBYTE buf3, SIZE_T dataSize )
-{
-    SIZE_T cbDst = 0;
-
-    SymCryptRsaPkcs1Decrypt(
-            *((PSYMCRYPT_RSAKEY *) buf1),
-            buf3,
-            dataSize,
-            SYMCRYPT_NUMBER_FORMAT_MSB_FIRST,
-            0,
-            buf2,
-            dataSize,
-            &cbDst );
-}
-
-template<>
-RsaImp<ImpSc, AlgRsaDecPkcs1>::RsaImp()
-{
-    m_perfDataFunction      = &algImpDataPerfFunction <ImpSc, AlgRsaDecPkcs1>;
-    m_perfDecryptFunction   = NULL;
-    m_perfKeyFunction       = &algImpKeyPerfFunction  <ImpSc, AlgRsaEncPkcs1>;
-    m_perfCleanFunction     = &algImpCleanPerfFunction<ImpSc, AlgRsaEncPkcs1>;
-}
-
-template<>
-RsaImp<ImpSc, AlgRsaDecPkcs1>::~RsaImp()
-{
-}
-*/
-
-// Rsa Oaep Encryption
-/*
-template<>
-VOID
-algImpKeyPerfFunction<ImpSc, AlgRsaEncOaep>( PBYTE buf1, PBYTE buf2, PBYTE buf3, SIZE_T keySize )
-{
-    SYMCRYPT_ERROR scError = SYMCRYPT_NO_ERROR;
-    BYTE rbResult[1024] = { 0 };
-    SIZE_T cbDst = 0;
-
-    sc_RsaKeyPerf( buf1, buf2, keySize );
-
-    scError = SymCryptRsaOaepEncrypt(
-                    *((PSYMCRYPT_RSAKEY *) buf1),
-                    buf2,
-                    keySize - PERF_RSA_OAEP_LESS_BYTES, // This is the maximum size for OAEP
-                    PERF_RSA_HASH_ALG_SC,
-                    buf2,                               // Use buf2 bytes as the label
-                    PERF_RSA_LABEL_LENGTH,
-                    0,
-                    SYMCRYPT_NUMBER_FORMAT_MSB_FIRST,
-                    buf3,
-                    keySize,
-                    &cbDst );
-    CHECK( scError == SYMCRYPT_NO_ERROR, "?" );
-    CHECK( cbDst == keySize, "?" );
-
-    CHECK( sizeof(rbResult) >= keySize, "?" );
-
-    scError = SymCryptRsaOaepDecrypt(
-                    *((PSYMCRYPT_RSAKEY *) buf1),
-                    buf3,
-                    keySize,
-                    SYMCRYPT_NUMBER_FORMAT_MSB_FIRST,
-                    PERF_RSA_HASH_ALG_SC,
-                    buf2,                            // Use buf2 bytes as label
-                    PERF_RSA_LABEL_LENGTH,
-                    0,
-                    rbResult,
-                    keySize,
-                    &cbDst );
-    CHECK( scError == SYMCRYPT_NO_ERROR, "?" );
-    CHECK( cbDst == keySize - PERF_RSA_OAEP_LESS_BYTES, "?" );
-    CHECK( memcmp(buf2, rbResult, cbDst) == 0, "?" );
-}
-
-template<>
-VOID
-algImpCleanPerfFunction<ImpSc, AlgRsaEncOaep>( PBYTE buf1, PBYTE buf2, PBYTE buf3 )
-{
-    UNREFERENCED_PARAMETER( buf1 );
-    UNREFERENCED_PARAMETER( buf2 );
-    UNREFERENCED_PARAMETER( buf3 );
-}
-
-template<>
-VOID
-algImpDataPerfFunction< ImpSc, AlgRsaEncOaep>( PBYTE buf1, PBYTE buf2, PBYTE buf3, SIZE_T dataSize )
-{
-    SIZE_T cbDst = 0;
-
-    SymCryptRsaOaepEncrypt(
-            *((PSYMCRYPT_RSAKEY *) buf1),
-            buf2,
-            dataSize - PERF_RSA_OAEP_LESS_BYTES,    // This is the maximum size for OAEP
-            PERF_RSA_HASH_ALG_SC,
-            buf2,                                   // Use buf2 bytes as label
-            PERF_RSA_LABEL_LENGTH,
-            0,
-            SYMCRYPT_NUMBER_FORMAT_MSB_FIRST,
-            buf3,
-            dataSize,
-            &cbDst );
-}
-*/
-
-/*
-template<>
-RsaImp<ImpSc, AlgRsaEncOaep>::RsaImp()
-{
-    m_perfDataFunction      = &algImpDataPerfFunction <ImpSc, AlgRsaEncOaep>;
-    m_perfDecryptFunction   = NULL;
-    m_perfKeyFunction       = &algImpKeyPerfFunction  <ImpSc, AlgRsaEncOaep>;
-    m_perfCleanFunction     = &algImpCleanPerfFunction<ImpSc, AlgRsaEncOaep>;
-}
-
-template<>
-RsaImp<ImpSc, AlgRsaEncOaep>::~RsaImp()
-{
-}
-
-// Rsa Oaep Decryption
-
-template<>
-VOID
-algImpDataPerfFunction< ImpSc, AlgRsaDecOaep>( PBYTE buf1, PBYTE buf2, PBYTE buf3, SIZE_T dataSize )
-{
-    SIZE_T cbDst = 0;
-
-    SymCryptRsaOaepDecrypt(
-            *((PSYMCRYPT_RSAKEY *) buf1),
-            buf3,
-            dataSize,
-            SYMCRYPT_NUMBER_FORMAT_MSB_FIRST,
-            PERF_RSA_HASH_ALG_SC,
-            buf2,                            // Use buf2 bytes as label
-            PERF_RSA_LABEL_LENGTH,
-            0,
-            buf2,
-            dataSize,
-            &cbDst );
-}
-
-template<>
-RsaImp<ImpSc, AlgRsaDecOaep>::RsaImp()
-{
-    m_perfDataFunction      = &algImpDataPerfFunction <ImpSc, AlgRsaDecOaep>;
-    m_perfDecryptFunction   = NULL;
-    m_perfKeyFunction       = &algImpKeyPerfFunction  <ImpSc, AlgRsaEncOaep>;
-    m_perfCleanFunction     = &algImpCleanPerfFunction<ImpSc, AlgRsaEncOaep>;
-}
-
-template<>
-RsaImp<ImpSc, AlgRsaDecOaep>::~RsaImp()
-{
-}
-
-template<>
-RsaImp<ImpSc, AlgRsaSignPkcs1>::RsaImp()
-{
-    m_perfDataFunction      = &algImpDataPerfFunction <ImpSc, AlgRsaSignPkcs1>;
-    m_perfDecryptFunction   = NULL;
-    m_perfKeyFunction       = &algImpKeyPerfFunction  <ImpSc, AlgRsaSignPkcs1>;
-    m_perfCleanFunction     = &algImpCleanPerfFunction<ImpSc, AlgRsaSignPkcs1>;
-}
-
-template<>
-RsaImp<ImpSc, AlgRsaSignPkcs1>::~RsaImp()
-{
-}
-
-// Rsa Pkcs1 Verify
-
-template<>
-VOID
-algImpDataPerfFunction< ImpSc, AlgRsaVerifyPkcs1>( PBYTE buf1, PBYTE buf2, PBYTE buf3, SIZE_T dataSize )
-{
-    SymCryptRsaPkcs1Verify(
-            *((PSYMCRYPT_RSAKEY *) buf1),
-            buf2,
-            PERF_RSA_HASH_ALG_SIZE,
-            buf3,
-            dataSize,
-            SYMCRYPT_NUMBER_FORMAT_MSB_FIRST,
-            (PSYMCRYPT_OID) (buf2+PERF_RSA_HASH_ALG_SIZE),
-            1,
-            0 );
-}
-
-template<>
-RsaImp<ImpSc, AlgRsaVerifyPkcs1>::RsaImp()
-{
-    m_perfDataFunction      = &algImpDataPerfFunction <ImpSc, AlgRsaVerifyPkcs1>;
-    m_perfDecryptFunction   = NULL;
-    m_perfKeyFunction       = &algImpKeyPerfFunction  <ImpSc, AlgRsaSignPkcs1>;
-    m_perfCleanFunction     = &algImpCleanPerfFunction<ImpSc, AlgRsaSignPkcs1>;
-}
-
-template<>
-RsaImp<ImpSc, AlgRsaVerifyPkcs1>::~RsaImp()
-{
-}
-
-template<>
-RsaImp<ImpSc, AlgRsaSignPss>::RsaImp()
-{
-    m_perfDataFunction      = &algImpDataPerfFunction <ImpSc, AlgRsaSignPss>;
-    m_perfDecryptFunction   = NULL;
-    m_perfKeyFunction       = &algImpKeyPerfFunction  <ImpSc, AlgRsaSignPss>;
-    m_perfCleanFunction     = &algImpCleanPerfFunction<ImpSc, AlgRsaSignPss>;
-}
-
-template<>
-RsaImp<ImpSc, AlgRsaSignPss>::~RsaImp()
-{
-}
-
-// Rsa Pss Verify
-
-template<>
-VOID
-algImpDataPerfFunction< ImpSc, AlgRsaVerifyPss>( PBYTE buf1, PBYTE buf2, PBYTE buf3, SIZE_T dataSize )
-{
-    SymCryptRsaPssVerify(
-            *((PSYMCRYPT_RSAKEY *) buf1),
-            buf2,
-            PERF_RSA_HASH_ALG_SIZE,
-            buf3,
-            dataSize,
-            SYMCRYPT_NUMBER_FORMAT_MSB_FIRST,
-            PERF_RSA_HASH_ALG_SC,
-            PERF_RSA_SALT_LENGTH,
-            0 );
-}
-
-template<>
-RsaImp<ImpSc, AlgRsaVerifyPss>::RsaImp()
-{
-    m_perfDataFunction      = &algImpDataPerfFunction <ImpSc, AlgRsaVerifyPss>;
-    m_perfDecryptFunction   = NULL;
-    m_perfKeyFunction       = &algImpKeyPerfFunction  <ImpSc, AlgRsaSignPss>;
-    m_perfCleanFunction     = &algImpCleanPerfFunction<ImpSc, AlgRsaSignPss>;
-}
-
-template<>
-RsaImp<ImpSc, AlgRsaVerifyPss>::~RsaImp()
-{
-}
-*/
-
-//============================
-
-VOID
-DlgroupSetup( PBYTE buf1, SIZE_T keySize )
-{
-    SYMCRYPT_ERROR scError;
-
-    PCDLGROUP_TESTBLOB pBlob = dlgroupForSize( keySize * 8 );
-
-    CHECK( pBlob != NULL, "?" );
-
-    PSYMCRYPT_DLGROUP pGroup = SymCryptDlgroupCreate( buf1 + 64, PERF_BUFFER_SIZE/2, pBlob->nBitsP, 8*pBlob->cbPrimeQ );
-
-    CHECK( pGroup != NULL, "Could not create group" );
-
-    scError = SymCryptDlgroupSetValue(
-        &pBlob->abPrimeP[0], pBlob->cbPrimeP,
-        pBlob->cbPrimeQ == 0 ? NULL : &pBlob->abPrimeQ[0], pBlob->cbPrimeQ,
-        &pBlob->abGenG[0], pBlob->cbPrimeP,
-        SYMCRYPT_NUMBER_FORMAT_MSB_FIRST,
-        pBlob->pHashAlgorithm,
-        &pBlob->abSeed[0], pBlob->cbSeed,
-        pBlob->genCounter,
-        pBlob->fipsStandard,
-        pGroup );
-
-    CHECK( scError == SYMCRYPT_NO_ERROR, "Error setting group values" );
-
-    *((PSYMCRYPT_DLGROUP *) buf1) = pGroup;
-}
-
-
-
-// Table with the DL groups sizes and pointers to the groups
-struct {
-    SIZE_T              keySize;        // Always equal to cbPrimeP
-    PSYMCRYPT_DLGROUP   pDlgroup;
-} g_precomputedDlGroups[] = {
-    {  64, NULL },
-    { 128, NULL },
-    { 256, NULL },
-};
-
-void
-SetupDlGroup( PBYTE buf1, SIZE_T keySize )
-{
-    int i = 0;
-    BOOLEAN bFound = FALSE;
-
-    SYMCRYPT_ERROR scError = SYMCRYPT_NO_ERROR;
-    PSYMCRYPT_DLGROUP pDlgroup = NULL;
-
-    for( i=0; i < ARRAY_SIZE(g_precomputedDlGroups); i++ )
-    {
-        if ( keySize == g_precomputedDlGroups[i].keySize )
-        {
-            bFound = TRUE;
-
-            if ( g_precomputedDlGroups[i].pDlgroup == NULL )
-            {
-                pDlgroup = SymCryptDlgroupAllocate( 8*((UINT32)g_precomputedDlGroups[i].keySize), 0 );
-                CHECK( pDlgroup != NULL, "?" );
-
-                scError = SymCryptDlgroupGenerate( SymCryptSha256Algorithm, SYMCRYPT_DLGROUP_FIPS_LATEST, pDlgroup );      // This algorithm is safe for all our sizes
-                CHECK( scError == SYMCRYPT_NO_ERROR, "?" );
-
-                g_precomputedDlGroups[i].pDlgroup = pDlgroup;
-            }
-
-            break;
-        }
-    }
-
-    CHECK( bFound, "?" );
-
-    *((PSYMCRYPT_DLGROUP *) buf1) = g_precomputedDlGroups[i].pDlgroup;
-}
-
-void
-SetupSymCryptDsaAndDh( PBYTE buf1, PBYTE buf2, PBYTE buf3 )
-{
-    SYMCRYPT_ERROR scError = SYMCRYPT_NO_ERROR;
-
-    PCSYMCRYPT_DLGROUP pDlgroup = *((PCSYMCRYPT_DLGROUP *)buf1);
-
-    PSYMCRYPT_DLKEY * pPtrs = ((PSYMCRYPT_DLKEY *) buf2);
-
-    SIZE_T buff2Offset = ((2*sizeof(PSYMCRYPT_DLKEY) + SYMCRYPT_ASYM_ALIGN_VALUE - 1)/SYMCRYPT_ASYM_ALIGN_VALUE )*SYMCRYPT_ASYM_ALIGN_VALUE;
-    UINT32 dlkeysize = SymCryptSizeofDlkeyFromDlgroup( pDlgroup );
-
-    SIZE_T buff3Offset = sizeof(UINT32);
-    UINT32 signatureSize = 0;
-    PUINT32 puiSignatureSize = NULL;
-
-    pPtrs[0] = SymCryptDlkeyCreate( buf2 + buff2Offset, dlkeysize, pDlgroup );
-    scError = SymCryptDlkeyGenerate( 0, pPtrs[0] );
-    CHECK( scError == SYMCRYPT_NO_ERROR, "?" );
-
-    pPtrs[1] = SymCryptDlkeyCreate( buf2 + buff2Offset + dlkeysize, dlkeysize, pDlgroup );
-    scError = SymCryptDlkeyGenerate( 0, pPtrs[1] );
-    CHECK( scError == SYMCRYPT_NO_ERROR, "?" );
-
-    signatureSize = 2*SymCryptDlkeySizeofPrivateKey( pPtrs[0] );
-    puiSignatureSize = (PUINT32) buf3;
-
-    CHECK( buff3Offset + SYMCRYPT_MAX( signatureSize, SymCryptDlkeySizeofPublicKey( pPtrs[0] ) ) <= SCRATCH_BUF_SIZE,
-           "Destination buffer cannot fit the DSA signature or the DH secret" );
-
-    *puiSignatureSize = signatureSize;
-
-    // Verify that DH can work
-    scError = SymCryptDhSecretAgreement(
-                ((PSYMCRYPT_DLKEY *) buf2)[0],
-                ((PSYMCRYPT_DLKEY *) buf2)[1],
-                SYMCRYPT_NUMBER_FORMAT_MSB_FIRST,
-                0,
-                buf3 + sizeof(UINT32),
-                SymCryptDlkeySizeofPublicKey( pPtrs[0] ));
-    CHECK( scError == SYMCRYPT_NO_ERROR, "SymCryptDhSecretAgreement failed" );
-
-    // Same for DSA
-    scError = SymCryptDsaSign(
-                ((PSYMCRYPT_DLKEY *) buf2)[0],
-                buf2,           // Sign the keys' buffer
-                SymCryptDlkeySizeofPrivateKey( ((PSYMCRYPT_DLKEY *)buf2)[0] ),
-                SYMCRYPT_NUMBER_FORMAT_MSB_FIRST,
-                0,
-                buf3 + sizeof(UINT32),
-                *((PUINT32) buf3) ) ;
-    CHECK( scError == SYMCRYPT_NO_ERROR, "SymCryptDsaSign failed" );
-
-    // Verify the signature to make sure everything is ok
-    scError = SymCryptDsaVerify(
-                ((PSYMCRYPT_DLKEY *) buf2)[0],
-                buf2,           // Sign the keys' buffer
-                SymCryptDlkeySizeofPrivateKey( ((PSYMCRYPT_DLKEY *)buf2)[0] ),
-                buf3 + sizeof(UINT32),
-                *((PUINT32) buf3),
-                SYMCRYPT_NUMBER_FORMAT_MSB_FIRST,
-                0 );
-    CHECK( scError == SYMCRYPT_NO_ERROR, "SymCryptDsaVerify failed" );
-}
-
-//============================
-
-template<>
-VOID
-algImpKeyPerfFunction<ImpSc, AlgDsaSign>( PBYTE buf1, PBYTE buf2, PBYTE buf3, SIZE_T keySize )
-{
-    UNREFERENCED_PARAMETER( buf2 );
-    UNREFERENCED_PARAMETER( buf3 );
-
-    SetupDlGroup( buf1, keySize );
-
-    SetupSymCryptDsaAndDh( buf1, buf2, buf3 );
-}
-
-template<>
-VOID
-algImpCleanPerfFunction<ImpSc, AlgDsaSign>( PBYTE buf1, PBYTE buf2, PBYTE buf3 )
-{
-    UNREFERENCED_PARAMETER( buf1 );
-    UNREFERENCED_PARAMETER( buf2 );
-    UNREFERENCED_PARAMETER( buf3 );
-}
-
-template<>
-VOID
-algImpDataPerfFunction< ImpSc, AlgDsaSign>( PBYTE buf1, PBYTE buf2, PBYTE buf3, SIZE_T dataSize )
-{
-    UNREFERENCED_PARAMETER( buf1 );
-    UNREFERENCED_PARAMETER( dataSize );
-
-    SymCryptDsaSign(
-                ((PSYMCRYPT_DLKEY *) buf2)[0],
-                buf2,           // Sign the keys' buffer
-                SymCryptDlkeySizeofPrivateKey( ((PSYMCRYPT_DLKEY *)buf2)[0] ),
-                SYMCRYPT_NUMBER_FORMAT_MSB_FIRST,
-                0,
-                buf3 + sizeof(UINT32),
-                *((PUINT32) buf3) );
-}
-
-template<>
-DlImp<ImpSc, AlgDsaSign>::DlImp()
-{
-    m_perfDataFunction      = &algImpDataPerfFunction <ImpSc, AlgDsaSign>;
-    m_perfDecryptFunction   = NULL;
-    m_perfKeyFunction       = &algImpKeyPerfFunction  <ImpSc, AlgDsaSign>;
-    m_perfCleanFunction     = &algImpCleanPerfFunction<ImpSc, AlgDsaSign>;
-}
-
-template<>
-DlImp<ImpSc, AlgDsaSign>::~DlImp()
-{
-}
-
-//============================
-
-template<>
-VOID
-algImpKeyPerfFunction<ImpSc, AlgDsaVerify>( PBYTE buf1, PBYTE buf2, PBYTE buf3, SIZE_T keySize )
-{
-    UNREFERENCED_PARAMETER( buf2 );
-    UNREFERENCED_PARAMETER( buf3 );
-
-    SetupDlGroup( buf1, keySize );
-    SetupSymCryptDsaAndDh( buf1, buf2, buf3 );
-}
-
-template<>
-VOID
-algImpCleanPerfFunction<ImpSc, AlgDsaVerify>( PBYTE buf1, PBYTE buf2, PBYTE buf3 )
-{
-    UNREFERENCED_PARAMETER( buf1 );
-    UNREFERENCED_PARAMETER( buf2 );
-    UNREFERENCED_PARAMETER( buf3 );
-}
-
-template<>
-VOID
-algImpDataPerfFunction< ImpSc, AlgDsaVerify>( PBYTE buf1, PBYTE buf2, PBYTE buf3, SIZE_T dataSize )
-{
-    UNREFERENCED_PARAMETER( buf1 );
-    UNREFERENCED_PARAMETER( dataSize );
-
-    SymCryptDsaVerify(
-                ((PSYMCRYPT_DLKEY *) buf2)[0],
-                buf2,           // Sign the keys' buffer
-                SymCryptDlkeySizeofPrivateKey( ((PSYMCRYPT_DLKEY *)buf2)[0] ),
-                buf3 + sizeof(UINT32),
-                *((PUINT32) buf3),
-                SYMCRYPT_NUMBER_FORMAT_MSB_FIRST,
-                0 );
-}
-
-template<>
-DlImp<ImpSc, AlgDsaVerify>::DlImp()
-{
-    m_perfDataFunction      = &algImpDataPerfFunction <ImpSc, AlgDsaVerify>;
-    m_perfDecryptFunction   = NULL;
-    m_perfKeyFunction       = &algImpKeyPerfFunction  <ImpSc, AlgDsaVerify>;
-    m_perfCleanFunction     = &algImpCleanPerfFunction<ImpSc, AlgDsaVerify>;
-}
-
-template<>
-DlImp<ImpSc, AlgDsaVerify>::~DlImp()
-{
-}
-
-//============================
-
-PSYMCRYPT_DLKEY
-dlkeyObjectFromTestBlob( PCSYMCRYPT_DLGROUP pGroup, PCDLKEY_TESTBLOB pBlob )
-{
-    PSYMCRYPT_DLKEY pRes;
-    SYMCRYPT_ERROR scError;
-
-    pRes = SymCryptDlkeyAllocate( pGroup );
-    CHECK( pRes != NULL, "?" );
-
-    scError = SymCryptDlkeySetValue(    &pBlob->abPrivKey[0], pBlob->cbPrivKey,
-                                        &pBlob->abPubKey[0], pBlob->pGroup->cbPrimeP,
-                                        SYMCRYPT_NUMBER_FORMAT_MSB_FIRST,
-                                        SYMCRYPT_FLAG_DLKEY_VERIFY,     // Verify the key is correct
-                                        pRes );
-    CHECK( scError == SYMCRYPT_NO_ERROR, "Error importing key" );
-
-    return pRes;
-}
-
-template<>
-VOID
-algImpKeyPerfFunction<ImpSc, AlgDh>( PBYTE buf1, PBYTE buf2, PBYTE buf3, SIZE_T keySize )
-{
-    SYMCRYPT_ERROR scError;
-
-    UNREFERENCED_PARAMETER( buf3 );
-
-    DlgroupSetup( buf1, keySize );
-
-    // Set up two keys in buf2
-    PSYMCRYPT_DLGROUP pGroup = *(PSYMCRYPT_DLGROUP *) buf1;
-
-    PSYMCRYPT_DLKEY pKey1 = SymCryptDlkeyCreate( buf2 + 64, PERF_BUFFER_SIZE/4, pGroup );
-    PSYMCRYPT_DLKEY pKey2 = SymCryptDlkeyCreate( buf2 + 64 + PERF_BUFFER_SIZE/4, PERF_BUFFER_SIZE/4, pGroup );
-
-    CHECK( pKey1 != NULL && pKey2 != NULL, "Failed to create keys" );
-
-    scError = SymCryptDlkeyGenerate( 0, pKey1 );
-    CHECK( scError == SYMCRYPT_NO_ERROR, "?" );
-
-    scError = SymCryptDlkeyGenerate( 0, pKey2 );
-    CHECK( scError == SYMCRYPT_NO_ERROR, "?" );
-
-    ((PSYMCRYPT_DLKEY *) buf2)[0] = pKey1;
-    ((PSYMCRYPT_DLKEY *) buf2)[1] = pKey2;
-}
-
-template<>
-VOID
-algImpCleanPerfFunction<ImpSc, AlgDh>( PBYTE buf1, PBYTE buf2, PBYTE buf3 )
-{
-    UNREFERENCED_PARAMETER( buf1 );
-    UNREFERENCED_PARAMETER( buf2 );
-    UNREFERENCED_PARAMETER( buf3 );
-}
-
-
-template<>
-VOID
-algImpDataPerfFunction< ImpSc, AlgDh>( PBYTE buf1, PBYTE buf2, PBYTE buf3, SIZE_T dataSize )
-{
-    SYMCRYPT_ERROR scError;
-
-    UNREFERENCED_PARAMETER( buf2 );
-    UNREFERENCED_PARAMETER( dataSize );
-
-    PSYMCRYPT_DLGROUP pGroup = *(PSYMCRYPT_DLGROUP *) buf1;
-
-    PSYMCRYPT_DLKEY pKey = SymCryptDlkeyCreate( buf3, (1 << 16), pGroup );
-    CHECK( pKey != NULL, "?" );
-
-    scError = SymCryptDlkeyGenerate( 0, pKey );
-    CHECK( scError == SYMCRYPT_NO_ERROR, "?" );
-
-    scError = SymCryptDlkeyGetValue( pKey, NULL, 0, buf3 + (1 << 16), pGroup->cbPrimeP, SYMCRYPT_NUMBER_FORMAT_MSB_FIRST, 0 );
-    CHECK( scError == SYMCRYPT_NO_ERROR, "?" );
-}
-
-template<>
-VOID
-algImpDecryptPerfFunction< ImpSc, AlgDh>( PBYTE buf1, PBYTE buf2, PBYTE buf3, SIZE_T dataSize )
-{
-    UNREFERENCED_PARAMETER( buf1 );
-
-    SymCryptDhSecretAgreement(
-                ((PSYMCRYPT_DLKEY *) buf2)[0],
-                ((PSYMCRYPT_DLKEY *) buf2)[1],
-                SYMCRYPT_NUMBER_FORMAT_MSB_FIRST,
-                0,
-                buf3,
-                dataSize );     // This will be the same as the key size
-}
-
-template<>
-DhImp<ImpSc, AlgDh>::DhImp()
-{
-    m_perfDataFunction      = &algImpDataPerfFunction <ImpSc, AlgDh>;
-    m_perfDecryptFunction   = &algImpDecryptPerfFunction< ImpSc, AlgDh>;
-    m_perfKeyFunction       = &algImpKeyPerfFunction  <ImpSc, AlgDh>;
-    m_perfCleanFunction     = &algImpCleanPerfFunction<ImpSc, AlgDh>;
-
-    state.pGroup = NULL;
-    state.pKey = NULL;
-}
-
-template<>
-DhImp<ImpSc, AlgDh>::~DhImp()
-{
-    if( state.pKey != NULL )
-    {
-        SymCryptDlkeyFree( state.pKey );
-        state.pKey = NULL;
-    }
-    if( state.pGroup != NULL )
-    {
-        SymCryptDlgroupFree( state.pGroup );
-        state.pGroup = NULL;
-    }
-}
-
-template<>
-NTSTATUS
-DhImp<ImpSc, AlgDh>::setKey( _In_    PCDLKEY_TESTBLOB    pcKeyBlob )
-{
-    if( state.pKey != NULL )
-    {
-        SymCryptDlkeyFree( state.pKey );
-        state.pKey = NULL;
-    }
-    if( state.pGroup != NULL )
-    {
-        SymCryptDlgroupFree( state.pGroup );
-        state.pGroup = NULL;
-    }
-
-    if( pcKeyBlob != NULL )
-    {
-        state.pGroup = dlgroupObjectFromTestBlob( pcKeyBlob->pGroup );
-        state.pKey = dlkeyObjectFromTestBlob( state.pGroup, pcKeyBlob );
-
-        CHECK( state.pGroup != NULL && state.pKey != NULL, "?" );
-    }
-
-    return STATUS_SUCCESS;
-}
-
-template<>
-NTSTATUS
-DhImp<ImpSc, AlgDh>::sharedSecret(
-        _In_                        PCDLKEY_TESTBLOB    pcPubkey,
-        _Out_writes_( cbSecret )    PBYTE               pbSecret,
-                                    SIZE_T              cbSecret )
-{
-    PSYMCRYPT_DLKEY pKey2;
-    SYMCRYPT_ERROR scError;
-
-    pKey2 = dlkeyObjectFromTestBlob( state.pGroup, pcPubkey );
-    CHECK( pKey2 != NULL, "?")
-
-    scError = SymCryptDhSecretAgreement(    state.pKey,
-                                            pKey2,
-                                            SYMCRYPT_NUMBER_FORMAT_MSB_FIRST,
-                                            0,
-                                            pbSecret, cbSecret );
-
-    SymCryptDlkeyFree( pKey2 );
-
-    return scError == SYMCRYPT_NO_ERROR ? STATUS_SUCCESS : STATUS_UNSUCCESSFUL;
-}
-
-
-template<>
-VOID
-algImpKeyPerfFunction<ImpSc, AlgDsa>( PBYTE buf1, PBYTE buf2, PBYTE buf3, SIZE_T keySize )
-{
-    SYMCRYPT_ERROR scError;
-
-    UNREFERENCED_PARAMETER( buf3 );
-
-    DlgroupSetup( buf1, keySize );  // Set buf1 to contain a DL group of size keySize
-
-    // Set up a keys in buf2
-    PSYMCRYPT_DLGROUP pGroup = *(PSYMCRYPT_DLGROUP *) buf1;
-
-    PSYMCRYPT_DLKEY pKey = SymCryptDlkeyCreate( buf2 + 64, PERF_BUFFER_SIZE/4, pGroup );
-
-    CHECK( pKey != NULL, "Failed to create key" );
-
-    scError = SymCryptDlkeyGenerate( 0, pKey );
-    CHECK( scError == SYMCRYPT_NO_ERROR, "?" );
-
-    ((PSYMCRYPT_DLKEY *) buf2)[0] = pKey;
-}
-
-template<>
-VOID
-algImpCleanPerfFunction<ImpSc, AlgDsa>( PBYTE buf1, PBYTE buf2, PBYTE buf3 )
-{
-    UNREFERENCED_PARAMETER( buf1 );
-    UNREFERENCED_PARAMETER( buf2 );
-    UNREFERENCED_PARAMETER( buf3 );
-}
-
-
-template<>
-VOID
-algImpDataPerfFunction< ImpSc, AlgDsa>( PBYTE buf1, PBYTE buf2, PBYTE buf3, SIZE_T dataSize )
-{
-    SYMCRYPT_ERROR scError;
-
-    UNREFERENCED_PARAMETER( dataSize );
-
-    PSYMCRYPT_DLKEY pKey = *(PSYMCRYPT_DLKEY *) buf2;
-    PSYMCRYPT_DLGROUP pGroup = *(PSYMCRYPT_DLGROUP *) buf1;
-
-    scError = SymCryptDsaSign(  pKey,
-                                buf3, 32,
-                                SYMCRYPT_NUMBER_FORMAT_MSB_FIRST,
-                                0,
-                                buf3 + 64, 2 * pGroup->cbPrimeQ );
-    CHECK( scError == SYMCRYPT_NO_ERROR, "?" );
-}
-
-template<>
-VOID
-algImpDecryptPerfFunction< ImpSc, AlgDsa>( PBYTE buf1, PBYTE buf2, PBYTE buf3, SIZE_T dataSize )
-{
-    SYMCRYPT_ERROR scError;
-
-    UNREFERENCED_PARAMETER( dataSize );
-
-    PSYMCRYPT_DLKEY pKey = *(PSYMCRYPT_DLKEY *) buf2;
-    PSYMCRYPT_DLGROUP pGroup = *(PSYMCRYPT_DLGROUP *) buf1;
-
-    scError = SymCryptDsaVerify(pKey,
-                                buf3, 32,
-                                buf3 + 64, 2 * pGroup->cbPrimeQ,
-                                SYMCRYPT_NUMBER_FORMAT_MSB_FIRST,
-                                0 );
-    CHECK( scError == SYMCRYPT_NO_ERROR, "?" );
-}
-
-template<>
-DsaImp<ImpSc, AlgDsa>::DsaImp()
-{
-    m_perfDataFunction      = &algImpDataPerfFunction <ImpSc, AlgDsa>;
-    m_perfDecryptFunction   = &algImpDecryptPerfFunction< ImpSc, AlgDsa>;
-    m_perfKeyFunction       = &algImpKeyPerfFunction  <ImpSc, AlgDsa>;
-    m_perfCleanFunction     = &algImpCleanPerfFunction<ImpSc, AlgDsa>;
-
-    state.pGroup = NULL;
-    state.pKey = NULL;
-}
-
-template<>
-DsaImp<ImpSc, AlgDsa>::~DsaImp()
-{
-    if( state.pKey != NULL )
-    {
-        SymCryptDlkeyFree( state.pKey );
-        state.pKey = NULL;
-    }
-    if( state.pGroup != NULL )
-    {
-        SymCryptDlgroupFree( state.pGroup );
-        state.pGroup = NULL;
-    }
-}
-
-template<>
-NTSTATUS
-DsaImp<ImpSc, AlgDsa>::setKey( _In_    PCDLKEY_TESTBLOB    pcKeyBlob )
-{
-    if( state.pKey != NULL )
-    {
-        SymCryptDlkeyFree( state.pKey );
-        state.pKey = NULL;
-    }
-    if( state.pGroup != NULL )
-    {
-        SymCryptDlgroupFree( state.pGroup );
-        state.pGroup = NULL;
-    }
-
-    if( pcKeyBlob != NULL )
-    {
-        state.pGroup = dlgroupObjectFromTestBlob( pcKeyBlob->pGroup );
-        state.pKey = dlkeyObjectFromTestBlob( state.pGroup, pcKeyBlob );
-
-        CHECK( state.pGroup != NULL && state.pKey != NULL, "?" );
-    }
-
-    return STATUS_SUCCESS;
-}
-
-template<>
-NTSTATUS
-DsaImp<ImpSc, AlgDsa>::sign(
-        _In_reads_( cbHash)     PCBYTE  pbHash,
-                                SIZE_T  cbHash,             // Can be any size, but often = size of Q
-        _Out_writes_( cbSig )   PBYTE   pbSig,
-                                SIZE_T  cbSig )
-{
-    SYMCRYPT_ERROR scError;
-
-    scError = SymCryptDsaSign(  state.pKey,
-                                pbHash, cbHash,
-                                SYMCRYPT_NUMBER_FORMAT_MSB_FIRST,
-                                0,
-                                pbSig, cbSig );
-
-    return scError == SYMCRYPT_NO_ERROR ? STATUS_SUCCESS : STATUS_UNSUCCESSFUL;
-}
-
-template<>
-NTSTATUS
-DsaImp<ImpSc, AlgDsa>::verify(
-    _In_reads_( cbHash)     PCBYTE  pbHash,
-                            SIZE_T  cbHash,
-    _In_reads_( cbSig )     PCBYTE  pbSig,
-                            SIZE_T  cbSig )
-{
-    SYMCRYPT_ERROR scError;
-
-    scError = SymCryptDsaVerify(    state.pKey,
-                                    pbHash, cbHash,
-                                    pbSig, cbSig,
-                                    SYMCRYPT_NUMBER_FORMAT_MSB_FIRST,
-                                    0 );
-
-    return scError == SYMCRYPT_NO_ERROR ? STATUS_SUCCESS : STATUS_UNSUCCESSFUL;
-}
-
-
-
-template<>
-DlImp<ImpSc, AlgDh>::DlImp()
-{
-    m_perfDataFunction      = &algImpDataPerfFunction <ImpSc, AlgDh>;
-    m_perfDecryptFunction   = NULL;
-    m_perfKeyFunction       = &algImpKeyPerfFunction  <ImpSc, AlgDh>;
-    m_perfCleanFunction     = &algImpCleanPerfFunction<ImpSc, AlgDh>;
-}
-
-template<>
-DlImp<ImpSc, AlgDh>::~DlImp()
-{
-}
-
-//============================
-
-// Global table with the curve pointers (same size as the g_exKeyToCurve)
-PCSYMCRYPT_ECURVE   g_pCurves[ARRAY_SIZE(g_exKeyToCurve)] = { 0 };
-
-void
-SetupSymCryptCurves( PBYTE buf1, SIZE_T keySize )
-{
-    int i = 0;
-    BOOLEAN bKeyFound = FALSE;
-    PCSYMCRYPT_ECURVE pCurve = NULL;
-
-    for( i=0; i < ARRAY_SIZE(g_exKeyToCurve); i++ )
-    {
-        if ( keySize == g_exKeyToCurve[i].exKeyParam )
-        {
-            bKeyFound = TRUE;
-            break;
-        }
-    }
-
-    CHECK( bKeyFound, "?" );
-
-    if (g_pCurves[i] == NULL)
-    {
-        pCurve = SymCryptEcurveAllocate( g_exKeyToCurve[i].pParams, 0 );
-
-        g_pCurves[i] = pCurve;
-    }
-    else
-    {
-        pCurve = g_pCurves[i];
-    }
-
-    CHECK( pCurve != NULL, "?");
-
-    *((PCSYMCRYPT_ECURVE *) buf1) = pCurve;
-}
-
-void
-SetupSymCryptEcpoints( PBYTE buf1, PBYTE buf2, PBYTE buf3 )
-{
-    PSYMCRYPT_INT piScalar;
-
-    PCSYMCRYPT_ECURVE pCurve = *((PCSYMCRYPT_ECURVE *)buf1);
-
-    UINT32 ecpointSize = SymCryptSizeofEcpointFromCurve( pCurve );
-    UINT32 scalarSize = SymCryptSizeofIntFromDigits( SymCryptEcurveDigitsofScalarMultiplier(pCurve) );
-
-    PSYMCRYPT_ECPOINT * pPtrs = ((PSYMCRYPT_ECPOINT *) buf2);
-    pPtrs[0] = SymCryptEcpointCreate( buf2 + 32, ecpointSize, pCurve );
-    pPtrs[1] = SymCryptEcpointCreate( buf2 + 32 + ecpointSize, ecpointSize, pCurve );
-
-    piScalar = SymCryptIntCreate( buf2 + 32 + 2*ecpointSize, scalarSize, SymCryptEcurveDigitsofScalarMultiplier(pCurve) );
-    pPtrs[2] = (PSYMCRYPT_ECPOINT) piScalar;
-
-    ((PSYMCRYPT_ECPOINT *) buf3)[0] = SymCryptEcpointCreate( buf3 + 32, ecpointSize, pCurve );
-
-    CHECK( ecpointSize + 32 <= SCRATCH_BUF_OFFSET, "Destination ECPOINT overlaps with scratch buffer" );
-
-    SymCryptEcpointSetRandom( pCurve, piScalar, pPtrs[0], buf3 + SCRATCH_BUF_OFFSET, SCRATCH_BUF_SIZE );
-
-    SymCryptEcpointSetRandom( pCurve, piScalar, pPtrs[1], buf3 + SCRATCH_BUF_OFFSET, SCRATCH_BUF_SIZE );
-
-    if( pCurve->type != SYMCRYPT_ECURVE_TYPE_MONTGOMERY )
-    {
-        SymCryptEcpointSetZero( pCurve, ((PSYMCRYPT_ECPOINT *) buf3)[0], buf3 + SCRATCH_BUF_OFFSET, SCRATCH_BUF_SIZE );
-    }
-}
-
-void
-SetupSymCryptEcdsaAndEcdh( PBYTE buf1, PBYTE buf2, PBYTE buf3 )
-{
-    SYMCRYPT_ERROR scError = SYMCRYPT_NO_ERROR;
-
-    PCSYMCRYPT_ECURVE pCurve = *((PCSYMCRYPT_ECURVE *)buf1);
-
-    UINT32 eckeySize = SymCryptSizeofEckeyFromCurve( pCurve );
-    UINT32 signatureSize = 2 * SymCryptEcurveSizeofFieldElement( pCurve );
-
-    PSYMCRYPT_ECKEY * pPtrs = ((PSYMCRYPT_ECKEY *) buf2);
-    pPtrs[0] = SymCryptEckeyCreate( buf2 + 32, eckeySize, pCurve );
-
-    scError = SymCryptEckeySetRandom( 0, pPtrs[0] );
-    CHECK( scError == SYMCRYPT_NO_ERROR, "?" );
-
-    pPtrs[1] = (PSYMCRYPT_ECKEY) ((PBYTE)buf2 + 32 + eckeySize);    // This will hold the hash of the message
-
-    CHECK( 32 + eckeySize + SYMCRYPT_SHA512_RESULT_SIZE <= SCRATCH_BUF_SIZE, "ECKEY and hash cannot fit into scratch buffer" );
-    GENRANDOM( (PBYTE)pPtrs[1], SYMCRYPT_SHA512_RESULT_SIZE );
-
-    PUINT32 puiSignatureSize = (PUINT32) buf3;
-
-    CHECK( sizeof(UINT32) + signatureSize <= SCRATCH_BUF_SIZE, "Destination buffer cannot fit the signature" );
-
-    *puiSignatureSize = signatureSize;
-
-    // Verify that ECDH can work
-    CHECK( SymCryptEcurveSizeofFieldElement( *(PSYMCRYPT_ECURVE *) buf1 ) <= *((PUINT32)buf3), "Buffer 3 too small for ECDH");
-    scError = SymCryptEcDhSecretAgreement(
-                ((PSYMCRYPT_ECKEY *) buf2)[0],
-                ((PSYMCRYPT_ECKEY *) buf2)[0],      // Same private and public key
-                SYMCRYPT_NUMBER_FORMAT_MSB_FIRST,
-                0,
-                buf3 + sizeof(UINT32),
-                SymCryptEcurveSizeofFieldElement( *(PSYMCRYPT_ECURVE *) buf1 ));
-    CHECK( scError == SYMCRYPT_NO_ERROR, "SymCryptEcDhSecretAgreement failed" );
-
-    // Same for ECDSA
-    scError = SymCryptEcDsaSign(
-                    pPtrs[0],
-                    (PBYTE) pPtrs[1],
-                    SYMCRYPT_SHA512_RESULT_SIZE,
-                    SYMCRYPT_NUMBER_FORMAT_MSB_FIRST,
-                    0,
-                    buf3 + sizeof(UINT32),
-                    signatureSize );
-    CHECK( scError == SYMCRYPT_NO_ERROR, "SymCryptEcDsaSign failed" );
-
-    if (pCurve->type != SYMCRYPT_ECURVE_TYPE_MONTGOMERY)
-    {
-        // Verify the signature to make sure everything is ok
-        scError = SymCryptEcDsaVerify(
-                    ((PSYMCRYPT_ECKEY *) buf2)[0],
-                    ((PBYTE *) buf2)[1],
-                    SYMCRYPT_SHA512_RESULT_SIZE,
-                    buf3 + sizeof(UINT32),
-                    *((PUINT32)buf3),
-                    SYMCRYPT_NUMBER_FORMAT_MSB_FIRST,
-                    0 );
-        CHECK( scError == SYMCRYPT_NO_ERROR, "SymCryptEcDsaVerify failed" );
-    }
-}
-
-//============================
-
-template<>
-VOID
-algImpKeyPerfFunction<ImpSc, AlgEcurveAllocate>( PBYTE buf1, PBYTE buf2, PBYTE buf3, SIZE_T keySize )
-{
-    int i = 0;
-    BOOLEAN bKeyFound = FALSE;
-
-    UNREFERENCED_PARAMETER( buf2 );
-    UNREFERENCED_PARAMETER( buf3 );
-
-    for( i=0; i < ARRAY_SIZE(g_exKeyToCurve); i++ )
-    {
-        if ( keySize == g_exKeyToCurve[i].exKeyParam )
-        {
-            bKeyFound = TRUE;
-            break;
-        }
-    }
-
-    CHECK( bKeyFound, "?" );
-
-    *((PCSYMCRYPT_ECURVE_PARAMS *) buf1) = g_exKeyToCurve[i].pParams;
-}
-
-template<>
-VOID
-algImpCleanPerfFunction<ImpSc, AlgEcurveAllocate>( PBYTE buf1, PBYTE buf2, PBYTE buf3 )
-{
-    UNREFERENCED_PARAMETER( buf1 );
-    UNREFERENCED_PARAMETER( buf2 );
-
-    SymCryptEcurveFree( *((PSYMCRYPT_ECURVE *) buf3) );
-}
-
-template<>
-VOID
-algImpDataPerfFunction< ImpSc, AlgEcurveAllocate>( PBYTE buf1, PBYTE buf2, PBYTE buf3, SIZE_T dataSize )
-{
-    UNREFERENCED_PARAMETER( buf2 );
-    UNREFERENCED_PARAMETER( buf3 );
-    UNREFERENCED_PARAMETER( dataSize );
-
-    *((PSYMCRYPT_ECURVE *) buf3) = SymCryptEcurveAllocate( *((PCSYMCRYPT_ECURVE_PARAMS *) buf1), 0 );
-}
-
-
-template<>
-EccImp<ImpSc, AlgEcurveAllocate>::EccImp()
-{
-    m_perfDataFunction      = &algImpDataPerfFunction <ImpSc, AlgEcurveAllocate>;
-    m_perfDecryptFunction   = NULL;
-    m_perfKeyFunction       = &algImpKeyPerfFunction  <ImpSc, AlgEcurveAllocate>;
-    m_perfCleanFunction     = &algImpCleanPerfFunction<ImpSc, AlgEcurveAllocate>;
-}
-
-template<>
-EccImp<ImpSc, AlgEcurveAllocate>::~EccImp()
-{
-}
-
-//============================
-
-template<>
-VOID
-algImpKeyPerfFunction<ImpSc, AlgEcpointSetZero>( PBYTE buf1, PBYTE buf2, PBYTE buf3, SIZE_T keySize )
-{
-    SetupSymCryptCurves( buf1, keySize );
-    SetupSymCryptEcpoints( buf1, buf2, buf3 );
-}
-
-template<>
-VOID
-algImpCleanPerfFunction<ImpSc, AlgEcpointSetZero>( PBYTE buf1, PBYTE buf2, PBYTE buf3 )
-{
-    UNREFERENCED_PARAMETER( buf1 );
-    UNREFERENCED_PARAMETER( buf2 );
-    UNREFERENCED_PARAMETER( buf3 );
-}
-
-template<>
-VOID
-algImpDataPerfFunction< ImpSc, AlgEcpointSetZero>( PBYTE buf1, PBYTE buf2, PBYTE buf3, SIZE_T dataSize )
-{
-    UNREFERENCED_PARAMETER( buf2 );
-    UNREFERENCED_PARAMETER( dataSize );
-
-    SymCryptEcpointSetZero(
-        *(PSYMCRYPT_ECURVE *) buf1,
-        ((PSYMCRYPT_ECPOINT *) buf3)[0],
-        buf3 + SCRATCH_BUF_OFFSET,
-        SCRATCH_BUF_SIZE );
-}
-
-
-template<>
-EccImp<ImpSc, AlgEcpointSetZero>::EccImp()
-{
-    m_perfDataFunction      = &algImpDataPerfFunction <ImpSc, AlgEcpointSetZero>;
-    m_perfDecryptFunction   = NULL;
-    m_perfKeyFunction       = &algImpKeyPerfFunction  <ImpSc, AlgEcpointSetZero>;
-    m_perfCleanFunction     = &algImpCleanPerfFunction<ImpSc, AlgEcpointSetZero>;
-}
-
-template<>
-EccImp<ImpSc, AlgEcpointSetZero>::~EccImp()
-{
-}
-
-//============================
-
-template<>
-VOID
-algImpKeyPerfFunction<ImpSc, AlgEcpointSetDistinguished>( PBYTE buf1, PBYTE buf2, PBYTE buf3, SIZE_T keySize )
-{
-    SetupSymCryptCurves( buf1, keySize );
-    SetupSymCryptEcpoints( buf1, buf2, buf3 );
-}
-
-template<>
-VOID
-algImpCleanPerfFunction<ImpSc, AlgEcpointSetDistinguished>( PBYTE buf1, PBYTE buf2, PBYTE buf3 )
-{
-    UNREFERENCED_PARAMETER( buf1 );
-    UNREFERENCED_PARAMETER( buf2 );
-    UNREFERENCED_PARAMETER( buf3 );
-}
-
-template<>
-VOID
-algImpDataPerfFunction< ImpSc, AlgEcpointSetDistinguished>( PBYTE buf1, PBYTE buf2, PBYTE buf3, SIZE_T dataSize )
-{
-    UNREFERENCED_PARAMETER( buf2 );
-    UNREFERENCED_PARAMETER( dataSize );
-
-    SymCryptEcpointSetDistinguishedPoint(
-        *(PSYMCRYPT_ECURVE *) buf1,
-        ((PSYMCRYPT_ECPOINT *) buf3)[0],
-        buf3 + SCRATCH_BUF_OFFSET,
-        SCRATCH_BUF_SIZE );
-}
-
-
-template<>
-EccImp<ImpSc, AlgEcpointSetDistinguished>::EccImp()
-{
-    m_perfDataFunction      = &algImpDataPerfFunction <ImpSc, AlgEcpointSetDistinguished>;
-    m_perfDecryptFunction   = NULL;
-    m_perfKeyFunction       = &algImpKeyPerfFunction  <ImpSc, AlgEcpointSetDistinguished>;
-    m_perfCleanFunction     = &algImpCleanPerfFunction<ImpSc, AlgEcpointSetDistinguished>;
-}
-
-template<>
-EccImp<ImpSc, AlgEcpointSetDistinguished>::~EccImp()
-{
-}
-
-//============================
-
-template<>
-VOID
-algImpKeyPerfFunction<ImpSc, AlgEcpointSetRandom>( PBYTE buf1, PBYTE buf2, PBYTE buf3, SIZE_T keySize )
-{
-    SetupSymCryptCurves( buf1, keySize );
-    SetupSymCryptEcpoints( buf1, buf2, buf3 );
-}
-
-template<>
-VOID
-algImpCleanPerfFunction<ImpSc, AlgEcpointSetRandom>( PBYTE buf1, PBYTE buf2, PBYTE buf3 )
-{
-    UNREFERENCED_PARAMETER( buf1 );
-    UNREFERENCED_PARAMETER( buf2 );
-    UNREFERENCED_PARAMETER( buf3 );
-}
-
-template<>
-VOID
-algImpDataPerfFunction< ImpSc, AlgEcpointSetRandom>( PBYTE buf1, PBYTE buf2, PBYTE buf3, SIZE_T dataSize )
-{
-    UNREFERENCED_PARAMETER( dataSize );
-
-    SymCryptEcpointSetRandom(
-                    *(PSYMCRYPT_ECURVE *) buf1,
-                    ((PSYMCRYPT_INT *) buf2)[2],
-                    ((PSYMCRYPT_ECPOINT *) buf3)[0],
-                    buf3 + SCRATCH_BUF_OFFSET,
-                    SCRATCH_BUF_SIZE );
-}
-
-
-template<>
-EccImp<ImpSc, AlgEcpointSetRandom>::EccImp()
-{
-    m_perfDataFunction      = &algImpDataPerfFunction <ImpSc, AlgEcpointSetRandom>;
-    m_perfDecryptFunction   = NULL;
-    m_perfKeyFunction       = &algImpKeyPerfFunction  <ImpSc, AlgEcpointSetRandom>;
-    m_perfCleanFunction     = &algImpCleanPerfFunction<ImpSc, AlgEcpointSetRandom>;
-}
-
-template<>
-EccImp<ImpSc, AlgEcpointSetRandom>::~EccImp()
-{
-}
-
-//============================
-
-template<>
-VOID
-algImpKeyPerfFunction<ImpSc, AlgEcpointIsEqual>( PBYTE buf1, PBYTE buf2, PBYTE buf3, SIZE_T keySize )
-{
-    SetupSymCryptCurves( buf1, keySize );
-    SetupSymCryptEcpoints( buf1, buf2, buf3 );
-}
-
-template<>
-VOID
-algImpCleanPerfFunction<ImpSc, AlgEcpointIsEqual>( PBYTE buf1, PBYTE buf2, PBYTE buf3 )
-{
-    UNREFERENCED_PARAMETER( buf1 );
-    UNREFERENCED_PARAMETER( buf2 );
-    UNREFERENCED_PARAMETER( buf3 );
-}
-
-template<>
-VOID
-algImpDataPerfFunction< ImpSc, AlgEcpointIsEqual>( PBYTE buf1, PBYTE buf2, PBYTE buf3, SIZE_T dataSize )
-{
-    UNREFERENCED_PARAMETER( buf3 );
-    UNREFERENCED_PARAMETER( dataSize );
-
-    SymCryptEcpointIsEqual(
-        *(PSYMCRYPT_ECURVE *) buf1,
-        ((PSYMCRYPT_ECPOINT *) buf2)[0],
-        ((PSYMCRYPT_ECPOINT *) buf2)[1],
-        SYMCRYPT_FLAG_ECPOINT_EQUAL | SYMCRYPT_FLAG_ECPOINT_NEG_EQUAL,
-        buf3 + SCRATCH_BUF_OFFSET,
-        SCRATCH_BUF_SIZE );
-}
-
-
-template<>
-EccImp<ImpSc, AlgEcpointIsEqual>::EccImp()
-{
-    m_perfDataFunction      = &algImpDataPerfFunction <ImpSc, AlgEcpointIsEqual>;
-    m_perfDecryptFunction   = NULL;
-    m_perfKeyFunction       = &algImpKeyPerfFunction  <ImpSc, AlgEcpointIsEqual>;
-    m_perfCleanFunction     = &algImpCleanPerfFunction<ImpSc, AlgEcpointIsEqual>;
-}
-
-template<>
-EccImp<ImpSc, AlgEcpointIsEqual>::~EccImp()
-{
-}
-
-//============================
-
-template<>
-VOID
-algImpKeyPerfFunction<ImpSc, AlgEcpointIsZero>( PBYTE buf1, PBYTE buf2, PBYTE buf3, SIZE_T keySize )
-{
-    SetupSymCryptCurves( buf1, keySize );
-    SetupSymCryptEcpoints( buf1, buf2, buf3 );
-}
-
-template<>
-VOID
-algImpCleanPerfFunction<ImpSc, AlgEcpointIsZero>( PBYTE buf1, PBYTE buf2, PBYTE buf3 )
-{
-    UNREFERENCED_PARAMETER( buf1 );
-    UNREFERENCED_PARAMETER( buf2 );
-    UNREFERENCED_PARAMETER( buf3 );
-}
-
-template<>
-VOID
-algImpDataPerfFunction< ImpSc, AlgEcpointIsZero>( PBYTE buf1, PBYTE buf2, PBYTE buf3, SIZE_T dataSize )
-{
-    UNREFERENCED_PARAMETER( buf3 );
-    UNREFERENCED_PARAMETER( dataSize );
-
-    SymCryptEcpointIsZero(
-        *(PSYMCRYPT_ECURVE *) buf1,
-        ((PSYMCRYPT_ECPOINT *) buf2)[0],
-        buf3 + SCRATCH_BUF_OFFSET,
-        SCRATCH_BUF_SIZE );
-}
-
-
-template<>
-EccImp<ImpSc, AlgEcpointIsZero>::EccImp()
-{
-    m_perfDataFunction      = &algImpDataPerfFunction <ImpSc, AlgEcpointIsZero>;
-    m_perfDecryptFunction   = NULL;
-    m_perfKeyFunction       = &algImpKeyPerfFunction  <ImpSc, AlgEcpointIsZero>;
-    m_perfCleanFunction     = &algImpCleanPerfFunction<ImpSc, AlgEcpointIsZero>;
-}
-
-template<>
-EccImp<ImpSc, AlgEcpointIsZero>::~EccImp()
-{
-}
-
-//============================
-
-template<>
-VOID
-algImpKeyPerfFunction<ImpSc, AlgEcpointOnCurve>( PBYTE buf1, PBYTE buf2, PBYTE buf3, SIZE_T keySize )
-{
-    SetupSymCryptCurves( buf1, keySize );
-    SetupSymCryptEcpoints( buf1, buf2, buf3 );
-}
-
-template<>
-VOID
-algImpCleanPerfFunction<ImpSc, AlgEcpointOnCurve>( PBYTE buf1, PBYTE buf2, PBYTE buf3 )
-{
-    UNREFERENCED_PARAMETER( buf1 );
-    UNREFERENCED_PARAMETER( buf2 );
-    UNREFERENCED_PARAMETER( buf3 );
-}
-
-template<>
-VOID
-algImpDataPerfFunction< ImpSc, AlgEcpointOnCurve>( PBYTE buf1, PBYTE buf2, PBYTE buf3, SIZE_T dataSize )
-{
-    UNREFERENCED_PARAMETER( buf3 );
-    UNREFERENCED_PARAMETER( dataSize );
-
-    SymCryptEcpointOnCurve(
-        *(PSYMCRYPT_ECURVE *) buf1,
-        ((PSYMCRYPT_ECPOINT *) buf2)[0],
-        buf3 + SCRATCH_BUF_OFFSET,
-        SCRATCH_BUF_SIZE );
-}
-
-
-template<>
-EccImp<ImpSc, AlgEcpointOnCurve>::EccImp()
-{
-    m_perfDataFunction      = &algImpDataPerfFunction <ImpSc, AlgEcpointOnCurve>;
-    m_perfDecryptFunction   = NULL;
-    m_perfKeyFunction       = &algImpKeyPerfFunction  <ImpSc, AlgEcpointOnCurve>;
-    m_perfCleanFunction     = &algImpCleanPerfFunction<ImpSc, AlgEcpointOnCurve>;
-}
-
-template<>
-EccImp<ImpSc, AlgEcpointOnCurve>::~EccImp()
-{
-}
-
-
-//============================
-
-template<>
-VOID
-algImpKeyPerfFunction<ImpSc, AlgEcpointAdd>( PBYTE buf1, PBYTE buf2, PBYTE buf3, SIZE_T keySize )
-{
-    SetupSymCryptCurves( buf1, keySize );
-    SetupSymCryptEcpoints( buf1, buf2, buf3 );
-}
-
-template<>
-VOID
-algImpCleanPerfFunction<ImpSc, AlgEcpointAdd>( PBYTE buf1, PBYTE buf2, PBYTE buf3 )
-{
-    UNREFERENCED_PARAMETER( buf1 );
-    UNREFERENCED_PARAMETER( buf2 );
-    UNREFERENCED_PARAMETER( buf3 );
-}
-
-template<>
-VOID
-algImpDataPerfFunction< ImpSc, AlgEcpointAdd>( PBYTE buf1, PBYTE buf2, PBYTE buf3, SIZE_T dataSize )
-{
-    UNREFERENCED_PARAMETER( dataSize );
-
-    SymCryptEcpointAdd(
-        *(PSYMCRYPT_ECURVE *) buf1,
-        ((PSYMCRYPT_ECPOINT *) buf2)[0],
-        ((PSYMCRYPT_ECPOINT *) buf2)[1],
-        ((PSYMCRYPT_ECPOINT *) buf3)[0],
-        0,                                  // Side-channel safe version
-        buf3 + SCRATCH_BUF_OFFSET,
-        SCRATCH_BUF_SIZE );
-}
-
-
-template<>
-EccImp<ImpSc, AlgEcpointAdd>::EccImp()
-{
-    m_perfDataFunction      = &algImpDataPerfFunction <ImpSc, AlgEcpointAdd>;
-    m_perfDecryptFunction   = NULL;
-    m_perfKeyFunction       = &algImpKeyPerfFunction  <ImpSc, AlgEcpointAdd>;
-    m_perfCleanFunction     = &algImpCleanPerfFunction<ImpSc, AlgEcpointAdd>;
-}
-
-template<>
-EccImp<ImpSc, AlgEcpointAdd>::~EccImp()
-{
-}
-
-//============================
-
-template<>
-VOID
-algImpKeyPerfFunction<ImpSc, AlgEcpointAddDiffNz>( PBYTE buf1, PBYTE buf2, PBYTE buf3, SIZE_T keySize )
-{
-    SetupSymCryptCurves( buf1, keySize );
-
-    do {
-        SetupSymCryptEcpoints( buf1, buf2, buf3 );
-    }
-    while (SymCryptEcpointIsEqual(
-                *(PSYMCRYPT_ECURVE *) buf1,
-                ((PSYMCRYPT_ECPOINT *) buf2)[0],
-                ((PSYMCRYPT_ECPOINT *) buf2)[1],
-                SYMCRYPT_FLAG_ECPOINT_EQUAL | SYMCRYPT_FLAG_ECPOINT_NEG_EQUAL,
-                buf3 + SCRATCH_BUF_OFFSET,
-                SCRATCH_BUF_SIZE ) );
-}
-
-template<>
-VOID
-algImpCleanPerfFunction<ImpSc, AlgEcpointAddDiffNz>( PBYTE buf1, PBYTE buf2, PBYTE buf3 )
-{
-    UNREFERENCED_PARAMETER( buf1 );
-    UNREFERENCED_PARAMETER( buf2 );
-    UNREFERENCED_PARAMETER( buf3 );
-}
-
-template<>
-VOID
-algImpDataPerfFunction< ImpSc, AlgEcpointAddDiffNz>( PBYTE buf1, PBYTE buf2, PBYTE buf3, SIZE_T dataSize )
-{
-    UNREFERENCED_PARAMETER( dataSize );
-
-    SymCryptEcpointAddDiffNonZero(
-        *(PSYMCRYPT_ECURVE *) buf1,
-        ((PSYMCRYPT_ECPOINT *) buf2)[0],
-        ((PSYMCRYPT_ECPOINT *) buf2)[1],
-        ((PSYMCRYPT_ECPOINT *) buf3)[0],
-        buf3 + SCRATCH_BUF_OFFSET,
-        SCRATCH_BUF_SIZE );
-}
-
-
-template<>
-EccImp<ImpSc, AlgEcpointAddDiffNz>::EccImp()
-{
-    m_perfDataFunction      = &algImpDataPerfFunction <ImpSc, AlgEcpointAddDiffNz>;
-    m_perfDecryptFunction   = NULL;
-    m_perfKeyFunction       = &algImpKeyPerfFunction  <ImpSc, AlgEcpointAddDiffNz>;
-    m_perfCleanFunction     = &algImpCleanPerfFunction<ImpSc, AlgEcpointAddDiffNz>;
-}
-
-template<>
-EccImp<ImpSc, AlgEcpointAddDiffNz>::~EccImp()
-{
-}
-
-//============================
-
-template<>
-VOID
-algImpKeyPerfFunction<ImpSc, AlgEcpointDouble>( PBYTE buf1, PBYTE buf2, PBYTE buf3, SIZE_T keySize )
-{
-    SetupSymCryptCurves( buf1, keySize );
-
-    do {
-        SetupSymCryptEcpoints( buf1, buf2, buf3 );
-    }
-    while (SymCryptEcpointIsEqual(
-                *(PSYMCRYPT_ECURVE *) buf1,
-                ((PSYMCRYPT_ECPOINT *) buf2)[0],
-                ((PSYMCRYPT_ECPOINT *) buf3)[0],        // buf3 is set to the zero point in SetupSymCryptEcpoints
-                SYMCRYPT_FLAG_ECPOINT_EQUAL | SYMCRYPT_FLAG_ECPOINT_NEG_EQUAL,
-                buf3 + SCRATCH_BUF_OFFSET,
-                SCRATCH_BUF_SIZE ) );
-}
-
-template<>
-VOID
-algImpCleanPerfFunction<ImpSc, AlgEcpointDouble>( PBYTE buf1, PBYTE buf2, PBYTE buf3 )
-{
-    UNREFERENCED_PARAMETER( buf1 );
-    UNREFERENCED_PARAMETER( buf2 );
-    UNREFERENCED_PARAMETER( buf3 );
-}
-
-template<>
-VOID
-algImpDataPerfFunction< ImpSc, AlgEcpointDouble>( PBYTE buf1, PBYTE buf2, PBYTE buf3, SIZE_T dataSize )
-{
-    UNREFERENCED_PARAMETER( dataSize );
-
-    SymCryptEcpointDouble(
-        *(PSYMCRYPT_ECURVE *) buf1,
-        ((PSYMCRYPT_ECPOINT *) buf2)[0],
-        ((PSYMCRYPT_ECPOINT *) buf3)[0],
-        0,                                  // Side-channel safe version
-        buf3 + SCRATCH_BUF_OFFSET,
-        SCRATCH_BUF_SIZE );
-}
-
-
-template<>
-EccImp<ImpSc, AlgEcpointDouble>::EccImp()
-{
-    m_perfDataFunction      = &algImpDataPerfFunction <ImpSc, AlgEcpointDouble>;
-    m_perfDecryptFunction   = NULL;
-    m_perfKeyFunction       = &algImpKeyPerfFunction  <ImpSc, AlgEcpointDouble>;
-    m_perfCleanFunction     = &algImpCleanPerfFunction<ImpSc, AlgEcpointDouble>;
-}
-
-template<>
-EccImp<ImpSc, AlgEcpointDouble>::~EccImp()
-{
-}
-
-//============================
-
-template<>
-VOID
-algImpKeyPerfFunction<ImpSc, AlgEcpointScalarMul>( PBYTE buf1, PBYTE buf2, PBYTE buf3, SIZE_T keySize )
-{
-    SetupSymCryptCurves( buf1, keySize );
-    SetupSymCryptEcpoints( buf1, buf2, buf3 );
-}
-
-template<>
-VOID
-algImpCleanPerfFunction<ImpSc, AlgEcpointScalarMul>( PBYTE buf1, PBYTE buf2, PBYTE buf3 )
-{
-    UNREFERENCED_PARAMETER( buf1 );
-    UNREFERENCED_PARAMETER( buf2 );
-    UNREFERENCED_PARAMETER( buf3 );
-}
-
-template<>
-VOID
-algImpDataPerfFunction< ImpSc, AlgEcpointScalarMul>( PBYTE buf1, PBYTE buf2, PBYTE buf3, SIZE_T dataSize )
-{
-    UNREFERENCED_PARAMETER( dataSize );
-
-    SymCryptEcpointScalarMul(
-                *(PSYMCRYPT_ECURVE *) buf1,
-                ((PSYMCRYPT_INT *) buf2)[2],
-                ((PSYMCRYPT_ECPOINT *) buf2)[0],
-                0,
-                ((PSYMCRYPT_ECPOINT *) buf3)[0],
-                buf3 + SCRATCH_BUF_OFFSET,
-                SCRATCH_BUF_SIZE );
-}
-
-
-template<>
-EccImp<ImpSc, AlgEcpointScalarMul>::EccImp()
-{
-    m_perfDataFunction      = &algImpDataPerfFunction <ImpSc, AlgEcpointScalarMul>;
-    m_perfDecryptFunction   = NULL;
-    m_perfKeyFunction       = &algImpKeyPerfFunction  <ImpSc, AlgEcpointScalarMul>;
-    m_perfCleanFunction     = &algImpCleanPerfFunction<ImpSc, AlgEcpointScalarMul>;
-}
-
-template<>
-EccImp<ImpSc, AlgEcpointScalarMul>::~EccImp()
-{
-}
-
-//============================
-
-template<>
-VOID
-algImpKeyPerfFunction<ImpSc, AlgEcdsaSign>( PBYTE buf1, PBYTE buf2, PBYTE buf3, SIZE_T keySize )
-{
-    SetupSymCryptCurves( buf1, keySize );
-    SetupSymCryptEcdsaAndEcdh( buf1, buf2, buf3 );
-}
-
-template<>
-VOID
-algImpCleanPerfFunction<ImpSc, AlgEcdsaSign>( PBYTE buf1, PBYTE buf2, PBYTE buf3 )
-{
-    UNREFERENCED_PARAMETER( buf1 );
-    UNREFERENCED_PARAMETER( buf2 );
-    UNREFERENCED_PARAMETER( buf3 );
-}
-
-template<>
-VOID
-algImpDataPerfFunction<ImpSc, AlgEcdsaSign>( PBYTE buf1, PBYTE buf2, PBYTE buf3, SIZE_T dataSize )
-{
-    UNREFERENCED_PARAMETER( buf1 );
-    UNREFERENCED_PARAMETER( dataSize );
-
-    SymCryptEcDsaSign(
-                    ((PSYMCRYPT_ECKEY *) buf2)[0],
-                    ((PBYTE *) buf2)[1],
-                    SYMCRYPT_SHA512_RESULT_SIZE,
-                    SYMCRYPT_NUMBER_FORMAT_MSB_FIRST,
-                    0,
-                    buf3 + sizeof(UINT32),
-                    *((PUINT32)buf3) );
-}
-
-
-template<>
-EccImp<ImpSc, AlgEcdsaSign>::EccImp()
-{
-    m_perfDataFunction      = &algImpDataPerfFunction <ImpSc, AlgEcdsaSign>;
-    m_perfDecryptFunction   = NULL;
-    m_perfKeyFunction       = &algImpKeyPerfFunction  <ImpSc, AlgEcdsaSign>;
-    m_perfCleanFunction     = &algImpCleanPerfFunction<ImpSc, AlgEcdsaSign>;
-}
-
-template<>
-EccImp<ImpSc, AlgEcdsaSign>::~EccImp()
-{
-}
-
-//============================
-
-template<>
-VOID
-algImpKeyPerfFunction<ImpSc, AlgEcdsaVerify>( PBYTE buf1, PBYTE buf2, PBYTE buf3, SIZE_T keySize )
-{
-    SetupSymCryptCurves( buf1, keySize );
-    SetupSymCryptEcdsaAndEcdh( buf1, buf2, buf3 );
-}
-
-template<>
-VOID
-algImpCleanPerfFunction<ImpSc, AlgEcdsaVerify>( PBYTE buf1, PBYTE buf2, PBYTE buf3 )
-{
-    UNREFERENCED_PARAMETER( buf1 );
-    UNREFERENCED_PARAMETER( buf2 );
-    UNREFERENCED_PARAMETER( buf3 );
-}
-
-template<>
-VOID
-algImpDataPerfFunction<ImpSc, AlgEcdsaVerify>( PBYTE buf1, PBYTE buf2, PBYTE buf3, SIZE_T dataSize )
-{
-    UNREFERENCED_PARAMETER( buf1 );
-    UNREFERENCED_PARAMETER( dataSize );
-
-    SymCryptEcDsaVerify(
-                    ((PSYMCRYPT_ECKEY *) buf2)[0],
-                    ((PBYTE *) buf2)[1],
-                    SYMCRYPT_SHA512_RESULT_SIZE,
-                    buf3 + sizeof(UINT32),
-                    *((PUINT32)buf3),
-                    SYMCRYPT_NUMBER_FORMAT_MSB_FIRST,
-                    0 );
-}
-
-
-template<>
-EccImp<ImpSc, AlgEcdsaVerify>::EccImp()
-{
-    m_perfDataFunction      = &algImpDataPerfFunction <ImpSc, AlgEcdsaVerify>;
-    m_perfDecryptFunction   = NULL;
-    m_perfKeyFunction       = &algImpKeyPerfFunction  <ImpSc, AlgEcdsaVerify>;
-    m_perfCleanFunction     = &algImpCleanPerfFunction<ImpSc, AlgEcdsaVerify>;
-}
-
-template<>
-EccImp<ImpSc, AlgEcdsaVerify>::~EccImp()
-{
-}
-
-//============================
-
-template<>
-VOID
-algImpKeyPerfFunction<ImpSc, AlgEcdh>( PBYTE buf1, PBYTE buf2, PBYTE buf3, SIZE_T keySize )
-{
-    SetupSymCryptCurves( buf1, keySize );
-    SetupSymCryptEcdsaAndEcdh( buf1, buf2, buf3 );
-}
-
-template<>
-VOID
-algImpCleanPerfFunction<ImpSc, AlgEcdh>( PBYTE buf1, PBYTE buf2, PBYTE buf3 )
-{
-    UNREFERENCED_PARAMETER( buf1 );
-    UNREFERENCED_PARAMETER( buf2 );
-    UNREFERENCED_PARAMETER( buf3 );
-}
-
-template<>
-VOID
-algImpDataPerfFunction<ImpSc, AlgEcdh>( PBYTE buf1, PBYTE buf2, PBYTE buf3, SIZE_T dataSize )
-{
-    UNREFERENCED_PARAMETER( dataSize );
-
-    SymCryptEcDhSecretAgreement(
-                ((PSYMCRYPT_ECKEY *) buf2)[0],
-                ((PSYMCRYPT_ECKEY *) buf2)[0],      // Same private and public key
-                SYMCRYPT_NUMBER_FORMAT_MSB_FIRST,
-                0,
-                buf3 + sizeof(UINT32),
-                SymCryptEcurveSizeofFieldElement( *(PSYMCRYPT_ECURVE *) buf1 ));
-}
-
-
-template<>
-EccImp<ImpSc, AlgEcdh>::EccImp()
-{
-    m_perfDataFunction      = &algImpDataPerfFunction <ImpSc, AlgEcdh>;
-    m_perfDecryptFunction   = NULL;
-    m_perfKeyFunction       = &algImpKeyPerfFunction  <ImpSc, AlgEcdh>;
-    m_perfCleanFunction     = &algImpCleanPerfFunction<ImpSc, AlgEcdh>;
-}
-
-template<>
-EccImp<ImpSc, AlgEcdh>::~EccImp()
-{
-}
-
-//============================
-template<>
-VOID
-algImpKeyPerfFunction<ImpSc, AlgIEEE802_11SaeCustom>( PBYTE buf1, PBYTE buf2, PBYTE buf3, SIZE_T keySize )
-{
-    SymCrypt802_11SaeCustomInit( (PSYMCRYPT_802_11_SAE_CUSTOM_STATE) buf1, &buf2[0], &buf2[6], &buf2[12], keySize, NULL, NULL, NULL );
-
-    UNREFERENCED_PARAMETER( buf3 );
-}
-
-template<>
-VOID
-algImpCleanPerfFunction<ImpSc,AlgIEEE802_11SaeCustom>( PBYTE buf1, PBYTE buf2, PBYTE buf3 )
-{
-    SymCrypt802_11SaeCustomDestroy( (PSYMCRYPT_802_11_SAE_CUSTOM_STATE) buf1 );
-    UNREFERENCED_PARAMETER( buf2 );
-    UNREFERENCED_PARAMETER( buf3 );
-}
-
-template<>
-VOID
-algImpDataPerfFunction< ImpSc, AlgIEEE802_11SaeCustom>( PBYTE buf1, PBYTE buf2, PBYTE buf3, SIZE_T dataSize )
-{
-    SymCrypt802_11SaeCustomCommitCreate( (PSYMCRYPT_802_11_SAE_CUSTOM_STATE) buf1, buf2, buf3 );
-
-    UNREFERENCED_PARAMETER( dataSize );
-}
-
-template<>
-VOID
-algImpDecryptPerfFunction<ImpSc,AlgIEEE802_11SaeCustom>( PBYTE buf1, PBYTE buf2, PBYTE buf3, SIZE_T dataSize )
-{
-    SymCrypt802_11SaeCustomCommitProcess( (PSYMCRYPT_802_11_SAE_CUSTOM_STATE) buf1, buf2, buf3, &buf3[1024], &buf3[2048] );
-
-    UNREFERENCED_PARAMETER( dataSize );
-}
-
-template<>
-ArithImp<ImpSc, AlgIEEE802_11SaeCustom>::ArithImp()
-{
-    m_perfDataFunction      = &algImpDataPerfFunction <ImpSc, AlgIEEE802_11SaeCustom>;
-    m_perfDecryptFunction   = &algImpDecryptPerfFunction<ImpSc, AlgIEEE802_11SaeCustom>;
-    m_perfKeyFunction       = &algImpKeyPerfFunction  <ImpSc, AlgIEEE802_11SaeCustom>;
-    m_perfCleanFunction     = &algImpCleanPerfFunction<ImpSc, AlgIEEE802_11SaeCustom>;
-}
-
-template<>
-ArithImp<ImpSc, AlgIEEE802_11SaeCustom>::~ArithImp()
-{
-}
-
-
-
-VOID
-addSymCryptAlgs()
-{
-    SymCryptInit();
-
-    //
-    // We use a tempate function to decide which algorithm implementations to
-    // run.
-    // We could make each algorithm auto-register using static initializers,
-    // but this is test code and we want to be able to test (and dynamically disable)
-    // the initializer code. So we do it manually once.
-    //
-
-    addImplementationToGlobalList<HashImp<ImpSc, AlgMd2>>();
-    addImplementationToGlobalList<HashImp<ImpSc, AlgMd4>>();
-    addImplementationToGlobalList<HashImp<ImpSc, AlgMd5>>();
-    addImplementationToGlobalList<HashImp<ImpSc, AlgSha1>>();
-    addImplementationToGlobalList<HashImp<ImpSc, AlgSha256>>();
-    addImplementationToGlobalList<HashImp<ImpSc, AlgSha384>>();
-    addImplementationToGlobalList<HashImp<ImpSc, AlgSha512>>();
-
-    addImplementationToGlobalList<MacImp<ImpSc, AlgHmacMd5>>();
-    addImplementationToGlobalList<MacImp<ImpSc, AlgHmacSha1>>();
-    addImplementationToGlobalList<MacImp<ImpSc, AlgHmacSha256>>();
-    addImplementationToGlobalList<MacImp<ImpSc, AlgHmacSha384>>();
-    addImplementationToGlobalList<MacImp<ImpSc, AlgHmacSha512>>();
-    addImplementationToGlobalList<MacImp<ImpSc, AlgAesCmac>>();
-    addImplementationToGlobalList<MacImp<ImpSc, AlgMarvin32>>();
-    addImplementationToGlobalList<MacImp<ImpSc, AlgPoly1305>>();
-
-    addImplementationToGlobalList<BlockCipherImp<ImpSc, AlgAes, ModeEcb>>();
-    addImplementationToGlobalList<BlockCipherImp<ImpSc, AlgAes, ModeCbc>>();
-    addImplementationToGlobalList<BlockCipherImp<ImpSc, AlgAes, ModeCfb>>();
-
-    addImplementationToGlobalList<BlockCipherImp<ImpSc, AlgDes, ModeEcb>>();
-    addImplementationToGlobalList<BlockCipherImp<ImpSc, AlgDes, ModeCbc>>();
-    addImplementationToGlobalList<BlockCipherImp<ImpSc, AlgDes, ModeCfb>>();
-    addImplementationToGlobalList<BlockCipherImp<ImpSc, Alg2Des, ModeEcb>>();
-    addImplementationToGlobalList<BlockCipherImp<ImpSc, Alg2Des, ModeCbc>>();
-    addImplementationToGlobalList<BlockCipherImp<ImpSc, Alg2Des, ModeCfb>>();
-    addImplementationToGlobalList<BlockCipherImp<ImpSc, Alg3Des, ModeEcb>>();
-    addImplementationToGlobalList<BlockCipherImp<ImpSc, Alg3Des, ModeCbc>>();
-    addImplementationToGlobalList<BlockCipherImp<ImpSc, Alg3Des, ModeCfb>>();
-    addImplementationToGlobalList<BlockCipherImp<ImpSc, AlgDesx, ModeEcb>>();
-    addImplementationToGlobalList<BlockCipherImp<ImpSc, AlgDesx, ModeCbc>>();
-    addImplementationToGlobalList<BlockCipherImp<ImpSc, AlgDesx, ModeCfb>>();
-    addImplementationToGlobalList<BlockCipherImp<ImpSc, AlgRc2, ModeEcb>>();
-    addImplementationToGlobalList<BlockCipherImp<ImpSc, AlgRc2, ModeCbc>>();
-    addImplementationToGlobalList<BlockCipherImp<ImpSc, AlgRc2, ModeCfb>>();
-
-    addImplementationToGlobalList<AuthEncImp<ImpSc, AlgAes, ModeCcm>>();
-    addImplementationToGlobalList<AuthEncImp<ImpSc, AlgAes, ModeGcm>>();
-
-    addImplementationToGlobalList<StreamCipherImp<ImpSc, AlgRc4>>();
-    addImplementationToGlobalList<StreamCipherImp<ImpSc, AlgChaCha20>>();
-
-    addImplementationToGlobalList<ParallelHashImp<ImpSc, AlgParallelSha256>>();
-    addImplementationToGlobalList<ParallelHashImp<ImpSc, AlgParallelSha384>>();
-    addImplementationToGlobalList<ParallelHashImp<ImpSc, AlgParallelSha512>>();
-
-    addImplementationToGlobalList<XtsImp<ImpSc, AlgXtsAes>>();
-
-    addImplementationToGlobalList<RngSp800_90Imp<ImpSc, AlgAesCtrDrbg>>();
-    addImplementationToGlobalList<RngSp800_90Imp<ImpSc, AlgAesCtrF142>>();
-
-    addImplementationToGlobalList<KdfImp<ImpSc , AlgPbkdf2, AlgHmacMd5>>();
-    addImplementationToGlobalList<KdfImp<ImpSc , AlgPbkdf2, AlgHmacSha1>>();
-    addImplementationToGlobalList<KdfImp<ImpSc , AlgPbkdf2, AlgHmacSha256>>();
-    addImplementationToGlobalList<KdfImp<ImpSc , AlgPbkdf2, AlgHmacSha384>>();
-    addImplementationToGlobalList<KdfImp<ImpSc , AlgPbkdf2, AlgHmacSha512>>();
-    addImplementationToGlobalList<KdfImp<ImpSc , AlgPbkdf2, AlgAesCmac>>();
-
-    addImplementationToGlobalList<KdfImp<ImpSc , AlgSp800_108, AlgHmacMd5>>();
-    addImplementationToGlobalList<KdfImp<ImpSc , AlgSp800_108, AlgHmacSha1>>();
-    addImplementationToGlobalList<KdfImp<ImpSc , AlgSp800_108, AlgHmacSha256>>();
-    addImplementationToGlobalList<KdfImp<ImpSc , AlgSp800_108, AlgHmacSha384>>();
-    addImplementationToGlobalList<KdfImp<ImpSc , AlgSp800_108, AlgHmacSha512>>();
-    addImplementationToGlobalList<KdfImp<ImpSc , AlgSp800_108, AlgAesCmac>>();
-
-    addImplementationToGlobalList<KdfImp<ImpSc, AlgTlsPrf1_1, AlgHmacMd5>>();
-    addImplementationToGlobalList<KdfImp<ImpSc, AlgTlsPrf1_2, AlgHmacSha256>>();
-    addImplementationToGlobalList<KdfImp<ImpSc, AlgTlsPrf1_2, AlgHmacSha384>>();
-    addImplementationToGlobalList<KdfImp<ImpSc, AlgTlsPrf1_2, AlgHmacSha512>>();
-
-    addImplementationToGlobalList<KdfImp<ImpSc, AlgHkdf, AlgHmacSha256>>();
-    addImplementationToGlobalList<KdfImp<ImpSc, AlgHkdf, AlgHmacSha1>>();
-
-    addImplementationToGlobalList<TlsCbcHmacImp<ImpSc, AlgTlsCbcHmacSha1>>();
-    addImplementationToGlobalList<TlsCbcHmacImp<ImpSc, AlgTlsCbcHmacSha256>>();
-    addImplementationToGlobalList<TlsCbcHmacImp<ImpSc, AlgTlsCbcHmacSha384>>();
-
-    addImplementationToGlobalList<ArithImp<ImpSc, AlgIntAdd>>();
-    addImplementationToGlobalList<ArithImp<ImpSc, AlgIntSub>>();
-    addImplementationToGlobalList<ArithImp<ImpSc, AlgIntMul>>();
-    addImplementationToGlobalList<ArithImp<ImpSc, AlgIntSquare>>();
-    addImplementationToGlobalList<ArithImp<ImpSc, AlgIntDivMod>>();
-
-    addImplementationToGlobalList<ArithImp<ImpSc, AlgModExp>>();
-    addImplementationToGlobalList<ArithImp<ImpSc, AlgModAdd>>();
-    addImplementationToGlobalList<ArithImp<ImpSc, AlgModSub>>();
-    addImplementationToGlobalList<ArithImp<ImpSc, AlgModMul>>();
-    addImplementationToGlobalList<ArithImp<ImpSc, AlgModSquare>>();
-    addImplementationToGlobalList<ArithImp<ImpSc, AlgModInv>>();
-
-    addImplementationToGlobalList<ArithImp<ImpSc, AlgScsTable>>();
-
-    //addImplementationToGlobalList<RsaImp<ImpSc, AlgRsaEncRaw>>();
-    //addImplementationToGlobalList<RsaImp<ImpSc, AlgRsaDecRaw>>();
-    //addImplementationToGlobalList<RsaImp<ImpSc, AlgRsaEncPkcs1>>();
-    //addImplementationToGlobalList<RsaImp<ImpSc, AlgRsaDecPkcs1>>();
-    //addImplementationToGlobalList<RsaImp<ImpSc, AlgRsaEncOaep>>();
-    //addImplementationToGlobalList<RsaImp<ImpSc, AlgRsaDecOaep>>();
-
-    addImplementationToGlobalList<RsaSignImp<ImpSc, AlgRsaSignPkcs1>>();
-    addImplementationToGlobalList<RsaSignImp<ImpSc, AlgRsaSignPss>>();
-
-    addImplementationToGlobalList<RsaEncImp<ImpSc, AlgRsaEncRaw>>();
-    addImplementationToGlobalList<RsaEncImp<ImpSc, AlgRsaEncPkcs1>>();
-    addImplementationToGlobalList<RsaEncImp<ImpSc, AlgRsaEncOaep>>();
-
-    //addImplementationToGlobalList<RsaImp<ImpSc, AlgRsaSignPkcs1>>();
-    //addImplementationToGlobalList<RsaImp<ImpSc, AlgRsaVerifyPkcs1>>();
-    //addImplementationToGlobalList<RsaImp<ImpSc, AlgRsaSignPss>>();
-    //addImplementationToGlobalList<RsaImp<ImpSc, AlgRsaVerifyPss>>();
-
-    addImplementationToGlobalList<DhImp<ImpSc, AlgDh>>();
-    addImplementationToGlobalList<DsaImp<ImpSc, AlgDsa>>();
-
-    //addImplementationToGlobalList<DlImp<ImpSc, AlgDsaSign>>();
-    //addImplementationToGlobalList<DlImp<ImpSc, AlgDsaVerify>>();
-    //addImplementationToGlobalList<DlImp<ImpSc, AlgDh>>();
-
-    addImplementationToGlobalList<ArithImp<ImpSc, AlgTrialDivisionContext>>();
-    addImplementationToGlobalList<ArithImp<ImpSc, AlgTrialDivision>>();
-
-    addImplementationToGlobalList<EccImp<ImpSc, AlgEcurveAllocate>>();
-
-    addImplementationToGlobalList<EccImp<ImpSc, AlgEcpointSetZero>>();
-    addImplementationToGlobalList<EccImp<ImpSc, AlgEcpointSetDistinguished>>();
-    addImplementationToGlobalList<EccImp<ImpSc, AlgEcpointSetRandom>>();
-    addImplementationToGlobalList<EccImp<ImpSc, AlgEcpointIsEqual>>();
-    addImplementationToGlobalList<EccImp<ImpSc, AlgEcpointIsZero>>();
-    addImplementationToGlobalList<EccImp<ImpSc, AlgEcpointOnCurve>>();
-
-    addImplementationToGlobalList<EccImp<ImpSc, AlgEcpointAdd>>();
-    addImplementationToGlobalList<EccImp<ImpSc, AlgEcpointAddDiffNz>>();
-    addImplementationToGlobalList<EccImp<ImpSc, AlgEcpointDouble>>();
-    addImplementationToGlobalList<EccImp<ImpSc, AlgEcpointScalarMul>>();
-
-    addImplementationToGlobalList<EccImp<ImpSc, AlgEcdsaSign>>();
-    addImplementationToGlobalList<EccImp<ImpSc, AlgEcdsaVerify>>();
-    addImplementationToGlobalList<EccImp<ImpSc, AlgEcdh>>();
-
-    addImplementationToGlobalList<ArithImp<ImpSc, AlgIEEE802_11SaeCustom>>();
-
-    addImplementationToGlobalList<ArithImp<ImpSc, AlgDeveloperTest>>();
-}
+//
+// SymCrypt implementation classes
+//
+// Copyright (c) Microsoft Corporation. Licensed under the MIT license.
+//
+
+#include "precomp.h"
+
+//
+// These ECB functions are not confused with the ones in Symcrypt.h because they have the pbChainingValue
+// extra parameter, and C++ handles the function overloads.
+//
+VOID
+SYMCRYPT_CALL
+SymCryptAesEcbEncrypt(
+    _In_                                    PCSYMCRYPT_AES_EXPANDED_KEY pExpandedKey,
+    _In_reads_( SYMCRYPT_AES_BLOCK_SIZE )   PBYTE                       pbChainingValue,
+    _In_reads_( cbData )                    PCBYTE                      pbSrc,
+    _Out_writes_( cbData )                  PBYTE                       pbDst,
+                                            SIZE_T                      cbData )
+{
+    UNREFERENCED_PARAMETER( pbChainingValue );
+
+    SymCryptAesEcbEncrypt( pExpandedKey, pbSrc, pbDst, cbData );
+}
+
+VOID
+SYMCRYPT_CALL
+SymCryptAesEcbDecrypt(
+    _In_                                    PCSYMCRYPT_AES_EXPANDED_KEY pExpandedKey,
+    _In_reads_( SYMCRYPT_AES_BLOCK_SIZE )   PBYTE                       pbChainingValue,
+    _In_reads_( cbData )                    PCBYTE                      pbSrc,
+    _Out_writes_( cbData )                  PBYTE                       pbDst,
+                                            SIZE_T                      cbData )
+{
+    UNREFERENCED_PARAMETER( pbChainingValue );
+
+    SymCryptAesEcbDecrypt( pExpandedKey, pbSrc, pbDst, cbData );
+}
+
+VOID
+SYMCRYPT_CALL
+SymCryptAesCfbEncrypt(
+    _In_                                    PCSYMCRYPT_AES_EXPANDED_KEY pExpandedKey,
+    _In_reads_( SYMCRYPT_AES_BLOCK_SIZE )   PBYTE                       pbChainingValue,
+    _In_reads_( cbData )                    PCBYTE                      pbSrc,
+    _Out_writes_( cbData )                  PBYTE                       pbDst,
+                                            SIZE_T                      cbData )
+{
+    _Analysis_assume_( SymCryptAesBlockCipher->blockSize == SYMCRYPT_AES_BLOCK_SIZE );
+    SymCryptCfbEncrypt( SymCryptAesBlockCipher,
+                        g_modeCfbShiftParam,
+                        pExpandedKey,
+                        pbChainingValue,
+                        pbSrc,
+                        pbDst,
+                        cbData );
+}
+
+VOID
+SYMCRYPT_CALL
+SymCryptAesCfbDecrypt(
+    _In_                                    PCSYMCRYPT_AES_EXPANDED_KEY pExpandedKey,
+    _In_reads_( SYMCRYPT_AES_BLOCK_SIZE )   PBYTE                       pbChainingValue,
+    _In_reads_( cbData )                    PCBYTE                      pbSrc,
+    _Out_writes_( cbData )                  PBYTE                       pbDst,
+                                            SIZE_T                      cbData )
+{
+    _Analysis_assume_( SymCryptAesBlockCipher->blockSize == SYMCRYPT_AES_BLOCK_SIZE );
+    SymCryptCfbDecrypt( SymCryptAesBlockCipher,
+                        g_modeCfbShiftParam,
+                        pExpandedKey,
+                        pbChainingValue,
+                        pbSrc,
+                        pbDst,
+                        cbData );
+}
+
+VOID
+SYMCRYPT_CALL
+SymCryptDesEcbEncrypt(
+    _In_                                    PCSYMCRYPT_DES_EXPANDED_KEY pExpandedKey,
+    _In_reads_( SYMCRYPT_DES_BLOCK_SIZE )   PBYTE                       pbChainingValue,
+    _In_reads_( cbData )                    PCBYTE                      pbSrc,
+    _Out_writes_( cbData )                  PBYTE                       pbDst,
+                                            SIZE_T                      cbData )
+{
+    UNREFERENCED_PARAMETER( pbChainingValue );
+
+    SymCryptEcbEncrypt( SymCryptDesBlockCipher, pExpandedKey, pbSrc, pbDst, cbData );
+}
+
+VOID
+SYMCRYPT_CALL
+SymCryptDesEcbDecrypt(
+    _In_                                    PCSYMCRYPT_DES_EXPANDED_KEY pExpandedKey,
+    _In_reads_( SYMCRYPT_DES_BLOCK_SIZE )   PBYTE                       pbChainingValue,
+    _In_reads_( cbData )                    PCBYTE                      pbSrc,
+    _Out_writes_( cbData )                  PBYTE                       pbDst,
+                                            SIZE_T                      cbData )
+{
+    UNREFERENCED_PARAMETER( pbChainingValue );
+
+    SymCryptEcbDecrypt( SymCryptDesBlockCipher, pExpandedKey, pbSrc, pbDst, cbData );
+}
+
+VOID
+SYMCRYPT_CALL
+SymCryptDesCbcEncrypt(
+    _In_                                    PCSYMCRYPT_DES_EXPANDED_KEY pExpandedKey,
+    _In_reads_( SYMCRYPT_DES_BLOCK_SIZE )   PBYTE                       pbChainingValue,
+    _In_reads_( cbData )                    PCBYTE                      pbSrc,
+    _Out_writes_( cbData )                  PBYTE                       pbDst,
+                                            SIZE_T                      cbData )
+{
+    _Analysis_assume_( SymCryptDesBlockCipher.blockSize == SYMCRYPT_DES_BLOCK_SIZE );
+    SymCryptCbcEncrypt( SymCryptDesBlockCipher, pExpandedKey, pbChainingValue, pbSrc, pbDst, cbData );
+}
+
+VOID
+SYMCRYPT_CALL
+SymCryptDesCbcDecrypt(
+    _In_                                    PCSYMCRYPT_DES_EXPANDED_KEY pExpandedKey,
+    _In_reads_( SYMCRYPT_DES_BLOCK_SIZE )   PBYTE                       pbChainingValue,
+    _In_reads_( cbData )                    PCBYTE                      pbSrc,
+    _Out_writes_( cbData )                  PBYTE                       pbDst,
+                                            SIZE_T                      cbData )
+{
+    _Analysis_assume_( SymCryptDesBlockCipher.blockSize == SYMCRYPT_DES_BLOCK_SIZE );
+    SymCryptCbcDecrypt( SymCryptDesBlockCipher, pExpandedKey, pbChainingValue, pbSrc, pbDst, cbData );
+}
+
+VOID
+SYMCRYPT_CALL
+SymCryptDesCfbEncrypt(
+    _In_                                    PCSYMCRYPT_DES_EXPANDED_KEY pExpandedKey,
+    _In_reads_( SYMCRYPT_DES_BLOCK_SIZE )   PBYTE                       pbChainingValue,
+    _In_reads_( cbData )                    PCBYTE                      pbSrc,
+    _Out_writes_( cbData )                  PBYTE                       pbDst,
+                                            SIZE_T                      cbData )
+{
+    _Analysis_assume_( SymCryptDesBlockCipher.blockSize == SYMCRYPT_DES_BLOCK_SIZE );
+    SymCryptCfbEncrypt( SymCryptDesBlockCipher, g_modeCfbShiftParam, pExpandedKey, pbChainingValue, pbSrc, pbDst, cbData );
+}
+
+VOID
+SYMCRYPT_CALL
+SymCryptDesCfbDecrypt(
+    _In_                                    PCSYMCRYPT_DES_EXPANDED_KEY pExpandedKey,
+    _In_reads_( SYMCRYPT_DES_BLOCK_SIZE )   PBYTE                       pbChainingValue,
+    _In_reads_( cbData )                    PCBYTE                      pbSrc,
+    _Out_writes_( cbData )                  PBYTE                       pbDst,
+                                            SIZE_T                      cbData )
+{
+    _Analysis_assume_( SymCryptDesBlockCipher.blockSize == SYMCRYPT_DES_BLOCK_SIZE );
+    SymCryptCfbDecrypt( SymCryptDesBlockCipher, g_modeCfbShiftParam, pExpandedKey, pbChainingValue, pbSrc, pbDst, cbData );
+}
+
+
+VOID
+SYMCRYPT_CALL
+SymCrypt2DesEcbEncrypt(
+    _In_                                    PCSYMCRYPT_3DES_EXPANDED_KEY pExpandedKey,
+    _In_reads_( SYMCRYPT_DES_BLOCK_SIZE )   PBYTE                       pbChainingValue,
+    _In_reads_( cbData )                    PCBYTE                      pbSrc,
+    _Out_writes_( cbData )                  PBYTE                       pbDst,
+                                            SIZE_T                      cbData )
+{
+    UNREFERENCED_PARAMETER( pbChainingValue );
+
+    SymCryptEcbEncrypt( SymCrypt3DesBlockCipher, pExpandedKey, pbSrc, pbDst, cbData );
+}
+
+VOID
+SYMCRYPT_CALL
+SymCrypt2DesEcbDecrypt(
+    _In_                                    PCSYMCRYPT_3DES_EXPANDED_KEY pExpandedKey,
+    _In_reads_( SYMCRYPT_DES_BLOCK_SIZE )   PBYTE                       pbChainingValue,
+    _In_reads_( cbData )                    PCBYTE                      pbSrc,
+    _Out_writes_( cbData )                  PBYTE                       pbDst,
+                                            SIZE_T                      cbData )
+{
+    UNREFERENCED_PARAMETER( pbChainingValue );
+
+    SymCryptEcbDecrypt( SymCrypt3DesBlockCipher, pExpandedKey, pbSrc, pbDst, cbData );
+}
+
+VOID
+SYMCRYPT_CALL
+SymCrypt2DesCbcEncrypt(
+    _In_                                    PCSYMCRYPT_3DES_EXPANDED_KEY pExpandedKey,
+    _In_reads_( SYMCRYPT_DES_BLOCK_SIZE )   PBYTE                       pbChainingValue,
+    _In_reads_( cbData )                    PCBYTE                      pbSrc,
+    _Out_writes_( cbData )                  PBYTE                       pbDst,
+                                            SIZE_T                      cbData )
+{
+    _Analysis_assume_( SymCrypt3DesBlockCipher.blockSize == SYMCRYPT_DES_BLOCK_SIZE );
+    SymCryptCbcEncrypt( SymCrypt3DesBlockCipher, pExpandedKey, pbChainingValue, pbSrc, pbDst, cbData );
+}
+
+VOID
+SYMCRYPT_CALL
+SymCrypt2DesCbcDecrypt(
+    _In_                                    PCSYMCRYPT_3DES_EXPANDED_KEY pExpandedKey,
+    _In_reads_( SYMCRYPT_DES_BLOCK_SIZE )   PBYTE                       pbChainingValue,
+    _In_reads_( cbData )                    PCBYTE                      pbSrc,
+    _Out_writes_( cbData )                  PBYTE                       pbDst,
+                                            SIZE_T                      cbData )
+{
+    _Analysis_assume_( SymCrypt3DesBlockCipher.blockSize == SYMCRYPT_DES_BLOCK_SIZE );
+    SymCryptCbcDecrypt( SymCrypt3DesBlockCipher, pExpandedKey, pbChainingValue, pbSrc, pbDst, cbData );
+}
+
+VOID
+SYMCRYPT_CALL
+SymCrypt2DesCfbEncrypt(
+    _In_                                    PCSYMCRYPT_3DES_EXPANDED_KEY pExpandedKey,
+    _In_reads_( SYMCRYPT_DES_BLOCK_SIZE )   PBYTE                       pbChainingValue,
+    _In_reads_( cbData )                    PCBYTE                      pbSrc,
+    _Out_writes_( cbData )                  PBYTE                       pbDst,
+                                            SIZE_T                      cbData )
+{
+    _Analysis_assume_( SymCrypt3DesBlockCipher.blockSize == SYMCRYPT_DES_BLOCK_SIZE );
+    SymCryptCfbEncrypt( SymCrypt3DesBlockCipher, g_modeCfbShiftParam, pExpandedKey, pbChainingValue, pbSrc, pbDst, cbData );
+}
+
+VOID
+SYMCRYPT_CALL
+SymCrypt2DesCfbDecrypt(
+    _In_                                    PCSYMCRYPT_3DES_EXPANDED_KEY pExpandedKey,
+    _In_reads_( SYMCRYPT_DES_BLOCK_SIZE )   PBYTE                       pbChainingValue,
+    _In_reads_( cbData )                    PCBYTE                      pbSrc,
+    _Out_writes_( cbData )                  PBYTE                       pbDst,
+                                            SIZE_T                      cbData )
+{
+    _Analysis_assume_( SymCrypt3DesBlockCipher.blockSize == SYMCRYPT_DES_BLOCK_SIZE );
+    SymCryptCfbDecrypt( SymCrypt3DesBlockCipher, g_modeCfbShiftParam, pExpandedKey, pbChainingValue, pbSrc, pbDst, cbData );
+}
+
+VOID
+SYMCRYPT_CALL
+SymCrypt3DesEcbEncrypt(
+    _In_                                    PCSYMCRYPT_3DES_EXPANDED_KEY pExpandedKey,
+    _In_reads_( SYMCRYPT_DES_BLOCK_SIZE )   PBYTE                       pbChainingValue,
+    _In_reads_( cbData )                    PCBYTE                      pbSrc,
+    _Out_writes_( cbData )                  PBYTE                       pbDst,
+                                            SIZE_T                      cbData )
+{
+    UNREFERENCED_PARAMETER( pbChainingValue );
+
+    SymCryptEcbEncrypt( SymCrypt3DesBlockCipher, pExpandedKey, pbSrc, pbDst, cbData );
+}
+
+VOID
+SYMCRYPT_CALL
+SymCrypt3DesEcbDecrypt(
+    _In_                                    PCSYMCRYPT_3DES_EXPANDED_KEY pExpandedKey,
+    _In_reads_( SYMCRYPT_DES_BLOCK_SIZE )   PBYTE                       pbChainingValue,
+    _In_reads_( cbData )                    PCBYTE                      pbSrc,
+    _Out_writes_( cbData )                  PBYTE                       pbDst,
+                                            SIZE_T                      cbData )
+{
+    UNREFERENCED_PARAMETER( pbChainingValue );
+
+    SymCryptEcbDecrypt( SymCrypt3DesBlockCipher, pExpandedKey, pbSrc, pbDst, cbData );
+}
+
+VOID
+SYMCRYPT_CALL
+SymCrypt3DesCfbEncrypt(
+    _In_                                    PCSYMCRYPT_3DES_EXPANDED_KEY pExpandedKey,
+    _In_reads_( SYMCRYPT_DES_BLOCK_SIZE )   PBYTE                       pbChainingValue,
+    _In_reads_( cbData )                    PCBYTE                      pbSrc,
+    _Out_writes_( cbData )                  PBYTE                       pbDst,
+                                            SIZE_T                      cbData )
+{
+    _Analysis_assume_( SymCrypt3DesBlockCipher.blockSize == SYMCRYPT_DES_BLOCK_SIZE );
+    SymCryptCfbEncrypt( SymCrypt3DesBlockCipher, g_modeCfbShiftParam, pExpandedKey, pbChainingValue, pbSrc, pbDst, cbData );
+}
+
+VOID
+SYMCRYPT_CALL
+SymCrypt3DesCfbDecrypt(
+    _In_                                    PCSYMCRYPT_3DES_EXPANDED_KEY pExpandedKey,
+    _In_reads_( SYMCRYPT_DES_BLOCK_SIZE )   PBYTE                       pbChainingValue,
+    _In_reads_( cbData )                    PCBYTE                      pbSrc,
+    _Out_writes_( cbData )                  PBYTE                       pbDst,
+                                            SIZE_T                      cbData )
+{
+    _Analysis_assume_( SymCrypt3DesBlockCipher.blockSize == SYMCRYPT_DES_BLOCK_SIZE );
+    SymCryptCfbDecrypt( SymCrypt3DesBlockCipher, g_modeCfbShiftParam, pExpandedKey, pbChainingValue, pbSrc, pbDst, cbData );
+}
+
+
+VOID
+SYMCRYPT_CALL
+SymCryptDesxEcbEncrypt(
+    _In_                                    PCSYMCRYPT_DESX_EXPANDED_KEY pExpandedKey,
+    _In_reads_( SYMCRYPT_DESX_BLOCK_SIZE )  PBYTE                       pbChainingValue,
+    _In_reads_( cbData )                    PCBYTE                      pbSrc,
+    _Out_writes_( cbData )                  PBYTE                       pbDst,
+                                            SIZE_T                      cbData )
+{
+    UNREFERENCED_PARAMETER( pbChainingValue );
+
+    SymCryptEcbEncrypt( SymCryptDesxBlockCipher, pExpandedKey, pbSrc, pbDst, cbData );
+}
+
+VOID
+SYMCRYPT_CALL
+SymCryptDesxEcbDecrypt(
+    _In_                                    PCSYMCRYPT_DESX_EXPANDED_KEY pExpandedKey,
+    _In_reads_( SYMCRYPT_DESX_BLOCK_SIZE )  PBYTE                       pbChainingValue,
+    _In_reads_( cbData )                    PCBYTE                      pbSrc,
+    _Out_writes_( cbData )                  PBYTE                       pbDst,
+                                            SIZE_T                      cbData )
+{
+    UNREFERENCED_PARAMETER( pbChainingValue );
+
+    SymCryptEcbDecrypt( SymCryptDesxBlockCipher, pExpandedKey, pbSrc, pbDst, cbData );
+}
+
+VOID
+SYMCRYPT_CALL
+SymCryptDesxCbcEncrypt(
+    _In_                                    PCSYMCRYPT_DESX_EXPANDED_KEY pExpandedKey,
+    _In_reads_( SYMCRYPT_DESX_BLOCK_SIZE )  PBYTE                       pbChainingValue,
+    _In_reads_( cbData )                    PCBYTE                      pbSrc,
+    _Out_writes_( cbData )                  PBYTE                       pbDst,
+                                            SIZE_T                      cbData )
+{
+    _Analysis_assume_( SymCryptDesxBlockCipher.blockSize == SYMCRYPT_DESX_BLOCK_SIZE );
+    SymCryptCbcEncrypt( SymCryptDesxBlockCipher, pExpandedKey, pbChainingValue, pbSrc, pbDst, cbData );
+}
+
+VOID
+SYMCRYPT_CALL
+SymCryptDesxCbcDecrypt(
+    _In_                                    PCSYMCRYPT_DESX_EXPANDED_KEY pExpandedKey,
+    _In_reads_( SYMCRYPT_DESX_BLOCK_SIZE )  PBYTE                       pbChainingValue,
+    _In_reads_( cbData )                    PCBYTE                      pbSrc,
+    _Out_writes_( cbData )                  PBYTE                       pbDst,
+                                            SIZE_T                      cbData )
+{
+    _Analysis_assume_( SymCryptDesxBlockCipher.blockSize == SYMCRYPT_DESX_BLOCK_SIZE );
+    SymCryptCbcDecrypt( SymCryptDesxBlockCipher, pExpandedKey, pbChainingValue, pbSrc, pbDst, cbData );
+}
+
+VOID
+SYMCRYPT_CALL
+SymCryptDesxCfbEncrypt(
+    _In_                                    PCSYMCRYPT_DESX_EXPANDED_KEY pExpandedKey,
+    _In_reads_( SYMCRYPT_DESX_BLOCK_SIZE )  PBYTE                       pbChainingValue,
+    _In_reads_( cbData )                    PCBYTE                      pbSrc,
+    _Out_writes_( cbData )                  PBYTE                       pbDst,
+                                            SIZE_T                      cbData )
+{
+    _Analysis_assume_( SymCryptDesxBlockCipher.blockSize == SYMCRYPT_DESX_BLOCK_SIZE );
+    SymCryptCfbEncrypt( SymCryptDesxBlockCipher, g_modeCfbShiftParam, pExpandedKey, pbChainingValue, pbSrc, pbDst, cbData );
+}
+
+VOID
+SYMCRYPT_CALL
+SymCryptDesxCfbDecrypt(
+    _In_                                    PCSYMCRYPT_DESX_EXPANDED_KEY pExpandedKey,
+    _In_reads_( SYMCRYPT_DESX_BLOCK_SIZE )  PBYTE                       pbChainingValue,
+    _In_reads_( cbData )                    PCBYTE                      pbSrc,
+    _Out_writes_( cbData )                  PBYTE                       pbDst,
+                                            SIZE_T                      cbData )
+{
+    _Analysis_assume_( SymCryptDesxBlockCipher.blockSize == SYMCRYPT_DESX_BLOCK_SIZE );
+    SymCryptCfbDecrypt( SymCryptDesxBlockCipher, g_modeCfbShiftParam, pExpandedKey, pbChainingValue, pbSrc, pbDst, cbData );
+}
+
+
+VOID
+SYMCRYPT_CALL
+SymCryptRc2EcbEncrypt(
+    _In_                                    PCSYMCRYPT_RC2_EXPANDED_KEY pExpandedKey,
+    _In_reads_( SYMCRYPT_RC2_BLOCK_SIZE )   PBYTE                       pbChainingValue,
+    _In_reads_( cbData )                    PCBYTE                      pbSrc,
+    _Out_writes_( cbData )                  PBYTE                       pbDst,
+                                            SIZE_T                      cbData )
+{
+    UNREFERENCED_PARAMETER( pbChainingValue );
+
+    SymCryptEcbEncrypt( SymCryptRc2BlockCipher, pExpandedKey, pbSrc, pbDst, cbData );
+}
+
+VOID
+SYMCRYPT_CALL
+SymCryptRc2EcbDecrypt(
+    _In_                                    PCSYMCRYPT_RC2_EXPANDED_KEY pExpandedKey,
+    _In_reads_( SYMCRYPT_RC2_BLOCK_SIZE )   PBYTE                       pbChainingValue,
+    _In_reads_( cbData )                    PCBYTE                      pbSrc,
+    _Out_writes_( cbData )                  PBYTE                       pbDst,
+                                            SIZE_T                      cbData )
+{
+    UNREFERENCED_PARAMETER( pbChainingValue );
+
+    SymCryptEcbDecrypt( SymCryptRc2BlockCipher, pExpandedKey, pbSrc, pbDst, cbData );
+}
+
+VOID
+SYMCRYPT_CALL
+SymCryptRc2CbcEncrypt(
+    _In_                                    PCSYMCRYPT_RC2_EXPANDED_KEY pExpandedKey,
+    _In_reads_( SYMCRYPT_RC2_BLOCK_SIZE )   PBYTE                       pbChainingValue,
+    _In_reads_( cbData )                    PCBYTE                      pbSrc,
+    _Out_writes_( cbData )                  PBYTE                       pbDst,
+                                            SIZE_T                      cbData )
+{
+    _Analysis_assume_( SymCryptRc2BlockCipher.blockSize == SYMCRYPT_RC2_BLOCK_SIZE );
+    SymCryptCbcEncrypt( SymCryptRc2BlockCipher, pExpandedKey, pbChainingValue, pbSrc, pbDst, cbData );
+}
+
+VOID
+SYMCRYPT_CALL
+SymCryptRc2CbcDecrypt(
+    _In_                                    PCSYMCRYPT_RC2_EXPANDED_KEY pExpandedKey,
+    _In_reads_( SYMCRYPT_RC2_BLOCK_SIZE )   PBYTE                       pbChainingValue,
+    _In_reads_( cbData )                    PCBYTE                      pbSrc,
+    _Out_writes_( cbData )                  PBYTE                       pbDst,
+                                            SIZE_T                      cbData )
+{
+    _Analysis_assume_( SymCryptRc2BlockCipher.blockSize == SYMCRYPT_RC2_BLOCK_SIZE );
+    SymCryptCbcDecrypt( SymCryptRc2BlockCipher, pExpandedKey, pbChainingValue, pbSrc, pbDst, cbData );
+}
+
+VOID
+SYMCRYPT_CALL
+SymCryptRc2CfbEncrypt(
+    _In_                                    PCSYMCRYPT_RC2_EXPANDED_KEY pExpandedKey,
+    _In_reads_( SYMCRYPT_RC2_BLOCK_SIZE )   PBYTE                       pbChainingValue,
+    _In_reads_( cbData )                    PCBYTE                      pbSrc,
+    _Out_writes_( cbData )                  PBYTE                       pbDst,
+                                            SIZE_T                      cbData )
+{
+    _Analysis_assume_( SymCryptRc2BlockCipher.blockSize == SYMCRYPT_RC2_BLOCK_SIZE );
+    SymCryptCfbEncrypt( SymCryptRc2BlockCipher, g_modeCfbShiftParam, pExpandedKey, pbChainingValue, pbSrc, pbDst, cbData );
+}
+
+VOID
+SYMCRYPT_CALL
+SymCryptRc2CfbDecrypt(
+    _In_                                    PCSYMCRYPT_RC2_EXPANDED_KEY pExpandedKey,
+    _In_reads_( SYMCRYPT_RC2_BLOCK_SIZE )   PBYTE                       pbChainingValue,
+    _In_reads_( cbData )                    PCBYTE                      pbSrc,
+    _Out_writes_( cbData )                  PBYTE                       pbDst,
+                                            SIZE_T                      cbData )
+{
+    _Analysis_assume_( SymCryptRc2BlockCipher.blockSize == SYMCRYPT_RC2_BLOCK_SIZE );
+    SymCryptCfbDecrypt( SymCryptRc2BlockCipher, g_modeCfbShiftParam, pExpandedKey, pbChainingValue, pbSrc, pbDst, cbData );
+}
+
+//
+// An ugly hack, we re-map the RC2 key expansion to use the global key size variable.
+//
+#define SymCryptRc2ExpandKey( pKey, pbKey, cbKey ) SymCryptRc2ExpandKeyEx( pKey, pbKey, cbKey, g_rc2EffectiveKeyLength ? g_rc2EffectiveKeyLength : 8*(ULONG)cbKey );
+
+
+#define SYMCRYPT_2DES_EXPANDED_KEY  SYMCRYPT_3DES_EXPANDED_KEY
+#define SymCrypt2DesExpandKey       SymCrypt3DesExpandKey
+
+char * ImpSc::name = "SymCrypt";
+
+#define IMP_NAME    SYMCRYPT
+#define IMP_Name    Sc
+
+#define ALG_NAME    MD2
+#define ALG_Name    Md2
+#include "sc_imp_hashpattern.cpp"
+#undef ALG_NAME
+#undef ALG_Name
+
+#define ALG_NAME   MD4
+#define ALG_Name   Md4
+#include "sc_imp_hashpattern.cpp"
+#undef ALG_NAME
+#undef ALG_Name
+
+#define ALG_NAME   MD5
+#define ALG_Name   Md5
+#include "sc_imp_hashpattern.cpp"
+#undef ALG_NAME
+#undef ALG_Name
+
+#define ALG_NAME   SHA1
+#define ALG_Name   Sha1
+#include "sc_imp_hashpattern.cpp"
+#undef ALG_NAME
+#undef ALG_Name
+
+#define ALG_NAME   SHA256
+#define ALG_Name   Sha256
+#include "sc_imp_hashpattern.cpp"
+#undef ALG_NAME
+#undef ALG_Name
+
+#define ALG_NAME   SHA384
+#define ALG_Name   Sha384
+#include "sc_imp_hashpattern.cpp"
+#undef ALG_NAME
+#undef ALG_Name
+
+#define ALG_NAME   SHA512
+#define ALG_Name   Sha512
+#include "sc_imp_hashpattern.cpp"
+#undef ALG_NAME
+#undef ALG_Name
+
+
+#define ALG_NAME    HMAC_MD5
+#define ALG_Name    HmacMd5
+#include "sc_imp_macpattern.cpp"
+#undef ALG_NAME
+#undef ALG_Name
+
+#define ALG_NAME    HMAC_SHA1
+#define ALG_Name    HmacSha1
+#include "sc_imp_macpattern.cpp"
+#undef ALG_NAME
+#undef ALG_Name
+
+#define ALG_NAME    HMAC_SHA256
+#define ALG_Name    HmacSha256
+#include "sc_imp_macpattern.cpp"
+#undef ALG_NAME
+#undef ALG_Name
+
+#define ALG_NAME    HMAC_SHA384
+#define ALG_Name    HmacSha384
+#include "sc_imp_macpattern.cpp"
+#undef ALG_NAME
+#undef ALG_Name
+
+#define ALG_NAME    HMAC_SHA512
+#define ALG_Name    HmacSha512
+#include "sc_imp_macpattern.cpp"
+#undef ALG_NAME
+#undef ALG_Name
+
+#define ALG_NAME    AES_CMAC
+#define ALG_Name    AesCmac
+#include "sc_imp_macpattern.cpp"
+#undef ALG_NAME
+#undef ALG_Name
+
+#define ALG_NAME    MARVIN32
+#define ALG_Name    Marvin32
+#include "sc_imp_macpattern.cpp"
+#undef ALG_NAME
+#undef ALG_Name
+
+
+#define ALG_NAME    AES
+#define ALG_Name    Aes
+
+#define ALG_Mode    Ecb
+#include "sc_imp_blockcipherpattern.cpp"
+#undef ALG_Mode
+
+#define ALG_Mode    Cbc
+#include "sc_imp_blockcipherpattern.cpp"
+#undef ALG_Mode
+
+#define ALG_Mode    Cfb
+#include "sc_imp_blockcipherpattern.cpp"
+#undef ALG_Mode
+
+#undef ALG_NAME
+#undef ALG_Name
+
+#define ALG_NAME    DES
+#define ALG_Name    Des
+
+#define ALG_Mode    Ecb
+#include "sc_imp_blockcipherpattern.cpp"
+#undef ALG_Mode
+
+#define ALG_Mode    Cbc
+#include "sc_imp_blockcipherpattern.cpp"
+#undef ALG_Mode
+
+#define ALG_Mode    Cfb
+#include "sc_imp_blockcipherpattern.cpp"
+#undef ALG_Mode
+
+#undef ALG_NAME
+#undef ALG_Name
+
+#define ALG_NAME    2DES
+#define ALG_Name    2Des
+
+#define ALG_Mode    Ecb
+#include "sc_imp_blockcipherpattern.cpp"
+#undef ALG_Mode
+
+#define ALG_Mode    Cbc
+#include "sc_imp_blockcipherpattern.cpp"
+#undef ALG_Mode
+
+#define ALG_Mode    Cfb
+#include "sc_imp_blockcipherpattern.cpp"
+#undef ALG_Mode
+
+#undef ALG_NAME
+#undef ALG_Name
+
+#define ALG_NAME    3DES
+#define ALG_Name    3Des
+
+#define ALG_Mode    Ecb
+#include "sc_imp_blockcipherpattern.cpp"
+#undef ALG_Mode
+
+#define ALG_Mode    Cbc
+#include "sc_imp_blockcipherpattern.cpp"
+#undef ALG_Mode
+
+#define ALG_Mode    Cfb
+#include "sc_imp_blockcipherpattern.cpp"
+#undef ALG_Mode
+
+#undef ALG_NAME
+#undef ALG_Name
+
+#define ALG_NAME    DESX
+#define ALG_Name    Desx
+
+#define ALG_Mode    Ecb
+#include "sc_imp_blockcipherpattern.cpp"
+#undef ALG_Mode
+
+#define ALG_Mode    Cbc
+#include "sc_imp_blockcipherpattern.cpp"
+#undef ALG_Mode
+
+#define ALG_Mode    Cfb
+#include "sc_imp_blockcipherpattern.cpp"
+#undef ALG_Mode
+
+#undef ALG_NAME
+#undef ALG_Name
+
+#define ALG_NAME    RC2
+#define ALG_Name    Rc2
+
+#define ALG_Mode    Ecb
+#include "sc_imp_blockcipherpattern.cpp"
+#undef ALG_Mode
+
+#define ALG_Mode    Cbc
+#include "sc_imp_blockcipherpattern.cpp"
+#undef ALG_Mode
+
+#define ALG_Mode    Cfb
+#include "sc_imp_blockcipherpattern.cpp"
+#undef ALG_Mode
+
+#undef ALG_NAME
+#undef ALG_Name
+
+
+#define ALG_NAME    PBKDF2
+#define ALG_Name    Pbkdf2
+
+#define ALG_Base    HmacMd5
+#include "sc_imp_kdfpattern.cpp"
+#include "sc_imp_pbkdf2pattern.cpp"
+#undef ALG_Base
+
+#define ALG_Base    HmacSha1
+#include "sc_imp_kdfpattern.cpp"
+#include "sc_imp_pbkdf2pattern.cpp"
+#undef ALG_Base
+
+#define ALG_Base    HmacSha256
+#include "sc_imp_kdfpattern.cpp"
+#include "sc_imp_pbkdf2pattern.cpp"
+#undef ALG_Base
+
+#define ALG_Base    HmacSha384
+#include "sc_imp_kdfpattern.cpp"
+#include "sc_imp_pbkdf2pattern.cpp"
+#undef ALG_Base
+
+#define ALG_Base    HmacSha512
+#include "sc_imp_kdfpattern.cpp"
+#include "sc_imp_pbkdf2pattern.cpp"
+#undef ALG_Base
+
+#define ALG_Base    AesCmac
+#include "sc_imp_kdfpattern.cpp"
+#include "sc_imp_pbkdf2pattern.cpp"
+#undef ALG_Base
+
+#undef ALG_NAME
+#undef ALG_Name
+
+#define ALG_NAME    SP800_108
+#define ALG_Name    Sp800_108
+
+#define ALG_Base    HmacMd5
+#include "sc_imp_kdfpattern.cpp"
+#include "sc_imp_sp800_108pattern.cpp"
+#undef ALG_Base
+
+#define ALG_Base    HmacSha1
+#include "sc_imp_kdfpattern.cpp"
+#include "sc_imp_sp800_108pattern.cpp"
+#undef ALG_Base
+
+#define ALG_Base    HmacSha256
+#include "sc_imp_kdfpattern.cpp"
+#include "sc_imp_sp800_108pattern.cpp"
+#undef ALG_Base
+
+#define ALG_Base    HmacSha384
+#include "sc_imp_kdfpattern.cpp"
+#include "sc_imp_sp800_108pattern.cpp"
+#undef ALG_Base
+
+#define ALG_Base    HmacSha512
+#include "sc_imp_kdfpattern.cpp"
+#include "sc_imp_sp800_108pattern.cpp"
+#undef ALG_Base
+
+#define ALG_Base    AesCmac
+#include "sc_imp_kdfpattern.cpp"
+#include "sc_imp_sp800_108pattern.cpp"
+#undef ALG_Base
+
+#undef ALG_NAME
+#undef ALG_Name
+
+#define ALG_NAME    TLSPRF1_1
+#define ALG_Name    TlsPrf1_1
+
+#define ALG_Base    HmacMd5
+#include "sc_imp_tlsprf1_1pattern.cpp"
+#undef ALG_Base
+
+#undef ALG_NAME
+#undef ALG_Name
+
+#define ALG_NAME    TLSPRF1_2
+#define ALG_Name    TlsPrf1_2
+
+#define ALG_Base    HmacSha256
+#include "sc_imp_kdfpattern.cpp"
+#include "sc_imp_tlsprf1_2pattern.cpp"
+#undef ALG_Base
+
+#define ALG_Base    HmacSha384
+#include "sc_imp_kdfpattern.cpp"
+#include "sc_imp_tlsprf1_2pattern.cpp"
+#undef ALG_Base
+
+#define ALG_Base    HmacSha512
+#include "sc_imp_kdfpattern.cpp"
+#include "sc_imp_tlsprf1_2pattern.cpp"
+#undef ALG_Base
+
+#undef ALG_NAME
+#undef ALG_Name
+
+#define ALG_NAME    HKDF
+#define ALG_Name    Hkdf
+
+#define ALG_Base    HmacSha256
+#include "sc_imp_hkdfpattern.cpp"
+#undef ALG_Base
+
+#define ALG_Base    HmacSha1
+#include "sc_imp_hkdfpattern.cpp"
+#undef ALG_Base
+
+#undef ALG_NAME
+#undef ALG_Name
+
+#undef IMP_NAME
+#undef IMP_Name
+
+template<>
+NTSTATUS HashImp<ImpSc, AlgMd2>::initWithLongMessage( ULONGLONG nBytes )
+{
+    UNREFERENCED_PARAMETER( nBytes );
+
+    memset( &state.sc.chain, 'b', sizeof( state.sc.chain ) );
+    state.sc.dataLengthL = nBytes;
+    state.sc.dataLengthH = 0;
+    state.sc.bytesInBuffer = nBytes & 0x3f;
+
+    SymCryptMd2StateCopy( &state.sc, &state.scHash.md2State );
+    return STATUS_SUCCESS;
+}
+
+template<>
+NTSTATUS HashImp<ImpSc, AlgMd4>::initWithLongMessage( ULONGLONG nBytes )
+{
+    memset( &state.sc.chain, 'b', sizeof( state.sc.chain ) );
+    state.sc.dataLengthL = nBytes;
+    state.sc.dataLengthH = 0;
+    state.sc.bytesInBuffer = nBytes & 0x3f;
+
+    SymCryptMd4StateCopy( &state.sc, &state.scHash.md4State );
+    return STATUS_SUCCESS;
+}
+
+template<>
+NTSTATUS HashImp<ImpSc, AlgMd5>::initWithLongMessage( ULONGLONG nBytes )
+{
+    memset( &state.sc.chain, 'b', sizeof( state.sc.chain ) );
+    state.sc.dataLengthL = nBytes;
+    state.sc.dataLengthH = 0;
+    state.sc.bytesInBuffer = nBytes & 0x3f;
+
+    SymCryptMd5StateCopy( &state.sc, &state.scHash.md5State );
+    return STATUS_SUCCESS;
+}
+
+template<>
+NTSTATUS HashImp<ImpSc, AlgSha1>::initWithLongMessage( ULONGLONG nBytes )
+{
+    memset( &state.sc.chain, 'b', sizeof( state.sc.chain ) );
+    state.sc.dataLengthL = nBytes;
+    state.sc.dataLengthH = 0;
+    state.sc.bytesInBuffer = nBytes & 0x3f;
+
+    SymCryptSha1StateCopy( &state.sc, &state.scHash.sha1State );
+    return STATUS_SUCCESS;
+}
+
+template<>
+NTSTATUS HashImp<ImpSc, AlgSha256>::initWithLongMessage( ULONGLONG nBytes )
+{
+    memset( &state.sc.chain, 'b', sizeof( state.sc.chain ) );
+    state.sc.dataLengthL = nBytes;
+    state.sc.dataLengthH = 0;
+    state.sc.bytesInBuffer = nBytes & 0x3f;
+
+    SymCryptSha256StateCopy( &state.sc, &state.scHash.sha256State );
+    return STATUS_SUCCESS;
+}
+
+template<>
+NTSTATUS HashImp<ImpSc, AlgSha384>::initWithLongMessage( ULONGLONG nBytes )
+{
+    memset( &state.sc.chain, 'b', sizeof( state.sc.chain ) );
+    state.sc.dataLengthL = nBytes;
+    state.sc.dataLengthH = 0;
+    state.sc.bytesInBuffer = nBytes & 0x3f;
+
+    SymCryptSha384StateCopy( &state.sc, &state.scHash.sha384State );
+    return STATUS_SUCCESS;
+}
+
+template<>
+NTSTATUS HashImp<ImpSc, AlgSha512>::initWithLongMessage( ULONGLONG nBytes )
+{
+    memset( &state.sc.chain, 'b', sizeof( state.sc.chain ) );
+    state.sc.dataLengthL = nBytes;
+    state.sc.dataLengthH = 0;
+    state.sc.bytesInBuffer = nBytes & 0x3f;
+
+    SymCryptSha512StateCopy( &state.sc, &state.scHash.sha512State );
+    return STATUS_SUCCESS;
+}
+
+
+//
+// There is not enough structure to the CCM & GCM modes to share an implementation
+//
+
+template<>
+VOID
+algImpKeyPerfFunction< ImpSc, AlgAes, ModeCcm>( PBYTE buf1, PBYTE buf2, PBYTE buf3, SIZE_T keySize )
+{
+    UNREFERENCED_PARAMETER( buf3 );
+
+    SymCryptAesExpandKey( (SYMCRYPT_AES_EXPANDED_KEY *) buf1, buf2, keySize );
+}
+
+template<>
+VOID
+algImpDataPerfFunction<ImpSc,AlgAes, ModeCcm>( PBYTE buf1, PBYTE buf2, PBYTE buf3, SIZE_T dataSize )
+{
+    SymCryptCcmEncrypt( SymCryptAesBlockCipher, (SYMCRYPT_AES_EXPANDED_KEY *)buf1,
+        buf2, 12, NULL, 0, buf2+16, buf2+16, dataSize, buf3, 16 );
+}
+
+template<>
+VOID
+algImpDecryptPerfFunction<ImpSc,AlgAes, ModeCcm>( PBYTE buf1, PBYTE buf2, PBYTE buf3, SIZE_T dataSize )
+{
+    SymCryptCcmDecrypt( SymCryptAesBlockCipher, (SYMCRYPT_AES_EXPANDED_KEY *)buf1,
+        buf2, 12, NULL, 0, buf2 + 16, buf2 + 16, dataSize, buf3, 16 );
+}
+
+template<>
+VOID
+algImpCleanPerfFunction<ImpSc,AlgAes, ModeCcm>( PBYTE buf1, PBYTE buf2, PBYTE buf3 )
+{
+    UNREFERENCED_PARAMETER( buf2 );
+    UNREFERENCED_PARAMETER( buf3 );
+
+    SymCryptWipeKnownSize( buf1, sizeof( SYMCRYPT_AES_EXPANDED_KEY ) );
+}
+
+template<>
+AuthEncImp<ImpSc, AlgAes, ModeCcm>::AuthEncImp()
+{
+    m_perfKeyFunction     = &algImpKeyPerfFunction    <ImpSc, AlgAes, ModeCcm>;
+    m_perfCleanFunction   = &algImpCleanPerfFunction  <ImpSc, AlgAes, ModeCcm>;
+    m_perfDataFunction    = &algImpDataPerfFunction   <ImpSc, AlgAes, ModeCcm>;
+    m_perfDecryptFunction = &algImpDecryptPerfFunction<ImpSc, AlgAes, ModeCcm>;
+}
+
+template<>
+AuthEncImp<ImpSc, AlgAes, ModeCcm>::~AuthEncImp()
+{
+}
+
+template<>
+std::set<SIZE_T>
+AuthEncImp<ImpSc, AlgAes, ModeCcm>::getKeySizes()
+{
+    std::set<SIZE_T> res;
+
+    res.insert( 16 );
+    res.insert( 24 );
+    res.insert( 32 );
+
+    return res;
+}
+
+
+template<>
+std::set<SIZE_T>
+AuthEncImp<ImpSc, AlgAes, ModeCcm>::getNonceSizes()
+{
+    std::set<SIZE_T> res;
+
+    for( int i=7; i<=13; i++ )
+    {
+        res.insert( i );
+    }
+
+    return res;
+}
+
+
+template<>
+std::set<SIZE_T>
+AuthEncImp<ImpSc, AlgAes, ModeCcm>::getTagSizes()
+{
+    std::set<SIZE_T> res;
+
+    for( int i=4; i<=16; i += 2 )
+    {
+        res.insert( i );
+    }
+
+    return res;
+}
+
+template<>
+NTSTATUS
+AuthEncImp<ImpSc, AlgAes, ModeCcm>::setKey( PCBYTE pbKey, SIZE_T cbKey )
+{
+    CHECK( cbKey == 16 || cbKey == 24 || cbKey == 32, "?" );
+    initXmmRegisters();
+    SymCryptAesExpandKey( &state.key, pbKey, cbKey );
+    verifyXmmRegisters();
+
+    state.inComputation = FALSE;
+    return STATUS_SUCCESS;
+}
+
+template<>
+VOID
+AuthEncImp<ImpSc, AlgAes, ModeCcm>::setTotalCbData( SIZE_T cbData )
+{
+    state.totalCbData = cbData;
+}
+
+template<>
+NTSTATUS
+AuthEncImp<ImpSc, AlgAes, ModeCcm>::encrypt(
+        _In_reads_( cbNonce )       PCBYTE  pbNonce,
+                                    SIZE_T  cbNonce,
+        _In_reads_( cbAuthData )    PCBYTE  pbAuthData,
+                                    SIZE_T  cbAuthData,
+        _In_reads_( cbData )        PCBYTE  pbSrc,
+        _Out_writes_( cbData )      PBYTE   pbDst,
+                                    SIZE_T  cbData,
+        _Out_writes_( cbTag )       PBYTE   pbTag,
+                                    SIZE_T  cbTag,
+                                    ULONG   flags )
+{
+    NTSTATUS status = STATUS_SUCCESS;
+
+    // print( "cbNonce = %d, cbAuthData = %d, cbData = %d, cbTag = %d\n", (ULONG)cbNonce, (ULONG) cbAuthData, (ULONG) cbData, (ULONG) cbTag );
+
+    CHECK( (flags & ~AUTHENC_FLAG_PARTIAL) == 0, "Unknown flag" );
+
+    if( (flags & AUTHENC_FLAG_PARTIAL) == 0 )
+    {
+        // simple straight CCM computation.
+        initXmmRegisters();
+        CHECK( SymCryptCcmValidateParameters(   SymCryptAesBlockCipher,
+            cbNonce,
+            cbAuthData,
+            cbData,
+            cbTag ) == SYMCRYPT_NO_ERROR, "?" );
+        verifyXmmRegisters();
+
+        SymCryptCcmEncrypt( SymCryptAesBlockCipher, &state.key,
+            pbNonce, cbNonce, pbAuthData, cbAuthData,
+            pbSrc, pbDst, cbData,
+            pbTag, cbTag );
+        verifyXmmRegisters();
+
+        // Done
+        goto cleanup;
+    }
+
+    if( !state.inComputation )
+    {
+        CHECK( (flags & AUTHENC_FLAG_PARTIAL) != 0, "?" );
+        // total cbData is passed in the cbTag parameter in the first partial call
+        initXmmRegisters();
+        SymCryptCcmInit( &state.ccmState, SymCryptAesBlockCipher, &state.key, pbNonce, cbNonce, pbAuthData, cbAuthData, state.totalCbData, cbTag );
+        verifyXmmRegisters();
+
+        state.inComputation = TRUE;
+    }
+
+    // We can process the next part before we decide whether to produce the tag.
+    initXmmRegisters();
+    SymCryptCcmEncryptPart( &state.ccmState, pbSrc, pbDst, cbData );
+    verifyXmmRegisters();
+
+    if( pbTag != NULL )
+    {
+        initXmmRegisters();
+        SymCryptCcmEncryptFinal( &state.ccmState, pbTag, cbTag );
+        verifyXmmRegisters();
+
+        state.inComputation = FALSE;
+    }
+
+cleanup:
+    return status;
+
+}
+
+
+template<>
+NTSTATUS
+AuthEncImp<ImpSc, AlgAes, ModeCcm>::decrypt(
+        _In_reads_( cbNonce )       PCBYTE  pbNonce,
+                                    SIZE_T  cbNonce,
+        _In_reads_( cbAuthData )    PCBYTE  pbAuthData,
+                                    SIZE_T  cbAuthData,
+        _In_reads_( cbData )        PCBYTE  pbSrc,
+        _Out_writes_( cbData )      PBYTE   pbDst,
+                                    SIZE_T  cbData,
+        _In_reads_( cbTag )         PCBYTE  pbTag,
+                                    SIZE_T  cbTag,
+                                    ULONG   flags )
+{
+    NTSTATUS status = STATUS_SUCCESS;
+    SYMCRYPT_ERROR scError = SYMCRYPT_NO_ERROR;
+
+    // print( "cbNonce = %d, cbAuthData = %d, cbData = %d, cbTag = %d\n", (ULONG)cbNonce, (ULONG) cbAuthData, (ULONG) cbData, (ULONG) cbTag );
+
+    CHECK( (flags & ~AUTHENC_FLAG_PARTIAL) == 0, "Unknown flag" );
+
+    if( (flags & AUTHENC_FLAG_PARTIAL) == 0 )
+    {
+        // simple straight CCM computation.
+        initXmmRegisters();
+        CHECK( SymCryptCcmValidateParameters(   SymCryptAesBlockCipher,
+            cbNonce,
+            cbAuthData,
+            cbData,
+            cbTag ) == SYMCRYPT_NO_ERROR, "?" );
+        verifyXmmRegisters();
+
+        scError = SymCryptCcmDecrypt( SymCryptAesBlockCipher, &state.key,
+            pbNonce, cbNonce, pbAuthData, cbAuthData,
+            pbSrc, pbDst, cbData,
+            pbTag, cbTag );
+        verifyXmmRegisters();
+
+        if( scError == SYMCRYPT_AUTHENTICATION_FAILURE )
+        {
+            status = STATUS_AUTH_TAG_MISMATCH;
+        } else {
+            CHECK( scError == SYMCRYPT_NO_ERROR, "?" );
+        }
+
+        // Done
+        goto cleanup;
+    }
+
+    if( !state.inComputation )
+    {
+        // First call of a partial computation.
+        initXmmRegisters();
+        SymCryptCcmInit( &state.ccmState, SymCryptAesBlockCipher, &state.key, pbNonce, cbNonce, pbAuthData, cbAuthData, state.totalCbData, cbTag );
+        verifyXmmRegisters();
+
+        state.inComputation = TRUE;
+    }
+
+    // We can process the next part before we decide whether to produce the tag.
+    initXmmRegisters();
+    SymCryptCcmDecryptPart( &state.ccmState, pbSrc, pbDst, cbData );
+    verifyXmmRegisters();
+
+    if( pbTag != NULL )
+    {
+        initXmmRegisters();
+        scError = SymCryptCcmDecryptFinal( &state.ccmState, pbTag, cbTag );
+        if( scError == SYMCRYPT_AUTHENTICATION_FAILURE )
+        {
+            status = STATUS_AUTH_TAG_MISMATCH;
+        } else {
+            CHECK( scError == SYMCRYPT_NO_ERROR, "?" );
+        }
+        verifyXmmRegisters();
+
+        state.inComputation = FALSE;
+    }
+
+cleanup:
+    return status;
+}
+
+
+//////////////////////////
+// GCM
+
+//
+// There is not enough structure to the CCM & GCM modes to share an implementation
+//
+
+template<>
+VOID
+algImpKeyPerfFunction< ImpSc, AlgAes, ModeGcm>( PBYTE buf1, PBYTE buf2, PBYTE buf3, SIZE_T keySize )
+{
+    UNREFERENCED_PARAMETER( buf3 );
+
+    SymCryptGcmExpandKey( (PSYMCRYPT_GCM_EXPANDED_KEY) buf1,
+                          SymCryptAesBlockCipher,
+                          buf2, keySize );
+}
+
+template<>
+VOID
+algImpDataPerfFunction<ImpSc,AlgAes, ModeGcm>( PBYTE buf1, PBYTE buf2, PBYTE buf3, SIZE_T dataSize )
+{
+    SymCryptGcmEncrypt( (PCSYMCRYPT_GCM_EXPANDED_KEY) buf1,
+                            buf2, 12,
+                            NULL, 0,
+                            buf2+16, buf2+16, dataSize,
+                            buf3, 16 );
+}
+
+template<>
+VOID
+algImpDecryptPerfFunction<ImpSc,AlgAes, ModeGcm>( PBYTE buf1, PBYTE buf2, PBYTE buf3, SIZE_T dataSize )
+{
+    SymCryptGcmDecrypt( (PCSYMCRYPT_GCM_EXPANDED_KEY) buf1,
+                            buf2, 12,
+                            NULL, 0,
+                            buf2+16, buf2+16, dataSize,
+                            buf3, 16 );
+}
+
+template<>
+VOID
+algImpCleanPerfFunction<ImpSc,AlgAes, ModeGcm>( PBYTE buf1, PBYTE buf2, PBYTE buf3 )
+{
+    UNREFERENCED_PARAMETER( buf2 );
+    UNREFERENCED_PARAMETER( buf3 );
+
+    SymCryptWipeKnownSize( buf1, sizeof( SYMCRYPT_GCM_EXPANDED_KEY ) );
+}
+
+template<>
+AuthEncImp<ImpSc, AlgAes, ModeGcm>::AuthEncImp()
+{
+    m_perfKeyFunction     = &algImpKeyPerfFunction    <ImpSc, AlgAes, ModeGcm>;
+    m_perfCleanFunction   = &algImpCleanPerfFunction  <ImpSc, AlgAes, ModeGcm>;
+    m_perfDataFunction    = &algImpDataPerfFunction   <ImpSc, AlgAes, ModeGcm>;
+    m_perfDecryptFunction = &algImpDecryptPerfFunction<ImpSc, AlgAes, ModeGcm>;
+}
+
+template<>
+AuthEncImp<ImpSc, AlgAes, ModeGcm>::~AuthEncImp()
+{
+    SymCryptWipeKnownSize( &state.key, sizeof( state.key ) );
+}
+
+template<>
+std::set<SIZE_T>
+AuthEncImp<ImpSc, AlgAes, ModeGcm>::getKeySizes()
+{
+    std::set<SIZE_T> res;
+
+    res.insert( 16 );
+    res.insert( 24 );
+    res.insert( 32 );
+
+    return res;
+}
+
+
+template<>
+std::set<SIZE_T>
+AuthEncImp<ImpSc, AlgAes, ModeGcm>::getNonceSizes()
+{
+    std::set<SIZE_T> res;
+
+    res.insert( 12 );
+
+    return res;
+}
+
+
+template<>
+std::set<SIZE_T>
+AuthEncImp<ImpSc, AlgAes, ModeGcm>::getTagSizes()
+{
+    std::set<SIZE_T> res;
+
+    for( int i=12; i<=16; i ++ )
+    {
+        res.insert( i );
+    }
+
+    return res;
+}
+
+template<>
+NTSTATUS
+AuthEncImp<ImpSc, AlgAes, ModeGcm>::setKey( PCBYTE pbKey, SIZE_T cbKey )
+{
+    CHECK( cbKey == 16 || cbKey == 24 || cbKey == 32, "?" );
+
+    initXmmRegisters();
+    SymCryptGcmExpandKey( &state.key, SymCryptAesBlockCipher, pbKey, cbKey );
+    verifyXmmRegisters();
+
+    state.inComputation = FALSE;
+    return STATUS_SUCCESS;
+}
+
+template<>
+VOID
+AuthEncImp<ImpSc, AlgAes, ModeGcm>::setTotalCbData( SIZE_T cbData )
+{
+    state.totalCbData = cbData;
+}
+
+template<>
+NTSTATUS
+AuthEncImp<ImpSc, AlgAes, ModeGcm>::encrypt(
+        _In_reads_( cbNonce )       PCBYTE  pbNonce,
+                                    SIZE_T  cbNonce,
+        _In_reads_( cbAuthData )    PCBYTE  pbAuthData,
+                                    SIZE_T  cbAuthData,
+        _In_reads_( cbData )        PCBYTE  pbSrc,
+        _Out_writes_( cbData )      PBYTE   pbDst,
+                                    SIZE_T  cbData,
+        _Out_writes_( cbTag )       PBYTE   pbTag,
+                                    SIZE_T  cbTag,
+                                    ULONG   flags )
+{
+    NTSTATUS status = STATUS_SUCCESS;
+
+    CHECK( (flags & ~AUTHENC_FLAG_PARTIAL) == 0, "Unknown flag" );
+
+    if( (flags & AUTHENC_FLAG_PARTIAL) == 0 )
+    {
+        // simple straight CCM computation.
+        initXmmRegisters();
+        CHECK( SymCryptGcmValidateParameters(   SymCryptAesBlockCipher,
+            cbNonce,
+            cbAuthData,
+            cbData,
+            cbTag ) == SYMCRYPT_NO_ERROR, "?" );
+        verifyXmmRegisters();
+
+        SymCryptGcmEncrypt( &state.key,
+            pbNonce, cbNonce, pbAuthData, cbAuthData,
+            pbSrc, pbDst, cbData,
+            pbTag, cbTag );
+        verifyXmmRegisters();
+
+        // Done
+        goto cleanup;
+    }
+
+    // We can process the next part before we decide whether to produce the tag.
+    SYMCRYPT_GCM_EXPANDED_KEY gcmKey2;
+    SYMCRYPT_GCM_STATE gcmState1;
+
+    SymCryptGcmKeyCopy( &state.key, &gcmKey2 );
+
+    if( !state.inComputation )
+    {
+        CHECK( (flags & AUTHENC_FLAG_PARTIAL) != 0, "?" );
+        // total cbData is passed in the cbTag parameter in the first partial call
+        initXmmRegisters();
+        SymCryptGcmInit( &gcmState1, (g_rng.byte() & 1) ? &state.key : &gcmKey2, pbNonce, cbNonce );
+        verifyXmmRegisters();
+
+        SIZE_T bytesDone = 0;
+        while( bytesDone != cbAuthData )
+        {
+            SIZE_T bytesThisLoop = g_rng.sizet( cbAuthData - bytesDone + 1);
+            initXmmRegisters();
+            SymCryptGcmAuthPart( &gcmState1, &pbAuthData[bytesDone], bytesThisLoop );
+            verifyXmmRegisters();
+            bytesDone += bytesThisLoop;
+        }
+
+        state.inComputation = TRUE;
+    } else {
+        initXmmRegisters();
+        SymCryptGcmStateCopy( &state.gcmState, (g_rng.byte() & 1) ? &gcmKey2 : NULL , &gcmState1 );
+        verifyXmmRegisters();
+    }
+    // Using gcmState1 which is using gcmKey2 or state.key.
+
+    initXmmRegisters();
+    SymCryptGcmEncryptPart( &gcmState1, pbSrc, pbDst, cbData );
+    verifyXmmRegisters();
+
+    if( pbTag != NULL )
+    {
+        initXmmRegisters();
+        SymCryptGcmEncryptFinal( &gcmState1, pbTag, cbTag );
+        verifyXmmRegisters();
+
+        state.inComputation = FALSE;
+    } else {
+        // Copy the state back into the object
+        SymCryptGcmStateCopy( &gcmState1, &state.key, &state.gcmState );
+    }
+
+
+cleanup:
+    return status;
+}
+
+template<>
+NTSTATUS
+AuthEncImp<ImpSc, AlgAes, ModeGcm>::decrypt(
+        _In_reads_( cbNonce )       PCBYTE  pbNonce,
+                                    SIZE_T  cbNonce,
+        _In_reads_( cbAuthData )    PCBYTE  pbAuthData,
+                                    SIZE_T  cbAuthData,
+        _In_reads_( cbData )        PCBYTE  pbSrc,
+        _Out_writes_( cbData )      PBYTE   pbDst,
+                                    SIZE_T  cbData,
+        _In_reads_( cbTag )         PCBYTE  pbTag,
+                                    SIZE_T  cbTag,
+                                    ULONG   flags )
+{
+    SYMCRYPT_ERROR scError = SYMCRYPT_NO_ERROR;
+
+    CHECK( (flags & ~AUTHENC_FLAG_PARTIAL) == 0, "Unknown flag" );
+
+    if( (flags & AUTHENC_FLAG_PARTIAL) == 0 )
+    {
+        // simple straight CCM computation.
+        initXmmRegisters();
+        CHECK( SymCryptGcmValidateParameters(   SymCryptAesBlockCipher,
+            cbNonce,
+            cbAuthData,
+            cbData,
+            cbTag ) == SYMCRYPT_NO_ERROR, "?" );
+        verifyXmmRegisters();
+
+        scError = SymCryptGcmDecrypt( &state.key,
+            pbNonce, cbNonce, pbAuthData, cbAuthData,
+            pbSrc, pbDst, cbData,
+            pbTag, cbTag );
+        verifyXmmRegisters();
+
+        // Done
+        goto cleanup;
+    }
+
+    // We can process the next part before we decide whether to produce the tag.
+    SYMCRYPT_GCM_EXPANDED_KEY gcmKey2;
+    SYMCRYPT_GCM_STATE gcmState1;
+
+    SymCryptGcmKeyCopy( &state.key, &gcmKey2 );
+
+    if( !state.inComputation )
+    {
+        CHECK( (flags & AUTHENC_FLAG_PARTIAL) != 0, "?" );
+        // total cbData is passed in the cbTag parameter in the first partial call
+        initXmmRegisters();
+        SymCryptGcmInit( &gcmState1, (g_rng.byte() & 1) ? &state.key : &gcmKey2, pbNonce, cbNonce );
+        verifyXmmRegisters();
+
+        SIZE_T bytesDone = 0;
+        while( bytesDone != cbAuthData )
+        {
+            SIZE_T bytesThisLoop = g_rng.sizet( cbAuthData - bytesDone + 1);
+            initXmmRegisters();
+            SymCryptGcmAuthPart( &gcmState1, &pbAuthData[bytesDone], bytesThisLoop );
+            verifyXmmRegisters();
+            bytesDone += bytesThisLoop;
+        }
+
+        state.inComputation = TRUE;
+    } else {
+        initXmmRegisters();
+        SymCryptGcmStateCopy( &state.gcmState, (g_rng.byte() & 1) ? &gcmKey2 : NULL , &gcmState1 );
+        verifyXmmRegisters();
+    }
+    // Using gcmState1 which is using gcmKey2 or state.key.
+
+    initXmmRegisters();
+    SymCryptGcmDecryptPart( &gcmState1, pbSrc, pbDst, cbData );
+    verifyXmmRegisters();
+
+    if( pbTag != NULL )
+    {
+        initXmmRegisters();
+        scError = SymCryptGcmDecryptFinal( &gcmState1, pbTag, cbTag );
+        verifyXmmRegisters();
+
+        state.inComputation = FALSE;
+    } else {
+        // Copy the state back into the object
+        SymCryptGcmStateCopy( &gcmState1, &state.key, &state.gcmState );
+    }
+
+cleanup:
+    return scError == SYMCRYPT_NO_ERROR ? 0 : STATUS_AUTH_TAG_MISMATCH;
+}
+
+
+
+//////////////////////////
+// RC4
+
+
+template<>
+VOID
+algImpKeyPerfFunction< ImpSc, AlgRc4>( PBYTE buf1, PBYTE buf2, PBYTE buf3, SIZE_T keySize )
+{
+    UNREFERENCED_PARAMETER( buf3 );
+
+    SymCryptRc4Init( (PSYMCRYPT_RC4_STATE) buf1, buf2, keySize );
+}
+
+template<>
+VOID
+algImpDataPerfFunction<ImpSc,AlgRc4>( PBYTE buf1, PBYTE buf2, PBYTE buf3, SIZE_T dataSize )
+{
+    SymCryptRc4Crypt( (PSYMCRYPT_RC4_STATE) buf1, buf2, buf3, dataSize );
+}
+
+template<>
+VOID
+algImpCleanPerfFunction<ImpSc,AlgRc4>( PBYTE buf1, PBYTE buf2, PBYTE buf3 )
+{
+    UNREFERENCED_PARAMETER( buf2 );
+    UNREFERENCED_PARAMETER( buf3 );
+
+    SymCryptWipeKnownSize( buf1, sizeof( PSYMCRYPT_RC4_STATE ) );
+}
+
+template<>
+StreamCipherImp<ImpSc, AlgRc4>::StreamCipherImp()
+{
+    m_perfKeyFunction     = &algImpKeyPerfFunction    <ImpSc, AlgRc4>;
+    m_perfCleanFunction   = &algImpCleanPerfFunction  <ImpSc, AlgRc4>;
+    m_perfDataFunction    = &algImpDataPerfFunction   <ImpSc, AlgRc4>;
+}
+
+template<>
+StreamCipherImp<ImpSc, AlgRc4>::~StreamCipherImp()
+{
+    SymCryptWipeKnownSize( &state.state, sizeof( state.state ) );
+}
+
+template<>
+std::set<SIZE_T> StreamCipherImp<ImpSc, AlgRc4>::getNonceSizes()
+{
+    std::set<SIZE_T> res;
+
+    // No nonce sizes supported for RC4
+
+    return res;
+}
+
+template<>
+std::set<SIZE_T> StreamCipherImp<ImpSc, AlgRc4>::getKeySizes()
+{
+    std::set<SIZE_T> res;
+    SIZE_T maxKeySize = 256;
+
+    for( SIZE_T i=1; i<=maxKeySize; i++ )
+    {
+        res.insert( i );
+    }
+
+    return res;
+}
+
+template<>
+NTSTATUS
+StreamCipherImp<ImpSc, AlgRc4>::setNonce( PCBYTE pbNonce, SIZE_T cbNonce )
+{
+    UNREFERENCED_PARAMETER( pbNonce );
+
+    CHECK( cbNonce == 0, "RC4 does not take a nonce" );
+
+    return STATUS_SUCCESS;
+}
+
+template<>
+VOID
+StreamCipherImp< ImpSc, AlgRc4>::setOffset( UINT64 offset )
+{
+    UNREFERENCED_PARAMETER( offset );
+    CHECK( FALSE, "RC4 is not random access" );
+}
+
+template<>
+NTSTATUS
+StreamCipherImp<ImpSc, AlgRc4>::setKey( PCBYTE pbKey, SIZE_T cbKey )
+{
+    CHECK( cbKey > 0 && cbKey <= 256, "?" );
+    CHECK( SymCryptRc4Init( &state.state, pbKey, cbKey ) == SYMCRYPT_NO_ERROR, "??" );
+    return STATUS_SUCCESS;
+}
+
+template<>
+VOID
+StreamCipherImp<ImpSc, AlgRc4>::encrypt( PCBYTE pbSrc, PBYTE pbDst, SIZE_T cbData )
+{
+
+    SymCryptRc4Crypt( &state.state, pbSrc, pbDst, cbData );
+}
+
+
+//////////////////////////
+// CHACHA20
+
+template<>
+VOID
+algImpKeyPerfFunction< ImpSc, AlgChaCha20>( PBYTE buf1, PBYTE buf2, PBYTE buf3, SIZE_T keySize )
+{
+    UNREFERENCED_PARAMETER( keySize );
+
+    SymCryptChaCha20Init( (PSYMCRYPT_CHACHA20_STATE) buf1, buf2, 32, buf3, 12, 0 );
+}
+
+template<>
+VOID
+algImpDataPerfFunction<ImpSc,AlgChaCha20>( PBYTE buf1, PBYTE buf2, PBYTE buf3, SIZE_T dataSize )
+{
+    SymCryptChaCha20Crypt( (PSYMCRYPT_CHACHA20_STATE) buf1, buf2, buf3, dataSize );
+}
+
+template<>
+VOID
+algImpCleanPerfFunction<ImpSc,AlgChaCha20>( PBYTE buf1, PBYTE buf2, PBYTE buf3 )
+{
+    UNREFERENCED_PARAMETER( buf2 );
+    UNREFERENCED_PARAMETER( buf3 );
+
+    SymCryptWipeKnownSize( buf1, sizeof( PSYMCRYPT_CHACHA20_STATE ) );
+}
+
+template<>
+StreamCipherImp<ImpSc, AlgChaCha20>::StreamCipherImp()
+{
+    m_perfKeyFunction     = &algImpKeyPerfFunction    <ImpSc, AlgChaCha20>;
+    m_perfCleanFunction   = &algImpCleanPerfFunction  <ImpSc, AlgChaCha20>;
+    m_perfDataFunction    = &algImpDataPerfFunction   <ImpSc, AlgChaCha20>;
+}
+
+template<>
+StreamCipherImp<ImpSc, AlgChaCha20>::~StreamCipherImp()
+{
+    SymCryptWipeKnownSize( &state.state, sizeof( state.state ) );
+}
+
+template<>
+std::set<SIZE_T> StreamCipherImp<ImpSc, AlgChaCha20>::getNonceSizes()
+{
+    std::set<SIZE_T> res;
+
+    res.insert( 12 );
+
+    return res;
+}
+
+template<>
+std::set<SIZE_T> StreamCipherImp<ImpSc, AlgChaCha20>::getKeySizes()
+{
+    std::set<SIZE_T> res;
+
+    res.insert( 32 );
+
+    return res;
+}
+
+template<>
+NTSTATUS
+StreamCipherImp<ImpSc, AlgChaCha20>::setNonce( PCBYTE pbNonce, SIZE_T cbNonce )
+{
+    CHECK( cbNonce == 12, "ChaCha20 takes a 12-byte nonce" );
+
+    memcpy( state.nonce, pbNonce, cbNonce );
+    state.offset = 0;
+
+    CHECK( SymCryptChaCha20Init( &state.state, state.key, 32, state.nonce, 12, state.offset ) == SYMCRYPT_NO_ERROR,
+        "ChaCha20 init error" );
+
+    return STATUS_SUCCESS;
+}
+
+template<>
+VOID
+StreamCipherImp< ImpSc, AlgChaCha20>::setOffset( UINT64 offset )
+{
+    state.offset = offset;
+
+    SymCryptChaCha20SetOffset( &state.state, offset );
+}
+
+template<>
+NTSTATUS
+StreamCipherImp<ImpSc, AlgChaCha20>::setKey( PCBYTE pbKey, SIZE_T cbKey )
+{
+    CHECK( cbKey == 32, "ChaCha20 takes a 32-byte key" );
+
+    memcpy( state.key, pbKey, cbKey );
+    SymCryptWipe( state.nonce, sizeof( state.nonce ) );
+    state.offset = 0;
+
+    CHECK( SymCryptChaCha20Init( &state.state, state.key, 32, state.nonce, 12, state.offset ) == SYMCRYPT_NO_ERROR,
+        "ChaCha20 init error" );
+    return STATUS_SUCCESS;
+}
+
+template<>
+VOID
+StreamCipherImp<ImpSc, AlgChaCha20>::encrypt( PCBYTE pbSrc, PBYTE pbDst, SIZE_T cbData )
+{
+
+    SymCryptChaCha20Crypt( &state.state, pbSrc, pbDst, cbData );
+}
+
+///////////////////////////////////////////////////////
+// Poly1305
+
+/*
+template<>
+VOID
+algImpKeyPerfFunction< ImpSc, AlgPoly1305>( PBYTE buf1, PBYTE buf2, PBYTE buf3, SIZE_T keySize )
+{
+    // No per-key operations for Poly1305
+    UNREFERENCED_PARAMETER( buf1 );
+    UNREFERENCED_PARAMETER( buf2 );
+    UNREFERENCED_PARAMETER( buf3 );
+    UNREFERENCED_PARAMETER( keySize );
+}
+
+template<>
+VOID
+algImpCleanPerfFunction<ImpSc, AlgPoly1305>( PBYTE buf1, PBYTE buf2, PBYTE buf3 )
+{
+    UNREFERENCED_PARAMETER( buf1 );
+    UNREFERENCED_PARAMETER( buf2 );
+    UNREFERENCED_PARAMETER( buf3 );
+}
+
+*/
+
+template<>
+VOID
+algImpDataPerfFunction<ImpSc,AlgPoly1305>( PBYTE buf1, PBYTE buf2, PBYTE buf3, SIZE_T dataSize )
+{
+    SymCryptPoly1305( buf1, buf2, dataSize, buf3 );
+}
+
+template<>
+MacImp<ImpSc, AlgPoly1305>::MacImp()
+{
+    m_perfKeyFunction     = NULL;   // &algImpKeyPerfFunction    <ImpSc, AlgPoly1305>;
+    m_perfCleanFunction   = NULL;   //&algImpCleanPerfFunction  <ImpSc, AlgPoly1305>;
+    m_perfDataFunction    = &algImpDataPerfFunction   <ImpSc, AlgPoly1305>;
+}
+
+template<>
+MacImp<ImpSc, AlgPoly1305>::~MacImp<ImpSc, AlgPoly1305>()
+{
+}
+
+template<>
+NTSTATUS MacImp<ImpSc, AlgPoly1305>::mac(
+    _In_reads_( cbKey )      PCBYTE pbKey,   SIZE_T cbKey,
+    _In_reads_( cbData )     PCBYTE pbData,  SIZE_T cbData,
+    _Out_writes_( cbResult )  PBYTE pbResult, SIZE_T cbResult )
+{
+    CHECK( cbKey == 32, "?" );
+    CHECK( cbResult == 16, "?" );
+
+    SymCryptPoly1305( pbKey, pbData, cbData, pbResult );
+
+    return STATUS_SUCCESS;
+}
+
+template<>
+NTSTATUS
+MacImp<ImpSc, AlgPoly1305>::init( _In_reads_( cbKey ) PCBYTE pbKey, SIZE_T cbKey )
+{
+    CHECK( cbKey == 32, "?" );
+    SymCryptPoly1305Init( &state.state, pbKey );
+
+    return STATUS_SUCCESS;
+}
+
+template<>
+VOID MacImp<ImpSc, AlgPoly1305>::append( _In_reads_( cbData ) PCBYTE pbData, SIZE_T cbData )
+{
+    SymCryptPoly1305Append( &state.state, pbData, cbData );
+}
+
+template<>
+VOID MacImp<ImpSc, AlgPoly1305>::result( _Out_writes_( cbResult ) PBYTE pbResult, SIZE_T cbResult )
+{
+    CHECK( cbResult == 16, "Result len error SC/Poly1305" );
+    SymCryptPoly1305Result( &state.state, pbResult );
+}
+
+template<>
+SIZE_T MacImp<ImpSc, AlgPoly1305>::inputBlockLen()
+{
+    return SYMCRYPT_POLY1305_RESULT_SIZE;
+}
+
+template<>
+SIZE_T MacImp<ImpSc, AlgPoly1305>::resultLen()
+{
+    return SYMCRYPT_POLY1305_RESULT_SIZE;
+}
+
+
+
+///////////////////////////////////////////////////////
+// AES-CTR_DRBG
+//
+
+
+template<>
+VOID
+algImpKeyPerfFunction< ImpSc, AlgAesCtrDrbg>( PBYTE buf1, PBYTE buf2, PBYTE buf3, SIZE_T keySize )
+{
+    UNREFERENCED_PARAMETER( buf3 );
+
+    SymCryptRngAesInstantiate( (PSYMCRYPT_RNG_AES_STATE) buf1, buf2, keySize );
+}
+
+template<>
+VOID
+algImpCleanPerfFunction<ImpSc,AlgAesCtrDrbg>( PBYTE buf1, PBYTE buf2, PBYTE buf3 )
+{
+    UNREFERENCED_PARAMETER( buf2 );
+    UNREFERENCED_PARAMETER( buf3 );
+
+    SymCryptRngAesUninstantiate( (PSYMCRYPT_RNG_AES_STATE) buf1 );
+}
+
+template<>
+VOID
+algImpDataPerfFunction<ImpSc,AlgAesCtrDrbg>( PBYTE buf1, PBYTE buf2, PBYTE buf3, SIZE_T dataSize )
+{
+    UNREFERENCED_PARAMETER( buf2 );
+
+    SymCryptRngAesGenerate( (PSYMCRYPT_RNG_AES_STATE) buf1, buf3, dataSize );
+}
+
+template<>
+RngSp800_90Imp<ImpSc, AlgAesCtrDrbg>::RngSp800_90Imp()
+{
+    m_perfKeyFunction     = &algImpKeyPerfFunction    <ImpSc, AlgAesCtrDrbg>;
+    m_perfCleanFunction   = &algImpCleanPerfFunction  <ImpSc, AlgAesCtrDrbg>;
+    m_perfDataFunction    = &algImpDataPerfFunction   <ImpSc, AlgAesCtrDrbg>;
+}
+
+template<>
+RngSp800_90Imp<ImpSc, AlgAesCtrDrbg>::~RngSp800_90Imp()
+{
+    SymCryptRngAesUninstantiate( &state.state );
+}
+
+template<>
+NTSTATUS
+RngSp800_90Imp<ImpSc, AlgAesCtrDrbg>::instantiate( _In_reads_( cbEntropy ) PCBYTE pbEntropy, SIZE_T cbEntropy )
+{
+    SYMCRYPT_ERROR scError;
+
+    initXmmRegisters();
+    scError = SymCryptRngAesInstantiate( &state.state, pbEntropy, cbEntropy );
+    verifyXmmRegisters();
+
+    CHECK( scError == SYMCRYPT_NO_ERROR, "Error during instantiation" );
+
+    return STATUS_SUCCESS;
+}
+
+template<>
+NTSTATUS
+RngSp800_90Imp<ImpSc, AlgAesCtrDrbg>::reseed( _In_reads_( cbEntropy ) PCBYTE pbEntropy, SIZE_T cbEntropy )
+{
+    SYMCRYPT_ERROR scError;
+
+    initXmmRegisters();
+    scError = SymCryptRngAesReseed( &state.state, pbEntropy, cbEntropy );
+    verifyXmmRegisters();
+
+    CHECK3( scError == SYMCRYPT_NO_ERROR, "Error during reseed, len=%lld", (ULONGLONG) cbEntropy );
+
+    return STATUS_SUCCESS;
+}
+
+template<>
+VOID
+RngSp800_90Imp<ImpSc, AlgAesCtrDrbg>::generate(  _Out_writes_( cbData ) PBYTE pbData, SIZE_T cbData )
+{
+
+    initXmmRegisters();
+    SymCryptRngAesGenerate( &state.state, pbData, cbData );
+    verifyXmmRegisters();
+}
+
+
+
+
+template<>
+VOID
+algImpKeyPerfFunction< ImpSc, AlgAesCtrF142>( PBYTE buf1, PBYTE buf2, PBYTE buf3, SIZE_T keySize )
+{
+    UNREFERENCED_PARAMETER( buf3 );
+
+    SymCryptRngAesFips140_2Instantiate( (PSYMCRYPT_RNG_AES_FIPS140_2_STATE) buf1, buf2, keySize );
+}
+
+template<>
+VOID
+algImpCleanPerfFunction<ImpSc,AlgAesCtrF142>( PBYTE buf1, PBYTE buf2, PBYTE buf3 )
+{
+    UNREFERENCED_PARAMETER( buf2 );
+    UNREFERENCED_PARAMETER( buf3 );
+
+    SymCryptRngAesFips140_2Uninstantiate( (PSYMCRYPT_RNG_AES_FIPS140_2_STATE) buf1 );
+}
+
+template<>
+VOID
+algImpDataPerfFunction<ImpSc,AlgAesCtrF142>( PBYTE buf1, PBYTE buf2, PBYTE buf3, SIZE_T dataSize )
+{
+    UNREFERENCED_PARAMETER( buf2 );
+
+    SymCryptRngAesFips140_2Generate( (PSYMCRYPT_RNG_AES_FIPS140_2_STATE) buf1, buf3, dataSize );
+}
+
+template<>
+RngSp800_90Imp<ImpSc, AlgAesCtrF142>::RngSp800_90Imp()
+{
+    m_perfKeyFunction     = &algImpKeyPerfFunction    <ImpSc, AlgAesCtrF142>;
+    m_perfCleanFunction   = &algImpCleanPerfFunction  <ImpSc, AlgAesCtrF142>;
+    m_perfDataFunction    = &algImpDataPerfFunction   <ImpSc, AlgAesCtrF142>;
+}
+
+template<>
+RngSp800_90Imp<ImpSc, AlgAesCtrF142>::~RngSp800_90Imp()
+{
+    SymCryptRngAesFips140_2Uninstantiate( &state.state );
+}
+
+template<>
+NTSTATUS
+RngSp800_90Imp<ImpSc, AlgAesCtrF142>::instantiate( _In_reads_( cbEntropy ) PCBYTE pbEntropy, SIZE_T cbEntropy )
+{
+    SYMCRYPT_ERROR scError;
+
+    initXmmRegisters();
+    scError = SymCryptRngAesFips140_2Instantiate( &state.state, pbEntropy, cbEntropy );
+    verifyXmmRegisters();
+
+    CHECK( scError == SYMCRYPT_NO_ERROR, "Error during instantiation" );
+
+    return STATUS_SUCCESS;
+}
+
+template<>
+NTSTATUS
+RngSp800_90Imp<ImpSc, AlgAesCtrF142>::reseed( _In_reads_( cbEntropy ) PCBYTE pbEntropy, SIZE_T cbEntropy )
+{
+    SYMCRYPT_ERROR scError;
+
+    initXmmRegisters();
+    scError = SymCryptRngAesFips140_2Reseed( &state.state, pbEntropy, cbEntropy );
+    verifyXmmRegisters();
+
+    CHECK3( scError == SYMCRYPT_NO_ERROR, "Error during reseed, len=%lld", (ULONGLONG) cbEntropy );
+
+    return STATUS_SUCCESS;
+}
+
+template<>
+VOID
+RngSp800_90Imp<ImpSc, AlgAesCtrF142>::generate(  _Out_writes_( cbData ) PBYTE pbData, SIZE_T cbData )
+{
+
+    initXmmRegisters();
+    SymCryptRngAesFips140_2Generate( &state.state, pbData, cbData );
+    verifyXmmRegisters();
+}
+
+
+//=============================================================================
+// Parallel hashing
+//
+
+#define N_PARALLEL_FOR_PERF 8
+
+template<>
+VOID
+algImpKeyPerfFunction<ImpSc,AlgParallelSha256>( PBYTE buf1, PBYTE buf2, PBYTE buf3, SIZE_T dataSize )
+{
+    UNREFERENCED_PARAMETER( buf2 );
+    UNREFERENCED_PARAMETER( buf3 );
+    UNREFERENCED_PARAMETER( dataSize );
+
+    SymCryptParallelSha256Init( (PSYMCRYPT_SHA256_STATE) buf1, N_PARALLEL_FOR_PERF );
+}
+
+template<>
+VOID
+algImpCleanPerfFunction<ImpSc,AlgParallelSha256>( PBYTE buf1, PBYTE buf2, PBYTE buf3 )
+{
+    UNREFERENCED_PARAMETER( buf1 );
+    UNREFERENCED_PARAMETER( buf2 );
+    UNREFERENCED_PARAMETER( buf3 );
+}
+
+template<>
+VOID
+algImpDataPerfFunction<ImpSc,AlgParallelSha256>( PBYTE buf1, PBYTE buf2, PBYTE buf3, SIZE_T dataSize )
+{
+    int i;
+    PSYMCRYPT_SHA256_STATE pState = (PSYMCRYPT_SHA256_STATE) buf1;
+    PSYMCRYPT_PARALLEL_HASH_OPERATION pOperations = (PSYMCRYPT_PARALLEL_HASH_OPERATION) buf2;
+    PSYMCRYPT_PARALLEL_HASH_OPERATION pOp = pOperations;
+
+    PBYTE pSrc = buf3;
+    PBYTE pDst = buf3 + PERF_BUFFER_SIZE / 2;
+
+    for( i=0; i<N_PARALLEL_FOR_PERF; i++ )
+    {
+        pOp->iHash = i;
+        pOp->hashOperation = SYMCRYPT_HASH_OPERATION_APPEND;
+        pOp->pbBuffer = pSrc;
+        pOp->cbBuffer = dataSize / N_PARALLEL_FOR_PERF;
+
+        pOp++;
+        pSrc += dataSize / N_PARALLEL_FOR_PERF;
+
+        pOp->iHash = i;
+        pOp->hashOperation = SYMCRYPT_HASH_OPERATION_RESULT;
+        pOp->pbBuffer = pDst;
+        pOp->cbBuffer = 32;
+
+        pOp++;
+        pDst += 32;
+    }
+    SymCryptParallelSha256Process( pState, N_PARALLEL_FOR_PERF, pOperations, 2*N_PARALLEL_FOR_PERF, buf1 + PERF_BUFFER_SIZE / 2, PERF_BUFFER_SIZE / 2 );
+}
+
+template<>
+ParallelHashImp<ImpSc, AlgParallelSha256>::ParallelHashImp()
+{
+    m_perfDataFunction = &algImpDataPerfFunction <ImpSc, AlgParallelSha256>;
+    m_perfKeyFunction  = &algImpKeyPerfFunction  <ImpSc, AlgParallelSha256>;
+    m_perfCleanFunction= &algImpCleanPerfFunction<ImpSc, AlgParallelSha256>;
+
+    state.nHashes = 0;
+};
+
+template<>
+ParallelHashImp<ImpSc, AlgParallelSha256>::~ParallelHashImp() {};
+
+template<>
+PCSYMCRYPT_HASH
+ParallelHashImp<ImpSc, AlgParallelSha256>::SymCryptHash()
+{
+    return SymCryptSha256Algorithm;
+}
+
+template<>
+SIZE_T ParallelHashImp<ImpSc, AlgParallelSha256>::resultLen()
+{
+    return SYMCRYPT_SHA256_RESULT_SIZE;
+}
+
+template<>
+SIZE_T ParallelHashImp<ImpSc, AlgParallelSha256>::inputBlockLen()
+{
+    return SYMCRYPT_SHA256_INPUT_BLOCK_SIZE;
+}
+
+
+template<>
+VOID
+ParallelHashImp<ImpSc, AlgParallelSha256>::init( SIZE_T nHashes )
+{
+    CHECK( nHashes <= MAX_PARALLEL_HASH_STATES, "Too many hash states requested" );
+    state.nHashes = nHashes;
+
+    initYmmRegisters();
+    SymCryptParallelSha256Init( &state.sc[0], nHashes );
+    verifyYmmRegisters();
+}
+
+template<>
+VOID
+ParallelHashImp<ImpSc, AlgParallelSha256>::process(
+        _In_reads_( nOperations )   BCRYPT_MULTI_HASH_OPERATION *   pOperations,
+                                    SIZE_T                          nOperations )
+{
+    SYMCRYPT_PARALLEL_HASH_OPERATION    op[MAX_PARALLEL_HASH_OPERATIONS];
+    BYTE                                scratch[SYMCRYPT_PARALLEL_SHA256_FIXED_SCRATCH + SYMCRYPT_PARALLEL_HASH_PER_STATE_SCRATCH * MAX_PARALLEL_HASH_STATES + 128];
+
+    CHECK( nOperations <= MAX_PARALLEL_HASH_OPERATIONS, "Too many operations" );
+
+    for( SIZE_T i=0; i<nOperations; i++ )
+    {
+        op[i].iHash = pOperations[i].iHash;
+        op[i].hashOperation = pOperations[i].hashOperation == BCRYPT_HASH_OPERATION_HASH_DATA ? SYMCRYPT_HASH_OPERATION_APPEND : SYMCRYPT_HASH_OPERATION_RESULT;
+        op[i].pbBuffer = pOperations[i].pbBuffer;
+        op[i].cbBuffer = pOperations[i].cbBuffer;
+
+        CHECK( op[i].iHash < state.nHashes, "?" );
+    }
+
+    SIZE_T scratchOffset = g_rng.sizet( 64 );
+    BYTE sentinel = g_rng.byte();
+    SIZE_T nScratch = SYMCRYPT_PARALLEL_SHA256_FIXED_SCRATCH + state.nHashes * SYMCRYPT_PARALLEL_HASH_PER_STATE_SCRATCH;
+    CHECK( nScratch + scratchOffset <= sizeof( scratch ), "?" );
+    _Analysis_assume_( nScratch + scratchOffset < sizeof( scratch ) );
+
+    scratch[scratchOffset + nScratch] = sentinel;
+
+    _Analysis_assume_( state.nHashes <= MAX_PARALLEL_HASH_STATES );
+    initYmmRegisters();
+    SymCryptParallelSha256Process( &state.sc[0],
+                                    state.nHashes,
+                                    &op[0],
+                                    nOperations,
+                                    &scratch[scratchOffset],
+                                    nScratch );
+    verifyYmmRegisters();
+    CHECK( scratch[scratchOffset + nScratch] == sentinel, "Parallel SHA256 used too much scratch space" );
+}
+
+template<>
+NTSTATUS
+ParallelHashImp<ImpSc, AlgParallelSha256>::initWithLongMessage( ULONGLONG nBytes )
+{
+    CHECK( nBytes % 64 == 0, "Odd bytes in initWithLongMessage" );
+    CHECK( state.nHashes <= MAX_PARALLEL_HASH_STATES, "?" );
+
+    for( SIZE_T i=0; i<state.nHashes; i++ )
+    {
+        memset( &state.sc[i].chain, 'b', sizeof( state.sc[i].chain ) );
+        state.sc[i].dataLengthL = nBytes;
+        state.sc[i].dataLengthH = 0;
+        state.sc[i].bytesInBuffer = 0;
+    }
+
+    return STATUS_SUCCESS;
+}
+
+
+template<>
+VOID
+algImpKeyPerfFunction<ImpSc,AlgParallelSha384>( PBYTE buf1, PBYTE buf2, PBYTE buf3, SIZE_T dataSize )
+{
+    UNREFERENCED_PARAMETER( buf2 );
+    UNREFERENCED_PARAMETER( buf3 );
+    UNREFERENCED_PARAMETER( dataSize );
+
+    SymCryptParallelSha384Init( (PSYMCRYPT_SHA384_STATE) buf1, N_PARALLEL_FOR_PERF );
+}
+
+template<>
+VOID
+algImpCleanPerfFunction<ImpSc,AlgParallelSha384>( PBYTE buf1, PBYTE buf2, PBYTE buf3 )
+{
+    UNREFERENCED_PARAMETER( buf1 );
+    UNREFERENCED_PARAMETER( buf2 );
+    UNREFERENCED_PARAMETER( buf3 );
+}
+
+template<>
+VOID
+algImpDataPerfFunction<ImpSc,AlgParallelSha384>( PBYTE buf1, PBYTE buf2, PBYTE buf3, SIZE_T dataSize )
+{
+    int i;
+    PSYMCRYPT_SHA384_STATE pState = (PSYMCRYPT_SHA384_STATE) buf1;
+    PSYMCRYPT_PARALLEL_HASH_OPERATION pOperations = (PSYMCRYPT_PARALLEL_HASH_OPERATION) buf2;
+    PSYMCRYPT_PARALLEL_HASH_OPERATION pOp = pOperations;
+
+    PBYTE pSrc = buf3;
+    PBYTE pDst = buf3 + PERF_BUFFER_SIZE / 2;
+
+    for( i=0; i<N_PARALLEL_FOR_PERF; i++ )
+    {
+        pOp->iHash = i;
+        pOp->hashOperation = SYMCRYPT_HASH_OPERATION_APPEND;
+        pOp->pbBuffer = pSrc;
+        pOp->cbBuffer = dataSize / N_PARALLEL_FOR_PERF;
+
+        pOp++;
+        pSrc += dataSize / N_PARALLEL_FOR_PERF;
+
+        pOp->iHash = i;
+        pOp->hashOperation = SYMCRYPT_HASH_OPERATION_RESULT;
+        pOp->pbBuffer = pDst;
+        pOp->cbBuffer = 48;
+
+        pOp++;
+        pDst += 48;
+    }
+    SymCryptParallelSha384Process( pState, N_PARALLEL_FOR_PERF, pOperations, 2*N_PARALLEL_FOR_PERF, buf1 + PERF_BUFFER_SIZE / 2, PERF_BUFFER_SIZE / 2 );
+}
+
+template<>
+ParallelHashImp<ImpSc, AlgParallelSha384>::ParallelHashImp()
+{
+    m_perfDataFunction = &algImpDataPerfFunction <ImpSc, AlgParallelSha384>;
+    m_perfKeyFunction  = &algImpKeyPerfFunction  <ImpSc, AlgParallelSha384>;
+    m_perfCleanFunction= &algImpCleanPerfFunction<ImpSc, AlgParallelSha384>;
+
+    state.nHashes = 0;
+};
+
+template<>
+ParallelHashImp<ImpSc, AlgParallelSha384>::~ParallelHashImp() {};
+
+template<>
+PCSYMCRYPT_HASH
+ParallelHashImp<ImpSc, AlgParallelSha384>::SymCryptHash()
+{
+    return SymCryptSha384Algorithm;
+}
+
+template<>
+SIZE_T ParallelHashImp<ImpSc, AlgParallelSha384>::resultLen()
+{
+    return SYMCRYPT_SHA384_RESULT_SIZE;
+}
+
+template<>
+SIZE_T ParallelHashImp<ImpSc, AlgParallelSha384>::inputBlockLen()
+{
+    return SYMCRYPT_SHA384_INPUT_BLOCK_SIZE;
+}
+
+
+template<>
+VOID
+ParallelHashImp<ImpSc, AlgParallelSha384>::init( SIZE_T nHashes )
+{
+    CHECK( nHashes <= MAX_PARALLEL_HASH_STATES, "Too many hash states requested" );
+    state.nHashes = nHashes;
+    initYmmRegisters();
+    SymCryptParallelSha384Init( &state.sc[0], nHashes );
+    verifyYmmRegisters();
+}
+
+template<>
+VOID
+ParallelHashImp<ImpSc, AlgParallelSha384>::process(
+        _In_reads_( nOperations )   BCRYPT_MULTI_HASH_OPERATION *   pOperations,
+                                    SIZE_T                          nOperations )
+{
+    SYMCRYPT_PARALLEL_HASH_OPERATION    op[MAX_PARALLEL_HASH_OPERATIONS];
+    BYTE                                scratch[SYMCRYPT_PARALLEL_SHA384_FIXED_SCRATCH + SYMCRYPT_PARALLEL_HASH_PER_STATE_SCRATCH * MAX_PARALLEL_HASH_STATES + 128];
+
+    CHECK( nOperations <= MAX_PARALLEL_HASH_OPERATIONS, "Too many operations" );
+
+    for( SIZE_T i=0; i<nOperations; i++ )
+    {
+        op[i].iHash = pOperations[i].iHash;
+        op[i].hashOperation = pOperations[i].hashOperation == BCRYPT_HASH_OPERATION_HASH_DATA ? SYMCRYPT_HASH_OPERATION_APPEND : SYMCRYPT_HASH_OPERATION_RESULT;
+        op[i].pbBuffer = pOperations[i].pbBuffer;
+        op[i].cbBuffer = pOperations[i].cbBuffer;
+
+        CHECK( op[i].iHash < state.nHashes, "?" );
+    }
+
+    SIZE_T scratchOffset = g_rng.sizet( 64 );
+    BYTE sentinel = g_rng.byte();
+    SIZE_T nScratch = SYMCRYPT_PARALLEL_SHA384_FIXED_SCRATCH + state.nHashes * SYMCRYPT_PARALLEL_HASH_PER_STATE_SCRATCH;
+    CHECK( nScratch + scratchOffset <= sizeof( scratch ), "?" );
+    _Analysis_assume_( nScratch + scratchOffset < sizeof( scratch ) );
+
+    scratch[scratchOffset + nScratch] = sentinel;
+
+    _Analysis_assume_( state.nHashes <= MAX_PARALLEL_HASH_STATES );
+    initYmmRegisters();
+    SymCryptParallelSha384Process( &state.sc[0],
+                                    state.nHashes,
+                                    &op[0],
+                                    nOperations,
+                                    &scratch[scratchOffset],
+                                    nScratch );
+    verifyYmmRegisters();
+    CHECK( scratch[scratchOffset + nScratch] == sentinel, "Parallel SHA384 used too much scratch space" );
+}
+
+template<>
+NTSTATUS
+ParallelHashImp<ImpSc, AlgParallelSha384>::initWithLongMessage( ULONGLONG nBytes )
+{
+    CHECK( nBytes % 128 == 0, "Odd bytes in initWithLongMessage" );
+    CHECK( state.nHashes <= MAX_PARALLEL_HASH_STATES, "?" );
+
+    for( SIZE_T i=0; i<state.nHashes; i++ )
+    {
+        memset( &state.sc[i].chain, 'b', sizeof( state.sc[i].chain ) );
+        state.sc[i].dataLengthL = nBytes;
+        state.sc[i].dataLengthH = 0;
+        state.sc[i].bytesInBuffer = 0;
+    }
+
+    return STATUS_SUCCESS;
+}
+
+
+template<>
+VOID
+algImpKeyPerfFunction<ImpSc,AlgParallelSha512>( PBYTE buf1, PBYTE buf2, PBYTE buf3, SIZE_T dataSize )
+{
+    UNREFERENCED_PARAMETER( buf2 );
+    UNREFERENCED_PARAMETER( buf3 );
+    UNREFERENCED_PARAMETER( dataSize );
+
+    SymCryptParallelSha512Init( (PSYMCRYPT_SHA512_STATE) buf1, N_PARALLEL_FOR_PERF );
+}
+
+template<>
+VOID
+algImpCleanPerfFunction<ImpSc,AlgParallelSha512>( PBYTE buf1, PBYTE buf2, PBYTE buf3 )
+{
+    UNREFERENCED_PARAMETER( buf1 );
+    UNREFERENCED_PARAMETER( buf2 );
+    UNREFERENCED_PARAMETER( buf3 );
+}
+
+template<>
+VOID
+algImpDataPerfFunction<ImpSc,AlgParallelSha512>( PBYTE buf1, PBYTE buf2, PBYTE buf3, SIZE_T dataSize )
+{
+    int i;
+    PSYMCRYPT_SHA512_STATE pState = (PSYMCRYPT_SHA512_STATE) buf1;
+    PSYMCRYPT_PARALLEL_HASH_OPERATION pOperations = (PSYMCRYPT_PARALLEL_HASH_OPERATION) buf2;
+    PSYMCRYPT_PARALLEL_HASH_OPERATION pOp = pOperations;
+
+    PBYTE pSrc = buf3;
+    PBYTE pDst = buf3 + PERF_BUFFER_SIZE / 2;
+
+    for( i=0; i<N_PARALLEL_FOR_PERF; i++ )
+    {
+        pOp->iHash = i;
+        pOp->hashOperation = SYMCRYPT_HASH_OPERATION_APPEND;
+        pOp->pbBuffer = pSrc;
+        pOp->cbBuffer = dataSize / N_PARALLEL_FOR_PERF;
+
+        pOp++;
+        pSrc += dataSize / N_PARALLEL_FOR_PERF;
+
+        pOp->iHash = i;
+        pOp->hashOperation = SYMCRYPT_HASH_OPERATION_RESULT;
+        pOp->pbBuffer = pDst;
+        pOp->cbBuffer = 64;
+
+        pOp++;
+        pDst += 64;
+    }
+    SymCryptParallelSha512Process( pState, N_PARALLEL_FOR_PERF, pOperations, 2*N_PARALLEL_FOR_PERF, buf1 + PERF_BUFFER_SIZE / 2, PERF_BUFFER_SIZE / 2 );
+}
+
+template<>
+ParallelHashImp<ImpSc, AlgParallelSha512>::ParallelHashImp()
+{
+    m_perfDataFunction = &algImpDataPerfFunction <ImpSc, AlgParallelSha512>;
+    m_perfKeyFunction  = &algImpKeyPerfFunction  <ImpSc, AlgParallelSha512>;
+    m_perfCleanFunction= &algImpCleanPerfFunction<ImpSc, AlgParallelSha512>;
+
+    state.nHashes = 0;
+};
+
+template<>
+ParallelHashImp<ImpSc, AlgParallelSha512>::~ParallelHashImp() {};
+
+template<>
+PCSYMCRYPT_HASH
+ParallelHashImp<ImpSc, AlgParallelSha512>::SymCryptHash()
+{
+    return SymCryptSha512Algorithm;
+}
+
+template<>
+SIZE_T ParallelHashImp<ImpSc, AlgParallelSha512>::resultLen()
+{
+    return SYMCRYPT_SHA512_RESULT_SIZE;
+}
+
+template<>
+SIZE_T ParallelHashImp<ImpSc, AlgParallelSha512>::inputBlockLen()
+{
+    return SYMCRYPT_SHA512_INPUT_BLOCK_SIZE;
+}
+
+
+template<>
+VOID
+ParallelHashImp<ImpSc, AlgParallelSha512>::init( SIZE_T nHashes )
+{
+    CHECK( nHashes <= MAX_PARALLEL_HASH_STATES, "Too many hash states requested" );
+    state.nHashes = nHashes;
+    initYmmRegisters();
+    SymCryptParallelSha512Init( &state.sc[0], nHashes );
+    verifyYmmRegisters();
+}
+
+template<>
+VOID
+ParallelHashImp<ImpSc, AlgParallelSha512>::process(
+        _In_reads_( nOperations )   BCRYPT_MULTI_HASH_OPERATION *   pOperations,
+                                    SIZE_T                          nOperations )
+{
+    SYMCRYPT_PARALLEL_HASH_OPERATION    op[MAX_PARALLEL_HASH_OPERATIONS];
+    BYTE                                scratch[SYMCRYPT_PARALLEL_SHA512_FIXED_SCRATCH + SYMCRYPT_PARALLEL_HASH_PER_STATE_SCRATCH * MAX_PARALLEL_HASH_STATES + 128];
+
+    CHECK( nOperations <= MAX_PARALLEL_HASH_OPERATIONS, "Too many operations" );
+
+    for( SIZE_T i=0; i<nOperations; i++ )
+    {
+        op[i].iHash = pOperations[i].iHash;
+        op[i].hashOperation = pOperations[i].hashOperation == BCRYPT_HASH_OPERATION_HASH_DATA ? SYMCRYPT_HASH_OPERATION_APPEND : SYMCRYPT_HASH_OPERATION_RESULT;
+        op[i].pbBuffer = pOperations[i].pbBuffer;
+        op[i].cbBuffer = pOperations[i].cbBuffer;
+
+        CHECK( op[i].iHash < state.nHashes, "?" );
+    }
+
+    SIZE_T scratchOffset = g_rng.sizet( 64 );
+    BYTE sentinel = g_rng.byte();
+    SIZE_T nScratch = SYMCRYPT_PARALLEL_SHA512_FIXED_SCRATCH + state.nHashes * SYMCRYPT_PARALLEL_HASH_PER_STATE_SCRATCH;
+    CHECK( nScratch + scratchOffset <= sizeof( scratch ), "?" );
+    _Analysis_assume_( nScratch + scratchOffset < sizeof( scratch ) );
+
+    scratch[scratchOffset + nScratch] = sentinel;
+
+    _Analysis_assume_( state.nHashes <= MAX_PARALLEL_HASH_STATES );
+    initYmmRegisters();
+    SymCryptParallelSha512Process( &state.sc[0],
+                                    state.nHashes,
+                                    &op[0],
+                                    nOperations,
+                                    &scratch[scratchOffset],
+                                    nScratch );
+    verifyYmmRegisters();
+    CHECK( scratch[scratchOffset + nScratch] == sentinel, "Parallel SHA512 used too much scratch space" );
+}
+
+template<>
+NTSTATUS
+ParallelHashImp<ImpSc, AlgParallelSha512>::initWithLongMessage( ULONGLONG nBytes )
+{
+    CHECK( nBytes % 128 == 0, "Odd bytes in initWithLongMessage" );
+    CHECK( state.nHashes <= MAX_PARALLEL_HASH_STATES, "?" );
+
+    for( SIZE_T i=0; i<state.nHashes; i++ )
+    {
+        memset( &state.sc[i].chain, 'b', sizeof( state.sc[i].chain ) );
+        state.sc[i].dataLengthL = nBytes;
+        state.sc[i].dataLengthH = 0;
+        state.sc[i].bytesInBuffer = 0;
+    }
+
+    return STATUS_SUCCESS;
+}
+
+
+
+//////////////////////////////////////////////////////////////////////////////////////////////
+//  XTS-AES
+//
+
+template<>
+VOID
+algImpKeyPerfFunction< ImpSc, AlgXtsAes>( PBYTE buf1, PBYTE buf2, PBYTE buf3, SIZE_T keySize )
+{
+    UNREFERENCED_PARAMETER( buf3 );
+
+    SymCryptXtsAesExpandKey( (SYMCRYPT_XTS_AES_EXPANDED_KEY *) buf1, buf2, keySize );
+}
+
+template<>
+VOID
+algImpDataPerfFunction<ImpSc,AlgXtsAes>( PBYTE buf1, PBYTE buf2, PBYTE buf3, SIZE_T dataSize )
+{
+    SymCryptXtsAesEncrypt( (SYMCRYPT_XTS_AES_EXPANDED_KEY *) buf1,
+                            512,
+                            'twek',
+                            buf2,
+                            buf3,
+                            dataSize );
+}
+
+template<>
+VOID
+algImpDecryptPerfFunction<ImpSc,AlgXtsAes>( PBYTE buf1, PBYTE buf2, PBYTE buf3, SIZE_T dataSize )
+{
+    SymCryptXtsAesDecrypt( (SYMCRYPT_XTS_AES_EXPANDED_KEY *) buf1,
+                            512,
+                            'twek',
+                            buf2,
+                            buf3,
+                            dataSize );
+}
+
+template<>
+VOID
+algImpCleanPerfFunction<ImpSc,AlgXtsAes>( PBYTE buf1, PBYTE buf2, PBYTE buf3 )
+{
+    UNREFERENCED_PARAMETER( buf2 );
+    UNREFERENCED_PARAMETER( buf3 );
+
+    SymCryptWipeKnownSize( buf1, sizeof( SYMCRYPT_XTS_AES_EXPANDED_KEY ) );
+}
+
+
+template<>
+XtsImp<ImpSc, AlgXtsAes>::XtsImp()
+{
+    m_perfDataFunction      = &algImpDataPerfFunction <ImpSc, AlgXtsAes>;
+    m_perfDecryptFunction   = &algImpDecryptPerfFunction<ImpSc, AlgXtsAes>;
+    m_perfKeyFunction       = &algImpKeyPerfFunction  <ImpSc, AlgXtsAes>;
+    m_perfCleanFunction     = &algImpCleanPerfFunction<ImpSc, AlgXtsAes>;
+}
+
+template<>
+XtsImp<ImpSc, AlgXtsAes>::~XtsImp()
+{
+    SymCryptWipeKnownSize( &state.key, sizeof( state.key ) );
+}
+
+template<>
+NTSTATUS
+XtsImp<ImpSc, AlgXtsAes>::setKey( PCBYTE pbKey, SIZE_T cbKey )
+{
+    SYMCRYPT_ERROR scError;
+
+    initXmmRegisters();
+    scError = SymCryptXtsAesExpandKey( &state.key, pbKey, cbKey );
+    verifyXmmRegisters();
+
+    return scError == SYMCRYPT_NO_ERROR ? 0 : STATUS_NOT_SUPPORTED;
+}
+
+template<>
+VOID
+XtsImp<ImpSc, AlgXtsAes>::encrypt(
+                                        SIZE_T      cbDataUnit,
+                                        ULONGLONG   tweak,
+        _In_reads_( cbData )            PCBYTE      pbSrc,
+        _Out_writes_( cbData )          PBYTE       pbDst,
+                                        SIZE_T      cbData )
+{
+    initXmmRegisters();
+    SymCryptXtsAesEncrypt( &state.key,
+                            cbDataUnit,
+                            tweak,
+                            pbSrc,
+                            pbDst,
+                            cbData );
+    verifyXmmRegisters();
+}
+
+template<>
+VOID
+XtsImp<ImpSc, AlgXtsAes>::decrypt(
+                                        SIZE_T      cbDataUnit,
+                                        ULONGLONG   tweak,
+        _In_reads_( cbData )            PCBYTE      pbSrc,
+        _Out_writes_( cbData )          PBYTE       pbDst,
+                                        SIZE_T      cbData )
+{
+    initXmmRegisters();
+    SymCryptXtsAesDecrypt( &state.key,
+                            cbDataUnit,
+                            tweak,
+                            pbSrc,
+                            pbDst,
+                            cbData );
+    verifyXmmRegisters();
+}
+
+
+///////////////////////
+//  TlsCbcHmacSha256
+
+template<> VOID algImpKeyPerfFunction<ImpSc, AlgTlsCbcHmacSha256>( PBYTE buf1, PBYTE buf2, PBYTE buf3, SIZE_T keySize );
+template<> VOID algImpCleanPerfFunction<ImpSc, AlgTlsCbcHmacSha256>( PBYTE buf1, PBYTE buf2, PBYTE buf3 );
+template<> VOID algImpDataPerfFunction<ImpSc, AlgTlsCbcHmacSha256>( PBYTE buf1, PBYTE buf2, PBYTE buf3, SIZE_T dataSize );
+template<> VOID algImpDecryptPerfFunction<ImpSc, AlgTlsCbcHmacSha256>( PBYTE buf1, PBYTE buf2, PBYTE buf3, SIZE_T dataSize );
+
+template<>
+TlsCbcHmacImp<ImpSc, AlgTlsCbcHmacSha256>::TlsCbcHmacImp()
+{
+    m_perfKeyFunction       = &algImpKeyPerfFunction    <ImpSc, AlgTlsCbcHmacSha256>;
+    m_perfCleanFunction     = &algImpCleanPerfFunction  <ImpSc, AlgTlsCbcHmacSha256>;
+    m_perfDataFunction      = &algImpDataPerfFunction   <ImpSc, AlgTlsCbcHmacSha256>;
+    m_perfDecryptFunction   = &algImpDecryptPerfFunction<ImpSc, AlgTlsCbcHmacSha256>;
+}
+
+template<>
+TlsCbcHmacImp<ImpSc, AlgTlsCbcHmacSha256>::~TlsCbcHmacImp<ImpSc, AlgTlsCbcHmacSha256>()
+{
+}
+
+template<>
+NTSTATUS
+TlsCbcHmacImp<ImpSc, AlgTlsCbcHmacSha256>::verify(
+    _In_reads_( cbKey )     PCBYTE  pbKey,
+                            SIZE_T  cbKey,
+    _In_reads_( cbHeader )  PCBYTE  pbHeader,
+                            SIZE_T  cbHeader,
+    _In_reads_( cbData )    PCBYTE  pbData,
+                            SIZE_T  cbData )
+{
+    SYMCRYPT_HMAC_SHA256_EXPANDED_KEY   key;
+    SYMCRYPT_HMAC_SHA256_STATE          state;
+    SYMCRYPT_ERROR scError;
+    NTSTATUS status;
+
+    SymCryptHmacSha256ExpandKey( &key, pbKey, cbKey );
+    SymCryptHmacSha256Init( &state, &key );
+
+    SymCryptHmacSha256Append( &state, pbHeader, cbHeader );
+    scError = SymCryptTlsCbcHmacVerify( SymCryptHmacSha256Algorithm, &key, &state, pbData, cbData );
+
+    status = scError == SYMCRYPT_NO_ERROR ? STATUS_SUCCESS : STATUS_UNSUCCESSFUL;
+
+    return status;
+}
+
+template<>
+VOID
+algImpKeyPerfFunction<ImpSc, AlgTlsCbcHmacSha256>( PBYTE buf1, PBYTE buf2, PBYTE buf3, SIZE_T keySize )
+{
+    UNREFERENCED_PARAMETER( buf3 );
+    SymCryptHmacSha256ExpandKey( (SYMCRYPT_HMAC_SHA256_EXPANDED_KEY *) buf1, buf2, keySize );
+}
+
+template<>
+VOID
+algImpCleanPerfFunction<ImpSc, AlgTlsCbcHmacSha256>( PBYTE buf1, PBYTE buf2, PBYTE buf3 )
+{
+    UNREFERENCED_PARAMETER( buf2 );
+    UNREFERENCED_PARAMETER( buf3 );
+    SymCryptWipeKnownSize( buf1, sizeof( SYMCRYPT_HMAC_SHA256_EXPANDED_KEY ) );
+}
+
+
+template<>
+VOID
+algImpDataPerfFunction<ImpSc, AlgTlsCbcHmacSha256>( PBYTE buf1, PBYTE buf2, PBYTE buf3, SIZE_T dataSize )
+{
+    SYMCRYPT_HMAC_SHA256_STATE state;
+    UINT32 paddingSize;
+
+    SymCryptHmacSha256Init( &state, (SYMCRYPT_HMAC_SHA256_EXPANDED_KEY *) buf1 );
+    SymCryptHmacSha256Append( &state, buf3, 13 );       // typical header is 13 bytes
+    SymCryptHmacSha256Append( &state, buf2, dataSize );
+    SymCryptHmacSha256Result( &state, &buf2[ dataSize ] );
+
+    paddingSize = 15 - (dataSize & 15);
+
+    memset( &buf2[dataSize + SYMCRYPT_HMAC_SHA256_RESULT_SIZE], (BYTE) paddingSize, paddingSize + 1);
+}
+
+template<>
+VOID
+algImpDecryptPerfFunction<ImpSc, AlgTlsCbcHmacSha256>( PBYTE buf1, PBYTE buf2, PBYTE buf3, SIZE_T dataSize )
+{
+    SYMCRYPT_HMAC_SHA256_STATE  state;
+    SYMCRYPT_ERROR scError;
+
+    SymCryptHmacSha256Init( &state, (SYMCRYPT_HMAC_SHA256_EXPANDED_KEY *) buf1 );
+    SymCryptHmacSha256Append( &state, buf3, 13 );
+
+
+    scError = SymCryptTlsCbcHmacVerify(
+        SymCryptHmacSha256Algorithm,
+        (SYMCRYPT_HMAC_SHA256_EXPANDED_KEY *) buf1,
+        &state,
+        buf2,
+        ((dataSize + 16) & ~15) + SYMCRYPT_HMAC_SHA256_RESULT_SIZE);
+
+    SYMCRYPT_HARD_ASSERT( scError == SYMCRYPT_NO_ERROR );
+}
+
+
+
+///////////////////////
+//  TlsCbcHmacSha1
+
+template<> VOID algImpKeyPerfFunction<ImpSc, AlgTlsCbcHmacSha1>( PBYTE buf1, PBYTE buf2, PBYTE buf3, SIZE_T keySize );
+template<> VOID algImpCleanPerfFunction<ImpSc, AlgTlsCbcHmacSha1>( PBYTE buf1, PBYTE buf2, PBYTE buf3 );
+template<> VOID algImpDataPerfFunction<ImpSc, AlgTlsCbcHmacSha1>( PBYTE buf1, PBYTE buf2, PBYTE buf3, SIZE_T dataSize );
+template<> VOID algImpDecryptPerfFunction<ImpSc, AlgTlsCbcHmacSha1>( PBYTE buf1, PBYTE buf2, PBYTE buf3, SIZE_T dataSize );
+
+template<>
+TlsCbcHmacImp<ImpSc, AlgTlsCbcHmacSha1>::TlsCbcHmacImp()
+{
+    m_perfKeyFunction       = &algImpKeyPerfFunction    <ImpSc, AlgTlsCbcHmacSha1>;
+    m_perfCleanFunction     = &algImpCleanPerfFunction  <ImpSc, AlgTlsCbcHmacSha1>;
+    m_perfDataFunction      = &algImpDataPerfFunction   <ImpSc, AlgTlsCbcHmacSha1>;
+    m_perfDecryptFunction   = &algImpDecryptPerfFunction<ImpSc, AlgTlsCbcHmacSha1>;
+}
+
+template<>
+TlsCbcHmacImp<ImpSc, AlgTlsCbcHmacSha1>::~TlsCbcHmacImp<ImpSc, AlgTlsCbcHmacSha1>()
+{
+}
+
+template<>
+NTSTATUS
+TlsCbcHmacImp<ImpSc, AlgTlsCbcHmacSha1>::verify(
+    _In_reads_( cbKey )     PCBYTE  pbKey,
+    SIZE_T  cbKey,
+    _In_reads_( cbHeader )  PCBYTE  pbHeader,
+    SIZE_T  cbHeader,
+    _In_reads_( cbData )    PCBYTE  pbData,
+    SIZE_T  cbData )
+{
+    SYMCRYPT_HMAC_SHA1_EXPANDED_KEY   key;
+    SYMCRYPT_HMAC_SHA1_STATE          state;
+    SYMCRYPT_ERROR scError;
+    NTSTATUS status;
+
+    SymCryptHmacSha1ExpandKey( &key, pbKey, cbKey );
+    SymCryptHmacSha1Init( &state, &key );
+
+    SymCryptHmacSha1Append( &state, pbHeader, cbHeader );
+    scError = SymCryptTlsCbcHmacVerify( SymCryptHmacSha1Algorithm, &key, &state, pbData, cbData );
+
+    status = scError == SYMCRYPT_NO_ERROR ? STATUS_SUCCESS : STATUS_UNSUCCESSFUL;
+
+    return status;
+}
+
+template<>
+VOID
+algImpKeyPerfFunction<ImpSc, AlgTlsCbcHmacSha1>( PBYTE buf1, PBYTE buf2, PBYTE buf3, SIZE_T keySize )
+{
+    UNREFERENCED_PARAMETER( buf3 );
+    SymCryptHmacSha1ExpandKey( (SYMCRYPT_HMAC_SHA1_EXPANDED_KEY *) buf1, buf2, keySize );
+}
+
+template<>
+VOID
+algImpCleanPerfFunction<ImpSc, AlgTlsCbcHmacSha1>( PBYTE buf1, PBYTE buf2, PBYTE buf3 )
+{
+    UNREFERENCED_PARAMETER( buf2 );
+    UNREFERENCED_PARAMETER( buf3 );
+    SymCryptWipeKnownSize( buf1, sizeof( SYMCRYPT_HMAC_SHA1_EXPANDED_KEY ) );
+}
+
+
+template<>
+VOID
+algImpDataPerfFunction<ImpSc, AlgTlsCbcHmacSha1>( PBYTE buf1, PBYTE buf2, PBYTE buf3, SIZE_T dataSize )
+{
+    SYMCRYPT_HMAC_SHA1_STATE state;
+    UINT32 paddingSize;
+
+    SymCryptHmacSha1Init( &state, (SYMCRYPT_HMAC_SHA1_EXPANDED_KEY *) buf1 );
+    SymCryptHmacSha1Append( &state, buf3, 13 );       // typical header is 13 bytes
+    SymCryptHmacSha1Append( &state, buf2, dataSize );
+    SymCryptHmacSha1Result( &state, &buf2[ dataSize ] );
+
+    paddingSize = 15 - ((dataSize + SYMCRYPT_HMAC_SHA1_RESULT_SIZE) & 15);
+
+    memset( &buf2[dataSize + SYMCRYPT_HMAC_SHA1_RESULT_SIZE], (BYTE) paddingSize, paddingSize + 1);
+}
+
+template<>
+VOID
+algImpDecryptPerfFunction<ImpSc, AlgTlsCbcHmacSha1>( PBYTE buf1, PBYTE buf2, PBYTE buf3, SIZE_T dataSize )
+{
+    SYMCRYPT_HMAC_SHA1_STATE  state;
+    SYMCRYPT_ERROR scError;
+
+    SymCryptHmacSha1Init( &state, (SYMCRYPT_HMAC_SHA1_EXPANDED_KEY *) buf1 );
+    SymCryptHmacSha1Append( &state, buf3, 13 );
+
+    scError = SymCryptTlsCbcHmacVerify(
+        SymCryptHmacSha1Algorithm,
+        (SYMCRYPT_HMAC_SHA1_EXPANDED_KEY *) buf1,
+        &state,
+        buf2,
+        ((dataSize + SYMCRYPT_HMAC_SHA1_RESULT_SIZE + 16) & ~15));
+
+    SYMCRYPT_HARD_ASSERT( scError == SYMCRYPT_NO_ERROR );
+}
+
+
+///////////////////////
+//  TlsCbcHmacSha384
+
+template<> VOID algImpKeyPerfFunction<ImpSc, AlgTlsCbcHmacSha384>( PBYTE buf1, PBYTE buf2, PBYTE buf3, SIZE_T keySize );
+template<> VOID algImpCleanPerfFunction<ImpSc, AlgTlsCbcHmacSha384>( PBYTE buf1, PBYTE buf2, PBYTE buf3 );
+template<> VOID algImpDataPerfFunction<ImpSc, AlgTlsCbcHmacSha384>( PBYTE buf1, PBYTE buf2, PBYTE buf3, SIZE_T dataSize );
+template<> VOID algImpDecryptPerfFunction<ImpSc, AlgTlsCbcHmacSha384>( PBYTE buf1, PBYTE buf2, PBYTE buf3, SIZE_T dataSize );
+
+template<>
+TlsCbcHmacImp<ImpSc, AlgTlsCbcHmacSha384>::TlsCbcHmacImp()
+{
+    m_perfKeyFunction       = &algImpKeyPerfFunction    <ImpSc, AlgTlsCbcHmacSha384>;
+    m_perfCleanFunction     = &algImpCleanPerfFunction  <ImpSc, AlgTlsCbcHmacSha384>;
+    m_perfDataFunction      = &algImpDataPerfFunction   <ImpSc, AlgTlsCbcHmacSha384>;
+    m_perfDecryptFunction   = &algImpDecryptPerfFunction<ImpSc, AlgTlsCbcHmacSha384>;
+}
+
+template<>
+TlsCbcHmacImp<ImpSc, AlgTlsCbcHmacSha384>::~TlsCbcHmacImp<ImpSc, AlgTlsCbcHmacSha384>()
+{
+}
+
+template<>
+NTSTATUS
+TlsCbcHmacImp<ImpSc, AlgTlsCbcHmacSha384>::verify(
+    _In_reads_( cbKey )     PCBYTE  pbKey,
+    SIZE_T  cbKey,
+    _In_reads_( cbHeader )  PCBYTE  pbHeader,
+    SIZE_T  cbHeader,
+    _In_reads_( cbData )    PCBYTE  pbData,
+    SIZE_T  cbData )
+{
+    SYMCRYPT_HMAC_SHA384_EXPANDED_KEY   key;
+    SYMCRYPT_HMAC_SHA384_STATE          state;
+    SYMCRYPT_ERROR scError;
+    NTSTATUS status;
+
+    SymCryptHmacSha384ExpandKey( &key, pbKey, cbKey );
+    SymCryptHmacSha384Init( &state, &key );
+
+    SymCryptHmacSha384Append( &state, pbHeader, cbHeader );
+    scError = SymCryptTlsCbcHmacVerify( SymCryptHmacSha384Algorithm, &key, &state, pbData, cbData );
+
+    status = scError == SYMCRYPT_NO_ERROR ? STATUS_SUCCESS : STATUS_UNSUCCESSFUL;
+
+    return status;
+}
+
+template<>
+VOID
+algImpKeyPerfFunction<ImpSc, AlgTlsCbcHmacSha384>( PBYTE buf1, PBYTE buf2, PBYTE buf3, SIZE_T keySize )
+{
+    UNREFERENCED_PARAMETER( buf3 );
+    SymCryptHmacSha384ExpandKey( (SYMCRYPT_HMAC_SHA384_EXPANDED_KEY *) buf1, buf2, keySize );
+}
+
+template<>
+VOID
+algImpCleanPerfFunction<ImpSc, AlgTlsCbcHmacSha384>( PBYTE buf1, PBYTE buf2, PBYTE buf3 )
+{
+    UNREFERENCED_PARAMETER( buf2 );
+    UNREFERENCED_PARAMETER( buf3 );
+    SymCryptWipeKnownSize( buf1, sizeof( SYMCRYPT_HMAC_SHA384_EXPANDED_KEY ) );
+}
+
+
+template<>
+VOID
+algImpDataPerfFunction<ImpSc, AlgTlsCbcHmacSha384>( PBYTE buf1, PBYTE buf2, PBYTE buf3, SIZE_T dataSize )
+{
+    SYMCRYPT_HMAC_SHA384_STATE state;
+    UINT32 paddingSize;
+
+    SymCryptHmacSha384Init( &state, (SYMCRYPT_HMAC_SHA384_EXPANDED_KEY *) buf1 );
+    SymCryptHmacSha384Append( &state, buf3, 13 );       // typical header is 13 bytes
+    SymCryptHmacSha384Append( &state, buf2, dataSize );
+    SymCryptHmacSha384Result( &state, &buf2[ dataSize ] );
+
+    paddingSize = 15 - (dataSize & 15);
+
+    memset( &buf2[dataSize + SYMCRYPT_HMAC_SHA384_RESULT_SIZE], (BYTE) paddingSize, paddingSize + 1);
+}
+
+template<>
+VOID
+algImpDecryptPerfFunction<ImpSc, AlgTlsCbcHmacSha384>( PBYTE buf1, PBYTE buf2, PBYTE buf3, SIZE_T dataSize )
+{
+    SYMCRYPT_HMAC_SHA384_STATE  state;
+    SYMCRYPT_ERROR scError;
+
+    SymCryptHmacSha384Init( &state, (SYMCRYPT_HMAC_SHA384_EXPANDED_KEY *) buf1 );
+    SymCryptHmacSha384Append( &state, buf3, 13 );
+
+
+    scError = SymCryptTlsCbcHmacVerify(
+        SymCryptHmacSha384Algorithm,
+        (SYMCRYPT_HMAC_SHA384_EXPANDED_KEY *) buf1,
+        &state,
+        buf2,
+        ((dataSize + 16) & ~15) + SYMCRYPT_HMAC_SHA384_RESULT_SIZE);
+
+    SYMCRYPT_HARD_ASSERT( scError == SYMCRYPT_NO_ERROR );
+}
+
+/////////////////////////
+// Big integer
+//
+
+
+#define SCRATCH_BUF_OFFSET  (1 << 15)
+#define SCRATCH_BUF_SIZE    (1 << 15)
+
+VOID
+setupPerfInt( PBYTE pb, SIZE_T cb, UINT32 nDigits )
+{
+    *(PSYMCRYPT_INT *)pb = SymCryptIntCreate( pb + SYMCRYPT_ASYM_ALIGN_VALUE, cb - SYMCRYPT_ASYM_ALIGN_VALUE, nDigits );
+}
+
+VOID
+setupIntsForPerfFunction( PBYTE buf1, PBYTE buf2, PBYTE buf3, SIZE_T inSize, UINT32 outFactor )
+{
+    BYTE buf[2048];
+
+    CHECK( 2*inSize <= sizeof( buf ), "?" );
+    GENRANDOM( buf, (UINT32)(2*inSize) );
+
+    UINT32 nDigitsIn = SymCryptDigitsFromBits( (UINT32) (8 * inSize) );
+    UINT32 nDigitsOut = outFactor * nDigitsIn;
+
+    setupPerfInt( buf1, SCRATCH_BUF_OFFSET, nDigitsIn );
+    setupPerfInt( buf2, SCRATCH_BUF_OFFSET, nDigitsIn );
+    setupPerfInt( buf3, SCRATCH_BUF_OFFSET, nDigitsOut );
+
+    SymCryptIntSetValue( buf, (UINT32) inSize, SYMCRYPT_NUMBER_FORMAT_LSB_FIRST, *(PSYMCRYPT_INT *) buf1 );
+    SymCryptIntSetValue( buf+inSize, (UINT32) inSize, SYMCRYPT_NUMBER_FORMAT_LSB_FIRST, *(PSYMCRYPT_INT *) buf2 );
+}
+
+//============================
+template<>
+VOID
+algImpKeyPerfFunction<ImpSc, AlgIntAdd>( PBYTE buf1, PBYTE buf2, PBYTE buf3, SIZE_T keySize )
+{
+    setupIntsForPerfFunction( buf1, buf2, buf3, keySize, 1 );
+}
+
+template<>
+VOID
+algImpCleanPerfFunction<ImpSc,AlgIntAdd>( PBYTE buf1, PBYTE buf2, PBYTE buf3 )
+{
+    UNREFERENCED_PARAMETER( buf1 );
+    UNREFERENCED_PARAMETER( buf2 );
+    UNREFERENCED_PARAMETER( buf3 );
+}
+
+template<>
+VOID
+algImpDataPerfFunction< ImpSc, AlgIntAdd>( PBYTE buf1, PBYTE buf2, PBYTE buf3, SIZE_T dataSize )
+{
+    UNREFERENCED_PARAMETER( dataSize );
+    SymCryptIntAddSameSize( *(PSYMCRYPT_INT *) buf1, *(PSYMCRYPT_INT *) buf2, *(PSYMCRYPT_INT *) buf3 );
+}
+
+
+template<>
+ArithImp<ImpSc, AlgIntAdd>::ArithImp()
+{
+    m_perfDataFunction      = &algImpDataPerfFunction <ImpSc, AlgIntAdd>;
+    m_perfDecryptFunction   = NULL;
+    m_perfKeyFunction       = &algImpKeyPerfFunction  <ImpSc, AlgIntAdd>;
+    m_perfCleanFunction     = &algImpCleanPerfFunction<ImpSc, AlgIntAdd>;
+}
+
+template<>
+ArithImp<ImpSc, AlgIntAdd>::~ArithImp()
+{
+}
+
+//============================
+template<>
+VOID
+algImpKeyPerfFunction<ImpSc, AlgIntSub>( PBYTE buf1, PBYTE buf2, PBYTE buf3, SIZE_T keySize )
+{
+    setupIntsForPerfFunction( buf1, buf2, buf3, keySize, 1 );
+}
+
+template<>
+VOID
+algImpCleanPerfFunction<ImpSc,AlgIntSub>( PBYTE buf1, PBYTE buf2, PBYTE buf3 )
+{
+    UNREFERENCED_PARAMETER( buf1 );
+    UNREFERENCED_PARAMETER( buf2 );
+    UNREFERENCED_PARAMETER( buf3 );
+}
+
+template<>
+VOID
+algImpDataPerfFunction< ImpSc, AlgIntSub>( PBYTE buf1, PBYTE buf2, PBYTE buf3, SIZE_T dataSize )
+{
+    UNREFERENCED_PARAMETER( dataSize );
+    SymCryptIntSubSameSize( *(PSYMCRYPT_INT *) buf1, *(PSYMCRYPT_INT *) buf2, *(PSYMCRYPT_INT *) buf3 );
+}
+
+
+template<>
+ArithImp<ImpSc, AlgIntSub>::ArithImp()
+{
+    m_perfDataFunction      = &algImpDataPerfFunction <ImpSc, AlgIntSub>;
+    m_perfDecryptFunction   = NULL;
+    m_perfKeyFunction       = &algImpKeyPerfFunction  <ImpSc, AlgIntSub>;
+    m_perfCleanFunction     = &algImpCleanPerfFunction<ImpSc, AlgIntSub>;
+}
+
+template<>
+ArithImp<ImpSc, AlgIntSub>::~ArithImp()
+{
+}
+
+//============================
+template<>
+VOID
+algImpKeyPerfFunction<ImpSc, AlgIntMul>( PBYTE buf1, PBYTE buf2, PBYTE buf3, SIZE_T keySize )
+{
+    setupIntsForPerfFunction( buf1, buf2, buf3, keySize, 2 );
+}
+
+template<>
+VOID
+algImpCleanPerfFunction<ImpSc,AlgIntMul>( PBYTE buf1, PBYTE buf2, PBYTE buf3 )
+{
+    UNREFERENCED_PARAMETER( buf1 );
+    UNREFERENCED_PARAMETER( buf2 );
+    UNREFERENCED_PARAMETER( buf3 );
+}
+
+template<>
+VOID
+algImpDataPerfFunction< ImpSc, AlgIntMul>( PBYTE buf1, PBYTE buf2, PBYTE buf3, SIZE_T dataSize )
+{
+    UNREFERENCED_PARAMETER( dataSize );
+    SymCryptIntMulSameSize( *(PSYMCRYPT_INT *) buf1, *(PSYMCRYPT_INT *) buf2, *(PSYMCRYPT_INT *) buf3, buf3 + SCRATCH_BUF_OFFSET, SCRATCH_BUF_SIZE );
+}
+
+
+template<>
+ArithImp<ImpSc, AlgIntMul>::ArithImp()
+{
+    m_perfDataFunction      = &algImpDataPerfFunction <ImpSc, AlgIntMul>;
+    m_perfDecryptFunction   = NULL;
+    m_perfKeyFunction       = &algImpKeyPerfFunction  <ImpSc, AlgIntMul>;
+    m_perfCleanFunction     = &algImpCleanPerfFunction<ImpSc, AlgIntMul>;
+}
+
+template<>
+ArithImp<ImpSc, AlgIntMul>::~ArithImp()
+{
+}
+
+//============================
+template<>
+VOID
+algImpKeyPerfFunction<ImpSc, AlgIntSquare>( PBYTE buf1, PBYTE buf2, PBYTE buf3, SIZE_T keySize )
+{
+    setupIntsForPerfFunction( buf1, buf2, buf3, keySize, 2 );
+}
+
+template<>
+VOID
+algImpCleanPerfFunction<ImpSc,AlgIntSquare>( PBYTE buf1, PBYTE buf2, PBYTE buf3 )
+{
+    UNREFERENCED_PARAMETER( buf1 );
+    UNREFERENCED_PARAMETER( buf2 );
+    UNREFERENCED_PARAMETER( buf3 );
+}
+
+template<>
+VOID
+algImpDataPerfFunction< ImpSc, AlgIntSquare>( PBYTE buf1, PBYTE buf2, PBYTE buf3, SIZE_T dataSize )
+{
+    UNREFERENCED_PARAMETER( dataSize );
+    UNREFERENCED_PARAMETER( buf2 );
+    SymCryptIntSquare( *(PSYMCRYPT_INT *) buf1, *(PSYMCRYPT_INT *) buf3, buf3 + SCRATCH_BUF_OFFSET, SCRATCH_BUF_SIZE );
+}
+
+
+template<>
+ArithImp<ImpSc, AlgIntSquare>::ArithImp()
+{
+    m_perfDataFunction      = &algImpDataPerfFunction <ImpSc, AlgIntSquare>;
+    m_perfDecryptFunction   = NULL;
+    m_perfKeyFunction       = &algImpKeyPerfFunction  <ImpSc, AlgIntSquare>;
+    m_perfCleanFunction     = &algImpCleanPerfFunction<ImpSc, AlgIntSquare>;
+}
+
+template<>
+ArithImp<ImpSc, AlgIntSquare>::~ArithImp()
+{
+}
+
+//============================
+template<>
+VOID
+algImpKeyPerfFunction<ImpSc, AlgIntDivMod>( PBYTE buf1, PBYTE buf2, PBYTE buf3, SIZE_T keySize )
+{
+    BYTE buf[4096];
+
+    CHECK3( 3*keySize <= sizeof( buf ), "keySize too big %08x", keySize );
+    GENRANDOM( buf, (UINT32)(3*keySize) );
+
+    UINT32 nDigits = SymCryptDigitsFromBits( (UINT32) (8 * keySize) );
+    UINT32 numSize = SymCryptSizeofIntFromDigits( 2*nDigits );
+
+    *(PSYMCRYPT_DIVISOR *) buf2 = SymCryptDivisorCreate( buf2 + SYMCRYPT_ASYM_ALIGN_VALUE, PERF_BUFFER_SIZE-SYMCRYPT_ASYM_ALIGN_VALUE, nDigits );
+    ((PSYMCRYPT_INT *) buf1)[0] = SymCryptIntCreate( buf1 + SYMCRYPT_ASYM_ALIGN_VALUE, numSize, nDigits * 2 );
+
+    buf[0] |= 0x80;     // Make sure highest bit in divisor is set (using MSByte first for simplicity)
+    SymCryptIntSetValue( buf, (UINT32) keySize, SYMCRYPT_NUMBER_FORMAT_MSB_FIRST, SymCryptIntFromDivisor( *(PSYMCRYPT_DIVISOR *) buf2 ) );
+    SymCryptIntToDivisor( SymCryptIntFromDivisor(*(PSYMCRYPT_DIVISOR *) buf2), *(PSYMCRYPT_DIVISOR *)buf2,  1000, 0, buf3, PERF_BUFFER_SIZE );
+
+    SymCryptIntSetValue( buf+keySize, (UINT32) 2*keySize, SYMCRYPT_NUMBER_FORMAT_LSB_FIRST, *(PSYMCRYPT_INT *) buf1 );
+
+    ((PSYMCRYPT_INT *) buf3)[0] = SymCryptIntCreate( buf3 + SYMCRYPT_ASYM_ALIGN_VALUE, numSize, nDigits * 2 );
+    ((PSYMCRYPT_INT *) buf3)[1] = SymCryptIntCreate( buf3 + SYMCRYPT_ASYM_ALIGN_VALUE + numSize, numSize, nDigits );
+    CHECK( 2*numSize + SYMCRYPT_ASYM_ALIGN_VALUE <= SCRATCH_BUF_OFFSET, "DivMod destinations overlap scratch buffer" );
+}
+
+template<>
+VOID
+algImpCleanPerfFunction<ImpSc,AlgIntDivMod>( PBYTE buf1, PBYTE buf2, PBYTE buf3 )
+{
+    UNREFERENCED_PARAMETER( buf1 );
+    UNREFERENCED_PARAMETER( buf2 );
+    UNREFERENCED_PARAMETER( buf3 );
+}
+
+template<>
+VOID
+algImpDataPerfFunction< ImpSc, AlgIntDivMod>( PBYTE buf1, PBYTE buf2, PBYTE buf3, SIZE_T dataSize )
+{
+    UNREFERENCED_PARAMETER( dataSize );
+    UNREFERENCED_PARAMETER( buf2 );
+    SymCryptIntDivMod( *(PSYMCRYPT_INT *) buf1, *(PSYMCRYPT_DIVISOR *) buf2,  ((PSYMCRYPT_INT *) buf3)[0],  ((PSYMCRYPT_INT *) buf3)[1],  buf3 + SCRATCH_BUF_OFFSET, SCRATCH_BUF_SIZE );
+}
+
+
+template<>
+ArithImp<ImpSc, AlgIntDivMod>::ArithImp()
+{
+    m_perfDataFunction      = &algImpDataPerfFunction <ImpSc, AlgIntDivMod>;
+    m_perfDecryptFunction   = NULL;
+    m_perfKeyFunction       = &algImpKeyPerfFunction  <ImpSc, AlgIntDivMod>;
+    m_perfCleanFunction     = &algImpCleanPerfFunction<ImpSc, AlgIntDivMod>;
+}
+
+template<>
+ArithImp<ImpSc, AlgIntDivMod>::~ArithImp()
+{
+}
+
+//
+// SetupModulus
+// Initializes a modulus of the desired keysize & features
+//
+// *((PSYMCRYPT_MODULUS *) buf1) will contain a pointer to the modulus, which is also in buf1.
+// buf3 is used as scratch
+//
+VOID
+setupModulus( PBYTE buf1, PBYTE buf3, SIZE_T keySize )
+{
+    UINT32 keyBytes = (UINT32) keySize & 0x00ffffff;
+    UINT32 keyFlags = (UINT32) keySize & 0xff000000;
+
+    UINT32 nDigits = SymCryptDigitsFromBits( 8 * keyBytes );
+
+
+    PSYMCRYPT_MODULUS pmMod = SymCryptModulusCreate( buf1 + SYMCRYPT_ASYM_ALIGN_VALUE, PERF_BUFFER_SIZE - SYMCRYPT_ASYM_ALIGN_VALUE, nDigits );
+
+    SymCryptIntSetValue(    getPerfTestModulus( (UINT32)keySize ),
+                            ((UINT32) keySize) & 0x00ffffff,
+                            SYMCRYPT_NUMBER_FORMAT_MSB_FIRST,
+                            SymCryptIntFromModulus( pmMod ) );
+
+    UINT32 flags = 0;
+    switch( keyFlags & ~PERF_KEY_PRIME )
+    {
+    case PERF_KEY_SECRET:   flags = 0; break;
+    case PERF_KEY_PUB_ODD:  flags = SYMCRYPT_FLAG_MODULUS_PARITY_PUBLIC; break;
+    case PERF_KEY_PUBLIC:   flags = SYMCRYPT_FLAG_DATA_PUBLIC; break;
+    case PERF_KEY_PUB_PM:   flags = SYMCRYPT_FLAG_DATA_PUBLIC; break;
+    case PERF_KEY_PUB_NIST: flags = SYMCRYPT_FLAG_DATA_PUBLIC; break;
+    default: CHECK(FALSE, "?" );
+    }
+
+    flags |= SYMCRYPT_FLAG_MODULUS_PRIME;   // All our moduli are prime values, and Inv requires it at the moment.
+
+    SymCryptIntToModulus( SymCryptIntFromModulus( pmMod ), pmMod, 10000, flags, buf3, PERF_BUFFER_SIZE );
+
+    *((PSYMCRYPT_MODULUS *) buf1) = pmMod;
+}
+
+//
+// setupModOperations
+// Initializes a modulus in buf1, two modElements in buf2, and one modElement in buf3.
+// The modElements in buf2 are set to random values
+//
+void
+setupModOperations( PBYTE buf1, PBYTE buf2, PBYTE buf3, SIZE_T keySize )
+{
+    BYTE buf[4096];
+    SYMCRYPT_ERROR scError;
+
+    UINT32 keyBytes = (UINT32) keySize & 0x00ffffff;
+    CHECK( 2 * keyBytes <= sizeof( buf ), "?" );
+    GENRANDOM( buf, (2*keyBytes) );
+
+    setupModulus( buf1, buf3, keySize );
+    PCSYMCRYPT_MODULUS pmMod = *((PCSYMCRYPT_MODULUS *)buf1);
+
+    UINT32 modElSize = SymCryptSizeofModElementFromModulus( pmMod );
+    PSYMCRYPT_MODELEMENT * pPtrs = ((PSYMCRYPT_MODELEMENT *) buf2);
+    pPtrs[0] = SymCryptModElementCreate( buf2 + SYMCRYPT_ASYM_ALIGN_VALUE, modElSize, pmMod );
+    pPtrs[1] = SymCryptModElementCreate( buf2 + SYMCRYPT_ASYM_ALIGN_VALUE + modElSize, modElSize, pmMod );
+
+    ((PSYMCRYPT_MODELEMENT *) buf3)[0] = SymCryptModElementCreate( buf3 + SYMCRYPT_ASYM_ALIGN_VALUE, modElSize, pmMod );
+
+    CHECK( modElSize + SYMCRYPT_ASYM_ALIGN_VALUE <= SCRATCH_BUF_OFFSET, "ModElement overlaps with scratch buffer" );
+
+    scError = SymCryptModElementSetValue( buf, modElSize, SYMCRYPT_NUMBER_FORMAT_LSB_FIRST, pmMod, pPtrs[0], buf3 + SCRATCH_BUF_OFFSET, SCRATCH_BUF_SIZE );
+    CHECK( scError == SYMCRYPT_NO_ERROR, "?" );
+    scError = SymCryptModElementSetValue( buf+modElSize, modElSize, SYMCRYPT_NUMBER_FORMAT_LSB_FIRST, pmMod, pPtrs[1], buf3 + SCRATCH_BUF_OFFSET, SCRATCH_BUF_SIZE );
+    CHECK( scError == SYMCRYPT_NO_ERROR, "?" );
+
+}
+
+//============================
+template<>
+VOID
+algImpKeyPerfFunction<ImpSc, AlgModAdd>( PBYTE buf1, PBYTE buf2, PBYTE buf3, SIZE_T keySize )
+{
+    setupModOperations( buf1, buf2, buf3, keySize );
+}
+
+template<>
+VOID
+algImpCleanPerfFunction<ImpSc,AlgModAdd>( PBYTE buf1, PBYTE buf2, PBYTE buf3 )
+{
+    UNREFERENCED_PARAMETER( buf1 );
+    UNREFERENCED_PARAMETER( buf2 );
+    UNREFERENCED_PARAMETER( buf3 );
+}
+
+template<>
+VOID
+algImpDataPerfFunction< ImpSc, AlgModAdd>( PBYTE buf1, PBYTE buf2, PBYTE buf3, SIZE_T dataSize )
+{
+    UNREFERENCED_PARAMETER( dataSize );
+    SymCryptModAdd( *(PSYMCRYPT_MODULUS *) buf1, ((PSYMCRYPT_MODELEMENT *) buf2)[0], ((PSYMCRYPT_MODELEMENT *) buf2)[1], ((PSYMCRYPT_MODELEMENT *) buf3)[0],  buf3 + SCRATCH_BUF_OFFSET, SCRATCH_BUF_SIZE );
+}
+
+
+template<>
+ArithImp<ImpSc, AlgModAdd>::ArithImp()
+{
+    m_perfDataFunction      = &algImpDataPerfFunction <ImpSc, AlgModAdd>;
+    m_perfDecryptFunction   = NULL;
+    m_perfKeyFunction       = &algImpKeyPerfFunction  <ImpSc, AlgModAdd>;
+    m_perfCleanFunction     = &algImpCleanPerfFunction<ImpSc, AlgModAdd>;
+}
+
+template<>
+ArithImp<ImpSc, AlgModAdd>::~ArithImp()
+{
+}
+
+//============================
+template<>
+VOID
+algImpKeyPerfFunction<ImpSc, AlgModSub>( PBYTE buf1, PBYTE buf2, PBYTE buf3, SIZE_T keySize )
+{
+    setupModOperations( buf1, buf2, buf3, keySize );
+}
+
+template<>
+VOID
+algImpCleanPerfFunction<ImpSc,AlgModSub>( PBYTE buf1, PBYTE buf2, PBYTE buf3 )
+{
+    UNREFERENCED_PARAMETER( buf1 );
+    UNREFERENCED_PARAMETER( buf2 );
+    UNREFERENCED_PARAMETER( buf3 );
+}
+
+template<>
+VOID
+algImpDataPerfFunction< ImpSc, AlgModSub>( PBYTE buf1, PBYTE buf2, PBYTE buf3, SIZE_T dataSize )
+{
+    UNREFERENCED_PARAMETER( dataSize );
+    SymCryptModSub( *(PSYMCRYPT_MODULUS *) buf1, ((PSYMCRYPT_MODELEMENT *) buf2)[0], ((PSYMCRYPT_MODELEMENT *) buf2)[1], ((PSYMCRYPT_MODELEMENT *) buf3)[0],  buf3 + SCRATCH_BUF_OFFSET, SCRATCH_BUF_SIZE );
+}
+
+
+template<>
+ArithImp<ImpSc, AlgModSub>::ArithImp()
+{
+    m_perfDataFunction      = &algImpDataPerfFunction <ImpSc, AlgModSub>;
+    m_perfDecryptFunction   = NULL;
+    m_perfKeyFunction       = &algImpKeyPerfFunction  <ImpSc, AlgModSub>;
+    m_perfCleanFunction     = &algImpCleanPerfFunction<ImpSc, AlgModSub>;
+}
+
+template<>
+ArithImp<ImpSc, AlgModSub>::~ArithImp()
+{
+}
+
+//============================
+template<>
+VOID
+algImpKeyPerfFunction<ImpSc, AlgModMul>( PBYTE buf1, PBYTE buf2, PBYTE buf3, SIZE_T keySize )
+{
+    setupModOperations( buf1, buf2, buf3, keySize );
+}
+
+template<>
+VOID
+algImpCleanPerfFunction<ImpSc,AlgModMul>( PBYTE buf1, PBYTE buf2, PBYTE buf3 )
+{
+    UNREFERENCED_PARAMETER( buf1 );
+    UNREFERENCED_PARAMETER( buf2 );
+    UNREFERENCED_PARAMETER( buf3 );
+}
+
+template<>
+VOID
+algImpDataPerfFunction< ImpSc, AlgModMul>( PBYTE buf1, PBYTE buf2, PBYTE buf3, SIZE_T dataSize )
+{
+    UNREFERENCED_PARAMETER( dataSize );
+    SymCryptModMul( *(PSYMCRYPT_MODULUS *) buf1, ((PSYMCRYPT_MODELEMENT *) buf2)[0], ((PSYMCRYPT_MODELEMENT *) buf2)[1], ((PSYMCRYPT_MODELEMENT *) buf3)[0],  buf3 + SCRATCH_BUF_OFFSET, SCRATCH_BUF_SIZE );
+}
+
+
+template<>
+ArithImp<ImpSc, AlgModMul>::ArithImp()
+{
+    m_perfDataFunction      = &algImpDataPerfFunction <ImpSc, AlgModMul>;
+    m_perfDecryptFunction   = NULL;
+    m_perfKeyFunction       = &algImpKeyPerfFunction  <ImpSc, AlgModMul>;
+    m_perfCleanFunction     = &algImpCleanPerfFunction<ImpSc, AlgModMul>;
+}
+
+template<>
+ArithImp<ImpSc, AlgModMul>::~ArithImp()
+{
+}
+
+
+
+template<>
+VOID
+algImpKeyPerfFunction<ImpSc, AlgModExp>( PBYTE buf1, PBYTE buf2, PBYTE buf3, SIZE_T keySize )
+{
+    BYTE buf[4096];
+    UINT32 keyBytes = (UINT32) keySize & 0x00ffffff;
+    UINT32 nDigits = 0;
+
+    setupModOperations( buf1, buf2, buf3, keySize );
+
+    CHECK( keyBytes <= sizeof( buf ), "?" );
+    GENRANDOM( buf, keyBytes );
+
+    nDigits = SymCryptDigitsFromBits(8 * keyBytes);
+
+    ((PSYMCRYPT_INT *) buf2)[1] = SymCryptIntCreate( (PBYTE)(((PSYMCRYPT_INT *) buf2)[1]) + SYMCRYPT_ASYM_ALIGN_VALUE, SCRATCH_BUF_OFFSET - SYMCRYPT_ASYM_ALIGN_VALUE, nDigits );
+
+    SymCryptIntSetValue( buf, keyBytes, SYMCRYPT_NUMBER_FORMAT_LSB_FIRST, ((PSYMCRYPT_INT *) buf2)[1] );
+}
+
+template<>
+VOID
+algImpCleanPerfFunction<ImpSc,AlgModExp>( PBYTE buf1, PBYTE buf2, PBYTE buf3 )
+{
+    UNREFERENCED_PARAMETER( buf1 );
+    UNREFERENCED_PARAMETER( buf2 );
+    UNREFERENCED_PARAMETER( buf3 );
+}
+
+template<>
+VOID
+algImpDataPerfFunction<ImpSc, AlgModExp>( PBYTE buf1, PBYTE buf2, PBYTE buf3, SIZE_T dataSize )
+{
+    UNREFERENCED_PARAMETER( dataSize );
+
+    SymCryptModExp(
+                *(PSYMCRYPT_MODULUS *) buf1,
+                ((PSYMCRYPT_MODELEMENT *) buf2)[0],
+                ((PSYMCRYPT_INT *) buf2)[1],
+                SymCryptIntBitsizeOfValue(SymCryptIntFromModulus(*(PSYMCRYPT_MODULUS *) buf1)),
+                0,      // Default flags: Side-channel safe
+                ((PSYMCRYPT_MODELEMENT *) buf3)[0],
+                buf3 + SCRATCH_BUF_OFFSET,
+                SCRATCH_BUF_SIZE );
+}
+
+
+template<>
+ArithImp<ImpSc, AlgModExp>::ArithImp()
+{
+    m_perfDataFunction      = &algImpDataPerfFunction <ImpSc, AlgModExp>;
+    m_perfDecryptFunction   = NULL;
+    m_perfKeyFunction       = &algImpKeyPerfFunction  <ImpSc, AlgModExp>;
+    m_perfCleanFunction     = &algImpCleanPerfFunction<ImpSc, AlgModExp>;
+}
+
+template<>
+ArithImp<ImpSc, AlgModExp>::~ArithImp()
+{
+}
+
+//============================
+template<>
+VOID
+algImpKeyPerfFunction<ImpSc, AlgModSquare>( PBYTE buf1, PBYTE buf2, PBYTE buf3, SIZE_T keySize )
+{
+    setupModOperations( buf1, buf2, buf3, keySize );
+}
+
+template<>
+VOID
+algImpCleanPerfFunction<ImpSc,AlgModSquare>( PBYTE buf1, PBYTE buf2, PBYTE buf3 )
+{
+    UNREFERENCED_PARAMETER( buf1 );
+    UNREFERENCED_PARAMETER( buf2 );
+    UNREFERENCED_PARAMETER( buf3 );
+}
+
+template<>
+VOID
+algImpDataPerfFunction< ImpSc, AlgModSquare>( PBYTE buf1, PBYTE buf2, PBYTE buf3, SIZE_T dataSize )
+{
+    UNREFERENCED_PARAMETER( dataSize );
+    SymCryptModSquare( *(PSYMCRYPT_MODULUS *) buf1, ((PSYMCRYPT_MODELEMENT *) buf2)[0], ((PSYMCRYPT_MODELEMENT *) buf3)[0],  buf3 + SCRATCH_BUF_OFFSET, SCRATCH_BUF_SIZE );
+}
+
+
+template<>
+ArithImp<ImpSc, AlgModSquare>::ArithImp()
+{
+    m_perfDataFunction      = &algImpDataPerfFunction <ImpSc, AlgModSquare>;
+    m_perfDecryptFunction   = NULL;
+    m_perfKeyFunction       = &algImpKeyPerfFunction  <ImpSc, AlgModSquare>;
+    m_perfCleanFunction     = &algImpCleanPerfFunction<ImpSc, AlgModSquare>;
+}
+
+template<>
+ArithImp<ImpSc, AlgModSquare>::~ArithImp()
+{
+}
+
+//============================
+template<>
+VOID
+algImpKeyPerfFunction<ImpSc, AlgModInv>( PBYTE buf1, PBYTE buf2, PBYTE buf3, SIZE_T keySize )
+{
+    setupModOperations( buf1, buf2, buf3, keySize );
+}
+
+template<>
+VOID
+algImpCleanPerfFunction<ImpSc,AlgModInv>( PBYTE buf1, PBYTE buf2, PBYTE buf3 )
+{
+    UNREFERENCED_PARAMETER( buf1 );
+    UNREFERENCED_PARAMETER( buf2 );
+    UNREFERENCED_PARAMETER( buf3 );
+}
+
+template<>
+VOID
+algImpDataPerfFunction< ImpSc, AlgModInv>( PBYTE buf1, PBYTE buf2, PBYTE buf3, SIZE_T dataSize )
+{
+    UNREFERENCED_PARAMETER( dataSize );
+    SYMCRYPT_ERROR scError;
+    scError = SymCryptModInv(   *(PSYMCRYPT_MODULUS *) buf1,
+                                ((PSYMCRYPT_MODELEMENT *) buf2)[0],
+                                ((PSYMCRYPT_MODELEMENT *) buf3)[0],
+                                0,
+                                buf3 + SCRATCH_BUF_OFFSET,
+                                SCRATCH_BUF_SIZE );
+    CHECK( scError == SYMCRYPT_NO_ERROR, "Error in perf test case" );
+}
+
+
+template<>
+ArithImp<ImpSc, AlgModInv>::ArithImp()
+{
+    m_perfDataFunction      = &algImpDataPerfFunction <ImpSc, AlgModInv>;
+    m_perfDecryptFunction   = NULL;
+    m_perfKeyFunction       = &algImpKeyPerfFunction  <ImpSc, AlgModInv>;
+    m_perfCleanFunction     = &algImpCleanPerfFunction<ImpSc, AlgModInv>;
+}
+
+template<>
+ArithImp<ImpSc, AlgModInv>::~ArithImp()
+{
+}
+
+//============================
+template<>
+VOID
+algImpKeyPerfFunction<ImpSc, AlgScsTable>( PBYTE buf1, PBYTE buf2, PBYTE buf3, SIZE_T keySize )
+{
+    UINT32 nElements = 32;
+    PSYMCRYPT_SCSTABLE  pTable = (PSYMCRYPT_SCSTABLE) buf1;
+
+    UINT32 cbBuffer = SymCryptScsTableInit( pTable, nElements, (UINT32) keySize );
+    SymCryptScsTableSetBuffer( pTable, buf2, cbBuffer );
+
+    for( UINT32 i=0; i<nElements; i++ )
+    {
+        GENRANDOM( buf3, (UINT32) keySize );
+        SymCryptScsTableStore( pTable, i, buf3, (UINT32) keySize );
+    }
+}
+
+template<>
+VOID
+algImpCleanPerfFunction<ImpSc,AlgScsTable>( PBYTE buf1, PBYTE buf2, PBYTE buf3 )
+{
+    UNREFERENCED_PARAMETER( buf1 );
+    UNREFERENCED_PARAMETER( buf2 );
+    UNREFERENCED_PARAMETER( buf3 );
+}
+
+template<>
+VOID
+algImpDataPerfFunction< ImpSc, AlgScsTable>( PBYTE buf1, PBYTE buf2, PBYTE buf3, SIZE_T dataSize )
+{
+    UNREFERENCED_PARAMETER( dataSize );
+    UNREFERENCED_PARAMETER( buf2 );
+    PSYMCRYPT_SCSTABLE  pTable = (PSYMCRYPT_SCSTABLE) buf1;
+    SymCryptScsTableLoad( pTable, 7, buf3, pTable->elementSize );
+}
+
+
+template<>
+ArithImp<ImpSc, AlgScsTable>::ArithImp()
+{
+    m_perfDataFunction      = &algImpDataPerfFunction <ImpSc, AlgScsTable>;
+    m_perfDecryptFunction   = NULL;
+    m_perfKeyFunction       = &algImpKeyPerfFunction  <ImpSc, AlgScsTable>;
+    m_perfCleanFunction     = &algImpCleanPerfFunction<ImpSc, AlgScsTable>;
+}
+
+template<>
+ArithImp<ImpSc, AlgScsTable>::~ArithImp()
+{
+}
+
+//============================
+// The DeveloperTest algorithm is just for tests during active development.
+
+template<>
+VOID
+algImpKeyPerfFunction<ImpSc, AlgDeveloperTest>( PBYTE buf1, PBYTE buf2, PBYTE buf3, SIZE_T keySize )
+{
+    UNREFERENCED_PARAMETER( buf1 );
+    UNREFERENCED_PARAMETER( buf2 );
+    UNREFERENCED_PARAMETER( buf3 );
+    UNREFERENCED_PARAMETER( keySize );
+}
+
+template<>
+VOID
+algImpCleanPerfFunction<ImpSc,AlgDeveloperTest>( PBYTE buf1, PBYTE buf2, PBYTE buf3 )
+{
+    UNREFERENCED_PARAMETER( buf1 );
+    UNREFERENCED_PARAMETER( buf2 );
+    UNREFERENCED_PARAMETER( buf3 );
+}
+
+//extern "C" { VOID SYMCRYPT_CALL SymCryptTestMulx(); }
+
+template<>
+VOID
+algImpDataPerfFunction< ImpSc, AlgDeveloperTest>( PBYTE buf1, PBYTE buf2, PBYTE buf3, SIZE_T dataSize )
+{
+    //SymCryptTestMulx();
+    UNREFERENCED_PARAMETER( buf1 );
+    UNREFERENCED_PARAMETER( buf2 );
+    UNREFERENCED_PARAMETER( buf3 );
+    UNREFERENCED_PARAMETER( dataSize );
+}
+
+
+template<>
+ArithImp<ImpSc, AlgDeveloperTest>::ArithImp()
+{
+    m_perfDataFunction      = &algImpDataPerfFunction <ImpSc, AlgDeveloperTest>;
+    m_perfDecryptFunction   = NULL;
+    m_perfKeyFunction       = &algImpKeyPerfFunction  <ImpSc, AlgDeveloperTest>;
+    m_perfCleanFunction     = &algImpCleanPerfFunction<ImpSc, AlgDeveloperTest>;
+}
+
+template<>
+ArithImp<ImpSc, AlgDeveloperTest>::~ArithImp()
+{
+}
+
+//============================
+
+VOID
+trialDivisionSetFakePrime( PSYMCRYPT_TRIALDIVISION_PRIME p)
+{
+    p->invMod2e64 = 0x5a5a5a5a5a5a5a5b; // Fake, doesn't matter as long as it is odd and not too small to be especially fast...
+    p->compareLimit = 0;        // This makes the trial division never 'hit' unless the input is all-zeroes.
+}
+
+VOID
+createFakeTrialDivisionContext( PBYTE pBuf, UINT32 primesPerGroup )
+{
+    PBYTE pAlloc= pBuf;
+    UINT32 nGroups = 1000;
+    UINT32 nPrimes = nGroups * primesPerGroup;
+
+    PSYMCRYPT_TRIALDIVISION_CONTEXT pContext = (PSYMCRYPT_TRIALDIVISION_CONTEXT) pAlloc;
+    pAlloc += sizeof( *pContext );
+
+    pContext->pGroupList = (PSYMCRYPT_TRIALDIVISION_GROUP) pAlloc;
+    pAlloc += (nGroups + 1) * sizeof( SYMCRYPT_TRIALDIVISION_GROUP );
+
+    pContext->pPrimeList = (PSYMCRYPT_TRIALDIVISION_PRIME) pAlloc;
+    pAlloc += (nPrimes + 1) * sizeof( SYMCRYPT_TRIALDIVISION_PRIME );
+
+    pContext->pPrimes = (PUINT32) pAlloc;
+    pAlloc += (nPrimes + 1) * sizeof( UINT32 );
+
+    pContext->nBytesAlloc = pAlloc - pBuf;
+
+    // The special primes hinder our measurements a bit, but only by something like 0.3%.
+    trialDivisionSetFakePrime( &pContext->Primes3_5_17[0] );
+    trialDivisionSetFakePrime( &pContext->Primes3_5_17[1] );
+    trialDivisionSetFakePrime( &pContext->Primes3_5_17[2] );
+
+    UINT32 i;
+    for( i=0; i<nPrimes; i++ )
+    {
+        trialDivisionSetFakePrime( &pContext->pPrimeList[i] );
+    }
+
+    for( i=0; i<nGroups; i++ )
+    {
+        pContext->pGroupList[i].nPrimes = primesPerGroup;
+        memset( &pContext->pGroupList[i].factor[0], 0xa5, 9 * sizeof( UINT32 ) );
+    }
+
+    pContext->pGroupList[nGroups].nPrimes = 0;
+}
+
+template<>
+VOID
+algImpKeyPerfFunction<ImpSc, AlgTrialDivision>( PBYTE buf1, PBYTE buf2, PBYTE buf3, SIZE_T keySize )
+{
+    // We create two fake trial division contexts to measure the performance of both the group modulo reduction
+    // and the actual per-prime test.
+    // One context has 1000 groups of 11 primes each.
+    // One context has 1000 groups of 1 prime each.
+    // Together these measurements allow us to determine the cost per group and cost per prime which we need
+    // to tune the choice of trial division limit.
+
+    // First create the input in buf3.
+    // But make sure it is odd because the prime fake doesn't work on 2
+
+    createFakeTrialDivisionContext( buf1, 1 );
+    createFakeTrialDivisionContext( buf2, 11 );
+
+    PSYMCRYPT_INT piSrc = SymCryptIntCreate( buf3 + 64, PERF_BUFFER_SIZE - 64, SymCryptDigitsFromBits( (UINT32)keySize * 8 ) );
+
+    PBYTE p = buf3 + PERF_BUFFER_SIZE/2;
+    GENRANDOM( p, (ULONG) keySize );
+    p[0] |= 1;   // Make sure it is odd so we don't get zeroes...
+    SymCryptIntSetValue( p, keySize, SYMCRYPT_NUMBER_FORMAT_LSB_FIRST, piSrc );
+
+    *(PSYMCRYPT_INT *) buf3 = piSrc;
+}
+
+template<>
+VOID
+algImpCleanPerfFunction<ImpSc,AlgTrialDivision>( PBYTE buf1, PBYTE buf2, PBYTE buf3 )
+{
+    UNREFERENCED_PARAMETER( buf1 );
+    UNREFERENCED_PARAMETER( buf2 );
+    UNREFERENCED_PARAMETER( buf3 );
+}
+
+template<>
+VOID
+algImpDataPerfFunction< ImpSc, AlgTrialDivision>( PBYTE buf1, PBYTE buf2, PBYTE buf3, SIZE_T dataSize )
+{
+    UNREFERENCED_PARAMETER( buf2 );
+    UNREFERENCED_PARAMETER( dataSize );
+
+    PCSYMCRYPT_TRIALDIVISION_CONTEXT pContext = (PCSYMCRYPT_TRIALDIVISION_CONTEXT) buf1;
+    PCSYMCRYPT_INT piSrc = *(PCSYMCRYPT_INT *) buf3;
+
+    *(PUINT32) (buf3 + PERF_BUFFER_SIZE/2) = SymCryptIntFindSmallDivisor( pContext, piSrc, NULL, 0 );
+}
+
+template<>
+VOID
+algImpDecryptPerfFunction< ImpSc, AlgTrialDivision>( PBYTE buf1, PBYTE buf2, PBYTE buf3, SIZE_T dataSize )
+{
+    UNREFERENCED_PARAMETER( buf1 );
+    UNREFERENCED_PARAMETER( dataSize );
+
+    PCSYMCRYPT_TRIALDIVISION_CONTEXT pContext = (PCSYMCRYPT_TRIALDIVISION_CONTEXT) buf2;
+    PCSYMCRYPT_INT piSrc = *(PCSYMCRYPT_INT *) buf3;
+
+    *(PUINT32) (buf3 + PERF_BUFFER_SIZE/2) = SymCryptIntFindSmallDivisor( pContext, piSrc, NULL, 0 );
+}
+
+
+template<>
+ArithImp<ImpSc, AlgTrialDivision>::ArithImp()
+{
+    m_perfDataFunction      = &algImpDataPerfFunction <ImpSc, AlgTrialDivision>;
+    m_perfDecryptFunction   = &algImpDecryptPerfFunction  <ImpSc, AlgTrialDivision>;
+    m_perfKeyFunction       = &algImpKeyPerfFunction  <ImpSc, AlgTrialDivision>;
+    m_perfCleanFunction     = &algImpCleanPerfFunction<ImpSc, AlgTrialDivision>;
+}
+
+template<>
+ArithImp<ImpSc, AlgTrialDivision>::~ArithImp()
+{
+}
+
+template<>
+VOID
+algImpKeyPerfFunction<ImpSc, AlgTrialDivisionContext>( PBYTE buf1, PBYTE buf2, PBYTE buf3, SIZE_T keySize )
+{
+    UNREFERENCED_PARAMETER( buf1 );
+    UNREFERENCED_PARAMETER( buf2 );
+    UNREFERENCED_PARAMETER( buf3 );
+
+    *(UINT32 *) buf2 = (UINT32) keySize;
+}
+
+template<>
+VOID
+algImpCleanPerfFunction<ImpSc,AlgTrialDivisionContext>( PBYTE buf1, PBYTE buf2, PBYTE buf3 )
+{
+    UNREFERENCED_PARAMETER( buf2 );
+    UNREFERENCED_PARAMETER( buf3 );
+
+    *(PCSYMCRYPT_TRIALDIVISION_CONTEXT *) buf1 = NULL;
+}
+
+template<>
+VOID
+algImpDataPerfFunction< ImpSc, AlgTrialDivisionContext>( PBYTE buf1, PBYTE buf2, PBYTE buf3, SIZE_T dataSize )
+{
+    UNREFERENCED_PARAMETER( buf3 );
+    UNREFERENCED_PARAMETER( dataSize );
+
+    PCSYMCRYPT_TRIALDIVISION_CONTEXT context;
+
+    context = SymCryptCreateTrialDivisionContext( SymCryptDigitsFromBits( 8 * *(UINT32 *) buf2 ) );
+
+    // Save a copy of the pointer to stop the compiler from optimizing the whole thing away.
+    *(PCSYMCRYPT_TRIALDIVISION_CONTEXT *) buf1 = context;
+
+    SymCryptFreeTrialDivisionContext( context );
+}
+
+
+template<>
+ArithImp<ImpSc, AlgTrialDivisionContext>::ArithImp()
+{
+    m_perfDataFunction      = &algImpDataPerfFunction <ImpSc, AlgTrialDivisionContext>;
+    m_perfDecryptFunction   = NULL;
+    m_perfKeyFunction       = &algImpKeyPerfFunction  <ImpSc, AlgTrialDivisionContext>;
+    m_perfCleanFunction     = &algImpCleanPerfFunction<ImpSc, AlgTrialDivisionContext>;
+}
+
+template<>
+ArithImp<ImpSc, AlgTrialDivisionContext>::~ArithImp()
+{
+}
+
+
+//============================
+
+// Table with the RSA keys' sizes and pointers to keys
+struct {
+    SIZE_T                      keySize;
+    PSYMCRYPT_RSAKEY            pkRsakey;
+} g_precomputedRsaKeys[] = {
+    {  32, NULL },
+    {  64, NULL },
+    { 128, NULL },
+    { 256, NULL },
+    { 384, NULL },
+    { 512, NULL },
+    {1024, NULL },
+};
+
+void
+SetupRsaKey( PBYTE buf1, SIZE_T keySize )
+{
+    int i = 0;
+    BOOLEAN bFound = FALSE;
+
+    SYMCRYPT_ERROR scError = SYMCRYPT_NO_ERROR;
+
+    for( i=0; i < ARRAY_SIZE(g_precomputedRsaKeys); i++ )
+    {
+        if ( keySize == g_precomputedRsaKeys[i].keySize )
+        {
+            bFound = TRUE;
+
+            if ( g_precomputedRsaKeys[i].pkRsakey == NULL )
+            {
+                SYMCRYPT_RSA_PARAMS rsaParams = { 0 };
+                PSYMCRYPT_RSAKEY pkRsakey = NULL;
+
+                // Set the parameters
+                rsaParams.version = 1;
+                rsaParams.nBitsOfModulus = ((UINT32)keySize) * 8;
+                rsaParams.nPrimes = 2;
+                rsaParams.nPubExp = 1;
+
+                pkRsakey = SymCryptRsakeyAllocate( &rsaParams, 0 );
+                CHECK( pkRsakey != NULL, "?" );
+
+                scError = SymCryptRsakeyGenerate( pkRsakey, NULL, 0, 0 );   // Use default exponent
+                CHECK( scError == SYMCRYPT_NO_ERROR, "?" );
+
+                g_precomputedRsaKeys[i].pkRsakey = pkRsakey;
+            }
+
+            break;
+        }
+    }
+
+    CHECK( bFound, "?" );
+
+    *((PSYMCRYPT_RSAKEY *) buf1) = g_precomputedRsaKeys[i].pkRsakey;
+}
+
+void
+sc_RsaKeyPerf( PBYTE buf1, PBYTE buf2, SIZE_T keySize )
+{
+    SYMCRYPT_ERROR scError = SYMCRYPT_NO_ERROR;
+
+    SetupRsaKey( buf1, keySize );
+
+    buf2[0] = 0;
+    scError = SymCryptCallbackRandom( buf2 + 1, keySize - 1 );  // Don't fill it up so that it is smaller than the modulus
+    CHECK( scError == SYMCRYPT_NO_ERROR, "?" );
+}
+
+//================================================
+
+typedef struct _HASH_INFO {
+    PCSTR   name;
+    PCSYMCRYPT_HASH pcHash;
+    PCSYMCRYPT_OID  pcOids;
+    UINT32          nOids;
+} HASH_INFO;
+typedef const HASH_INFO * PCHASH_INFO;
+
+const HASH_INFO hashInfoTable[] = {
+    {   "MD5",      SymCryptMd5Algorithm,       SymCryptMd5OidList,     SYMCRYPT_MD5_OID_COUNT },
+    {   "SHA1",     SymCryptSha1Algorithm,      SymCryptSha1OidList,    SYMCRYPT_SHA1_OID_COUNT},
+    {   "SHA256",   SymCryptSha256Algorithm,    SymCryptSha256OidList,  SYMCRYPT_SHA256_OID_COUNT},
+    {   "SHA384",   SymCryptSha384Algorithm,    SymCryptSha384OidList,  SYMCRYPT_SHA384_OID_COUNT},
+    {   "SHA512",   SymCryptSha512Algorithm,    SymCryptSha512OidList,  SYMCRYPT_SHA512_OID_COUNT},
+    { NULL },
+};
+
+PCHASH_INFO getHashInfo( PCSTR pcstrName )
+{
+    for( int i=0; hashInfoTable[i].name != NULL; i++ )
+    {
+        if( STRICMP( pcstrName, hashInfoTable[i].name ) == 0 )
+        {
+            return &hashInfoTable[i];
+        }
+    }
+    CHECK( FALSE, "?" );
+    return NULL;
+}
+
+
+// Rsa Pkcs1 Sign
+template<>
+VOID
+algImpKeyPerfFunction<ImpSc, AlgRsaSignPkcs1>( PBYTE buf1, PBYTE buf2, PBYTE buf3, SIZE_T keySize )
+{
+    SYMCRYPT_ERROR scError = SYMCRYPT_NO_ERROR;
+    SIZE_T cbDst = 0;
+
+    sc_RsaKeyPerf( buf1, buf2, keySize );
+
+    scError = SymCryptRsaPkcs1Sign(
+                    *((PSYMCRYPT_RSAKEY *) buf1),
+                    buf2,
+                    PERF_RSA_HASH_ALG_SIZE,
+                    PERF_RSA_HASH_ALG_OIDS_SC,
+                    PERF_RSA_HASH_ALG_NOIDS_SC,
+                    0,
+                    SYMCRYPT_NUMBER_FORMAT_MSB_FIRST,
+                    buf3,
+                    keySize,
+                    &cbDst );
+    CHECK( scError == SYMCRYPT_NO_ERROR, "?" );
+    CHECK( cbDst == keySize, "?" );
+
+    scError = SymCryptRsaPkcs1Verify(
+                    *((PSYMCRYPT_RSAKEY *) buf1),
+                    buf2,
+                    PERF_RSA_HASH_ALG_SIZE,
+                    buf3,
+                    keySize,
+                    SYMCRYPT_NUMBER_FORMAT_MSB_FIRST,
+                    PERF_RSA_HASH_ALG_OIDS_SC,
+                    PERF_RSA_HASH_ALG_NOIDS_SC,
+                    0 );
+    CHECK( scError == SYMCRYPT_NO_ERROR, "?" );
+}
+
+template<>
+VOID
+algImpCleanPerfFunction<ImpSc, AlgRsaSignPkcs1>( PBYTE buf1, PBYTE buf2, PBYTE buf3 )
+{
+    UNREFERENCED_PARAMETER( buf1 );
+    UNREFERENCED_PARAMETER( buf2 );
+    UNREFERENCED_PARAMETER( buf3 );
+}
+
+template<>
+VOID
+algImpDataPerfFunction< ImpSc, AlgRsaSignPkcs1>( PBYTE buf1, PBYTE buf2, PBYTE buf3, SIZE_T dataSize )
+{
+    SIZE_T cbDst = 0;
+
+    SymCryptRsaPkcs1Sign(
+            *((PSYMCRYPT_RSAKEY *) buf1),
+            buf2,
+            PERF_RSA_HASH_ALG_SIZE,
+            PERF_RSA_HASH_ALG_OIDS_SC,
+            PERF_RSA_HASH_ALG_NOIDS_SC,
+            0,
+            SYMCRYPT_NUMBER_FORMAT_MSB_FIRST,
+            buf3,
+            dataSize,
+            &cbDst );
+}
+
+template<>
+VOID
+algImpDecryptPerfFunction< ImpSc, AlgRsaSignPkcs1>( PBYTE buf1, PBYTE buf2, PBYTE buf3, SIZE_T dataSize )
+{
+    SYMCRYPT_ERROR scError;
+
+    scError = SymCryptRsaPkcs1Verify(
+                    *((PSYMCRYPT_RSAKEY *) buf1),
+                    buf2,
+                    PERF_RSA_HASH_ALG_SIZE,
+                    buf3,
+                    dataSize,
+                    SYMCRYPT_NUMBER_FORMAT_MSB_FIRST,
+                    PERF_RSA_HASH_ALG_OIDS_SC,
+                    PERF_RSA_HASH_ALG_NOIDS_SC,
+                    0 );
+    CHECK( scError == SYMCRYPT_NO_ERROR, "?" );
+}
+
+template<>
+RsaSignImp<ImpSc, AlgRsaSignPkcs1>::RsaSignImp()
+{
+    m_perfDataFunction      = &algImpDataPerfFunction <ImpSc, AlgRsaSignPkcs1>;
+    m_perfDecryptFunction   = &algImpDecryptPerfFunction< ImpSc, AlgRsaSignPkcs1>;
+    m_perfKeyFunction       = &algImpKeyPerfFunction  <ImpSc, AlgRsaSignPkcs1>;
+    m_perfCleanFunction     = &algImpCleanPerfFunction<ImpSc, AlgRsaSignPkcs1>;
+
+    state.pKey = NULL;
+}
+
+template<>
+RsaSignImp<ImpSc, AlgRsaSignPkcs1>::~RsaSignImp()
+{
+    if( state.pKey != NULL )
+    {
+        SymCryptRsakeyFree( state.pKey );
+        state.pKey = NULL;
+    }
+}
+
+template<>
+NTSTATUS
+RsaSignImp<ImpSc, AlgRsaSignPkcs1>::setKey( PCRSAKEY_TESTBLOB pcKeyBlob )
+{
+    SYMCRYPT_ERROR scError;
+
+    if( state.pKey != NULL )
+    {
+        SymCryptRsakeyFree( state.pKey );
+        state.pKey = NULL;
+    }
+
+    if( pcKeyBlob == NULL )
+    {
+        // Just used to clear the key state to do leak detection
+        return STATUS_SUCCESS;
+    }
+
+    SYMCRYPT_RSA_PARAMS params;
+    params.version = 1;
+    params.nBitsOfModulus = pcKeyBlob->nBitsModulus;
+    params.nPrimes = 2;
+    params.nPubExp = 1;
+
+    state.pKey = SymCryptRsakeyAllocate( &params, 0 );
+    CHECK( state.pKey != NULL, "?" );
+
+    PCBYTE ppPrime[2] = {&pcKeyBlob->abPrime1[0], &pcKeyBlob->abPrime2[0] };
+    SIZE_T cbPrime[2] = {pcKeyBlob->cbPrime1, pcKeyBlob->cbPrime2 };
+
+    scError = SymCryptRsakeySetValue(
+        &pcKeyBlob->abModulus[0], pcKeyBlob->cbModulus,
+        &pcKeyBlob->u64PubExp, 1,
+        ppPrime, cbPrime, 2,
+        SYMCRYPT_NUMBER_FORMAT_MSB_FIRST,
+        0,
+        state.pKey );
+    CHECK( scError == SYMCRYPT_NO_ERROR, "?" );
+
+    return STATUS_SUCCESS;
+}
+
+template<>
+NTSTATUS
+RsaSignImp<ImpSc, AlgRsaSignPkcs1>::sign(
+    _In_reads_( cbHash)     PCBYTE  pbHash,
+                            SIZE_T  cbHash,
+                            PCSTR   pcstrHashAlgName,
+                            UINT32  u32Other,
+    _Out_writes_( cbSig )   PBYTE   pbSig,
+                            SIZE_T  cbSig )
+{
+    PCHASH_INFO pInfo;
+    SYMCRYPT_ERROR scError;
+    SIZE_T cbTmp;
+
+    UNREFERENCED_PARAMETER( u32Other );
+
+    pInfo = getHashInfo( pcstrHashAlgName);
+    scError = SymCryptRsaPkcs1Sign(
+                    state.pKey,
+                    pbHash,
+                    cbHash,
+                    pInfo->pcOids,
+                    pInfo->nOids,
+                    0,
+                    SYMCRYPT_NUMBER_FORMAT_MSB_FIRST,
+                    pbSig,
+                    cbSig,
+                    &cbTmp );
+    CHECK( scError == SYMCRYPT_NO_ERROR && cbTmp == cbSig, "?" );
+
+    return STATUS_SUCCESS;
+}
+
+template<>
+NTSTATUS
+RsaSignImp<ImpSc, AlgRsaSignPkcs1>::verify(
+    _In_reads_( cbHash)     PCBYTE  pbHash,
+                            SIZE_T  cbHash,
+    _In_reads_( cbSig )     PCBYTE  pbSig,
+                            SIZE_T  cbSig,
+                            PCSTR   pcstrHashAlgName,
+                            UINT32  u32Other )
+{
+    SYMCRYPT_ERROR scError;
+    NTSTATUS ntStatus;
+    PCHASH_INFO pInfo;
+
+    UNREFERENCED_PARAMETER( u32Other );
+
+    pInfo = getHashInfo( pcstrHashAlgName);
+    scError = SymCryptRsaPkcs1Verify(
+                    state.pKey,
+                    pbHash,
+                    cbHash,
+                    pbSig,
+                    cbSig,
+                    SYMCRYPT_NUMBER_FORMAT_MSB_FIRST,
+                    pInfo->pcOids,
+                    pInfo->nOids,
+                    0 );
+
+    switch( scError )
+    {
+    case SYMCRYPT_NO_ERROR:
+        ntStatus = STATUS_SUCCESS;
+        break;
+    case SYMCRYPT_SIGNATURE_VERIFICATION_FAILURE:
+        ntStatus = STATUS_INVALID_SIGNATURE;
+        break;
+    case SYMCRYPT_INVALID_ARGUMENT:
+        ntStatus = STATUS_INVALID_PARAMETER;
+        break;
+    default:
+        iprint( "Unexpected SymCrypt error %08x, %d, %d, %s\n", scError, cbHash, cbSig, pcstrHashAlgName );
+        CHECK( FALSE, "?" );
+        ntStatus = STATUS_UNSUCCESSFUL;
+    }
+
+    return ntStatus;
+}
+
+
+// Rsa Pss Sign
+template<>
+VOID
+algImpKeyPerfFunction<ImpSc, AlgRsaSignPss>( PBYTE buf1, PBYTE buf2, PBYTE buf3, SIZE_T keySize )
+{
+    SYMCRYPT_ERROR scError = SYMCRYPT_NO_ERROR;
+    SIZE_T cbDst = 0;
+
+    sc_RsaKeyPerf( buf1, buf2, keySize );
+
+    scError = SymCryptRsaPssSign(
+                    *((PSYMCRYPT_RSAKEY *) buf1),
+                    buf2,
+                    PERF_RSA_HASH_ALG_SIZE,
+                    PERF_RSA_HASH_ALG_SC,
+                    PERF_RSA_HASH_ALG_SIZE,
+                    0,
+                    SYMCRYPT_NUMBER_FORMAT_MSB_FIRST,
+                    buf3,
+                    keySize,
+                    &cbDst );
+    CHECK( scError == SYMCRYPT_NO_ERROR, "?" );
+    CHECK( cbDst == keySize, "?" );
+
+    scError = SymCryptRsaPssVerify(
+                    *((PSYMCRYPT_RSAKEY *) buf1),
+                    buf2,
+                    PERF_RSA_HASH_ALG_SIZE,
+                    buf3,
+                    keySize,
+                    SYMCRYPT_NUMBER_FORMAT_MSB_FIRST,
+                    PERF_RSA_HASH_ALG_SC,
+                    PERF_RSA_HASH_ALG_SIZE,
+                    0 );
+    CHECK( scError == SYMCRYPT_NO_ERROR, "?" );
+}
+
+template<>
+VOID
+algImpCleanPerfFunction<ImpSc, AlgRsaSignPss>( PBYTE buf1, PBYTE buf2, PBYTE buf3 )
+{
+    UNREFERENCED_PARAMETER( buf1 );
+    UNREFERENCED_PARAMETER( buf2 );
+    UNREFERENCED_PARAMETER( buf3 );
+}
+
+template<>
+VOID
+algImpDataPerfFunction< ImpSc, AlgRsaSignPss>( PBYTE buf1, PBYTE buf2, PBYTE buf3, SIZE_T dataSize )
+{
+    SIZE_T cbDst = 0;
+
+    SymCryptRsaPssSign(
+        *((PSYMCRYPT_RSAKEY *) buf1),
+        buf2,
+        PERF_RSA_HASH_ALG_SIZE,
+        PERF_RSA_HASH_ALG_SC,
+        PERF_RSA_HASH_ALG_SIZE,
+        0,
+        SYMCRYPT_NUMBER_FORMAT_MSB_FIRST,
+        buf3,
+        dataSize,
+        &cbDst );
+}
+
+template<>
+VOID
+algImpDecryptPerfFunction< ImpSc, AlgRsaSignPss>( PBYTE buf1, PBYTE buf2, PBYTE buf3, SIZE_T dataSize )
+{
+    SYMCRYPT_ERROR scError;
+
+    scError = SymCryptRsaPssVerify(
+                    *((PSYMCRYPT_RSAKEY *) buf1),
+                    buf2,
+                    PERF_RSA_HASH_ALG_SIZE,
+                    buf3,
+                    dataSize,
+                    SYMCRYPT_NUMBER_FORMAT_MSB_FIRST,
+                    PERF_RSA_HASH_ALG_SC,
+                    PERF_RSA_HASH_ALG_SIZE,
+                    0 );
+    CHECK( scError == SYMCRYPT_NO_ERROR, "?" );
+}
+
+template<>
+RsaSignImp<ImpSc, AlgRsaSignPss>::RsaSignImp()
+{
+    m_perfDataFunction      = &algImpDataPerfFunction <ImpSc, AlgRsaSignPss>;
+    m_perfDecryptFunction   = &algImpDecryptPerfFunction< ImpSc, AlgRsaSignPss>;
+    m_perfKeyFunction       = &algImpKeyPerfFunction  <ImpSc, AlgRsaSignPss>;
+    m_perfCleanFunction     = &algImpCleanPerfFunction<ImpSc, AlgRsaSignPss>;
+
+    state.pKey = NULL;
+}
+
+template<>
+RsaSignImp<ImpSc, AlgRsaSignPss>::~RsaSignImp()
+{
+    if( state.pKey != NULL )
+    {
+        SymCryptRsakeyFree( state.pKey );
+        state.pKey = NULL;
+    }
+}
+
+template<>
+NTSTATUS
+RsaSignImp<ImpSc, AlgRsaSignPss>::setKey( PCRSAKEY_TESTBLOB pcKeyBlob )
+{
+    SYMCRYPT_ERROR scError;
+
+    if( state.pKey != NULL )
+    {
+        SymCryptRsakeyFree( state.pKey );
+        state.pKey = NULL;
+    }
+
+    if( pcKeyBlob == NULL )
+    {
+        // Just used to clear the key state to do leak detection
+        return STATUS_SUCCESS;
+    }
+
+    SYMCRYPT_RSA_PARAMS params;
+    params.version = 1;
+    params.nBitsOfModulus = pcKeyBlob->nBitsModulus;
+    params.nPrimes = 2;
+    params.nPubExp = 1;
+
+    state.pKey = SymCryptRsakeyAllocate( &params, 0 );
+    CHECK( state.pKey != NULL, "?" );
+
+    PCBYTE ppPrime[2] = {&pcKeyBlob->abPrime1[0], &pcKeyBlob->abPrime2[0] };
+    SIZE_T cbPrime[2] = {pcKeyBlob->cbPrime1, pcKeyBlob->cbPrime2 };
+
+    scError = SymCryptRsakeySetValue(
+        &pcKeyBlob->abModulus[0], pcKeyBlob->cbModulus,
+        &pcKeyBlob->u64PubExp, 1,
+        ppPrime, cbPrime, 2,
+        SYMCRYPT_NUMBER_FORMAT_MSB_FIRST,
+        0,
+        state.pKey );
+    CHECK( scError == SYMCRYPT_NO_ERROR, "?" );
+
+    return STATUS_SUCCESS;
+}
+
+template<>
+NTSTATUS
+RsaSignImp<ImpSc, AlgRsaSignPss>::sign(
+    _In_reads_( cbHash)     PCBYTE  pbHash,
+                            SIZE_T  cbHash,
+                            PCSTR   pcstrHashAlgName,
+                            UINT32  u32Other,
+    _Out_writes_( cbSig )   PBYTE   pbSig,
+                            SIZE_T  cbSig )
+{
+    PCHASH_INFO pInfo;
+    SYMCRYPT_ERROR scError;
+    SIZE_T cbTmp;
+
+    pInfo = getHashInfo( pcstrHashAlgName);
+    scError = SymCryptRsaPssSign(
+                    state.pKey,
+                    pbHash,
+                    cbHash,
+                    pInfo->pcHash,
+                    u32Other,
+                    0,
+                    SYMCRYPT_NUMBER_FORMAT_MSB_FIRST,
+                    pbSig,
+                    cbSig,
+                    &cbTmp );
+    CHECK( scError == SYMCRYPT_NO_ERROR && cbTmp == cbSig, "?" );
+
+    return STATUS_SUCCESS;
+}
+
+template<>
+NTSTATUS
+RsaSignImp<ImpSc, AlgRsaSignPss>::verify(
+    _In_reads_( cbHash)     PCBYTE  pbHash,
+                            SIZE_T  cbHash,
+    _In_reads_( cbSig )     PCBYTE  pbSig,
+                            SIZE_T  cbSig,
+                            PCSTR   pcstrHashAlgName,
+                            UINT32  u32Other )
+{
+    SYMCRYPT_ERROR scError;
+    NTSTATUS ntStatus;
+    PCHASH_INFO pInfo;
+
+    pInfo = getHashInfo( pcstrHashAlgName);
+    scError = SymCryptRsaPssVerify(
+                    state.pKey,
+                    pbHash,
+                    cbHash,
+                    pbSig,
+                    cbSig,
+                    SYMCRYPT_NUMBER_FORMAT_MSB_FIRST,
+                    pInfo->pcHash,
+                    u32Other,
+                    0 );
+
+    switch( scError )
+    {
+    case SYMCRYPT_NO_ERROR:
+        ntStatus = STATUS_SUCCESS;
+        break;
+    case SYMCRYPT_SIGNATURE_VERIFICATION_FAILURE:
+        ntStatus = STATUS_INVALID_SIGNATURE;
+        break;
+    case SYMCRYPT_INVALID_ARGUMENT:
+        ntStatus = STATUS_INVALID_PARAMETER;
+        break;
+    default:
+        iprint( "Unexpected SymCrypt error %08x, %d, %d, %s\n", scError, cbHash, cbSig, pcstrHashAlgName );
+        CHECK( FALSE, "?" );
+        ntStatus = STATUS_UNSUCCESSFUL;
+    }
+
+    return ntStatus;
+}
+
+
+
+// Rsa Encryption
+
+template<>
+VOID
+algImpKeyPerfFunction<ImpSc, AlgRsaEncRaw>( PBYTE buf1, PBYTE buf2, PBYTE buf3, SIZE_T keySize )
+{
+    SYMCRYPT_ERROR scError = SYMCRYPT_NO_ERROR;
+
+    sc_RsaKeyPerf( buf1, buf2, keySize );
+
+    scError = SymCryptRsaRawEncrypt(
+                    *((PSYMCRYPT_RSAKEY *) buf1),
+                    buf2,
+                    keySize,
+                    SYMCRYPT_NUMBER_FORMAT_MSB_FIRST,
+                    0,
+                    buf3,
+                    keySize );
+    CHECK( scError == SYMCRYPT_NO_ERROR, "?" );
+
+    scError = SymCryptRsaRawDecrypt(
+                    *((PSYMCRYPT_RSAKEY *) buf1),
+                    buf3,
+                    keySize,
+                    SYMCRYPT_NUMBER_FORMAT_MSB_FIRST,
+                    0,
+                    buf2 + keySize,
+                    keySize );
+    CHECK( scError == SYMCRYPT_NO_ERROR, "?" );
+    CHECK( memcmp(buf2, buf2 + keySize, keySize) == 0, "?" );
+}
+
+template<>
+VOID
+algImpCleanPerfFunction<ImpSc, AlgRsaEncRaw>( PBYTE buf1, PBYTE buf2, PBYTE buf3 )
+{
+    UNREFERENCED_PARAMETER( buf1 );
+    UNREFERENCED_PARAMETER( buf2 );
+    UNREFERENCED_PARAMETER( buf3 );
+}
+
+template<>
+VOID
+algImpDataPerfFunction< ImpSc, AlgRsaEncRaw>( PBYTE buf1, PBYTE buf2, PBYTE buf3, SIZE_T dataSize )
+{
+    SymCryptRsaRawEncrypt(
+            *((PSYMCRYPT_RSAKEY *) buf1),
+            buf2,
+            dataSize,
+            SYMCRYPT_NUMBER_FORMAT_MSB_FIRST,
+            0,
+            buf3,
+            dataSize );
+}
+
+template<>
+VOID
+algImpDecryptPerfFunction< ImpSc, AlgRsaEncRaw>( PBYTE buf1, PBYTE buf2, PBYTE buf3, SIZE_T dataSize )
+{
+    SYMCRYPT_ERROR scError;
+
+    scError = SymCryptRsaRawDecrypt(
+                    *((PSYMCRYPT_RSAKEY *) buf1),
+                    buf3,
+                    dataSize,
+                    SYMCRYPT_NUMBER_FORMAT_MSB_FIRST,
+                    0,
+                    buf2 + dataSize,
+                    dataSize );
+    CHECK( scError == SYMCRYPT_NO_ERROR, "?" );
+}
+
+
+template<>
+RsaEncImp<ImpSc, AlgRsaEncRaw>::RsaEncImp()
+{
+    m_perfDataFunction      = &algImpDataPerfFunction <ImpSc, AlgRsaEncRaw>;
+    m_perfDecryptFunction   = &algImpDecryptPerfFunction<ImpSc, AlgRsaEncRaw>;
+    m_perfKeyFunction       = &algImpKeyPerfFunction  <ImpSc, AlgRsaEncRaw>;
+    m_perfCleanFunction     = &algImpCleanPerfFunction<ImpSc, AlgRsaEncRaw>;
+
+    state.pKey = NULL;
+}
+
+template<>
+RsaEncImp<ImpSc, AlgRsaEncRaw>::~RsaEncImp()
+{
+    if( state.pKey != NULL )
+    {
+        SymCryptRsakeyFree( state.pKey );
+        state.pKey = NULL;
+    }
+}
+
+template<>
+NTSTATUS
+RsaEncImp<ImpSc, AlgRsaEncRaw>::setKey( PCRSAKEY_TESTBLOB pcKeyBlob )
+{
+    SYMCRYPT_ERROR scError;
+
+    if( state.pKey != NULL )
+    {
+        SymCryptRsakeyFree( state.pKey );
+        state.pKey = NULL;
+    }
+
+    if( pcKeyBlob == NULL )
+    {
+        // Just used to clear the key state to do leak detection
+        return STATUS_SUCCESS;
+    }
+
+    SYMCRYPT_RSA_PARAMS params;
+    params.version = 1;
+    params.nBitsOfModulus = pcKeyBlob->nBitsModulus;
+    params.nPrimes = 2;
+    params.nPubExp = 1;
+
+    state.pKey = SymCryptRsakeyAllocate( &params, 0 );
+    CHECK( state.pKey != NULL, "?" );
+
+    PCBYTE ppPrime[2] = {&pcKeyBlob->abPrime1[0], &pcKeyBlob->abPrime2[0] };
+    SIZE_T cbPrime[2] = {pcKeyBlob->cbPrime1, pcKeyBlob->cbPrime2 };
+
+    scError = SymCryptRsakeySetValue(
+        &pcKeyBlob->abModulus[0], pcKeyBlob->cbModulus,
+        &pcKeyBlob->u64PubExp, 1,
+        ppPrime, cbPrime, 2,
+        SYMCRYPT_NUMBER_FORMAT_MSB_FIRST,
+        0,
+        state.pKey );
+    CHECK( scError == SYMCRYPT_NO_ERROR, "?" );
+
+    return STATUS_SUCCESS;
+}
+
+template<>
+NTSTATUS
+RsaEncImp<ImpSc, AlgRsaEncRaw>::encrypt(
+    _In_reads_( cbMsg )             PCBYTE  pbMsg,
+                                    SIZE_T  cbMsg,
+                                    PCSTR   pcstrHashAlgName,
+                                    PCBYTE  pbLabel,
+                                    SIZE_T  cbLabel,
+    _Out_writes_( cbCiphertext )    PBYTE   pbCiphertext,
+                                    SIZE_T  cbCiphertext )
+{
+    SYMCRYPT_ERROR scError;
+
+    UNREFERENCED_PARAMETER( pcstrHashAlgName );
+    UNREFERENCED_PARAMETER( pbLabel );
+    UNREFERENCED_PARAMETER( cbLabel );
+
+    SIZE_T cbKey = SymCryptRsakeySizeofModulus( state.pKey );
+    CHECK( cbCiphertext == cbKey, "Wrong ciphertext size" );
+    CHECK( cbMsg == cbKey, "Wrong message size" );
+
+    scError = SymCryptRsaRawEncrypt(    state.pKey,
+                                        pbMsg, cbMsg,
+                                        SYMCRYPT_NUMBER_FORMAT_MSB_FIRST,
+                                        0,
+                                        pbCiphertext, cbCiphertext );
+
+    return scError == SYMCRYPT_NO_ERROR ? STATUS_SUCCESS : STATUS_UNSUCCESSFUL;
+}
+
+template<>
+NTSTATUS
+RsaEncImp<ImpSc, AlgRsaEncRaw>::decrypt(
+        _In_reads_( cbCiphertext )      PCBYTE  pbCiphertext,
+                                        SIZE_T  cbCiphertext,
+                                        PCSTR   pcstrHashAlgName,
+                                        PCBYTE  pbLabel,
+                                        SIZE_T  cbLabel,
+        _Out_writes_to_(cbMsg,*pcbMsg)  PBYTE   pbMsg,
+                                        SIZE_T  cbMsg,
+                                        SIZE_T *pcbMsg )
+{
+    SYMCRYPT_ERROR scError;
+
+    UNREFERENCED_PARAMETER( pcstrHashAlgName );
+    UNREFERENCED_PARAMETER( pbLabel );
+    UNREFERENCED_PARAMETER( cbLabel );
+
+    SIZE_T cbKey = SymCryptRsakeySizeofModulus( state.pKey );
+    CHECK( cbCiphertext == cbKey, "Wrong ciphertext size" );
+    CHECK( cbMsg >= cbKey, "Wrong message size" );
+
+    scError = SymCryptRsaRawDecrypt(    state.pKey,
+                                        pbCiphertext, cbCiphertext,
+                                        SYMCRYPT_NUMBER_FORMAT_MSB_FIRST,
+                                        0,
+                                        pbMsg, cbKey );
+
+    *pcbMsg = cbKey;
+
+    return scError == SYMCRYPT_NO_ERROR ? STATUS_SUCCESS : STATUS_UNSUCCESSFUL;
+}
+
+
+// RSA PKCS1 encryption
+
+template<>
+VOID
+algImpKeyPerfFunction<ImpSc, AlgRsaEncPkcs1>( PBYTE buf1, PBYTE buf2, PBYTE buf3, SIZE_T keySize )
+{
+    SYMCRYPT_ERROR scError = SYMCRYPT_NO_ERROR;
+    SIZE_T cbDst = 0;
+
+    sc_RsaKeyPerf( buf1, buf2, keySize );
+
+    scError = SymCryptRsaPkcs1Encrypt(
+                    *((PSYMCRYPT_RSAKEY *) buf1),
+                    buf2,
+                    keySize - PERF_RSA_PKCS1_LESS_BYTES,        // This is the maximum size for PKCS1
+                    0,
+                    SYMCRYPT_NUMBER_FORMAT_MSB_FIRST,
+                    buf3,
+                    keySize,
+                    &cbDst );
+    CHECK( scError == SYMCRYPT_NO_ERROR, "?" );
+    CHECK( cbDst == keySize, "?" );
+
+    scError = SymCryptRsaPkcs1Decrypt(
+                    *((PSYMCRYPT_RSAKEY *) buf1),
+                    buf3,
+                    keySize,
+                    SYMCRYPT_NUMBER_FORMAT_MSB_FIRST,
+                    0,
+                    buf2 + keySize,
+                    keySize,
+                    &cbDst );
+    CHECK( scError == SYMCRYPT_NO_ERROR, "?" );
+    CHECK( cbDst == keySize - PERF_RSA_PKCS1_LESS_BYTES, "?" );
+    CHECK( memcmp(buf2, buf2 + keySize, cbDst) == 0, "?" );
+}
+
+template<>
+VOID
+algImpCleanPerfFunction<ImpSc, AlgRsaEncPkcs1>( PBYTE buf1, PBYTE buf2, PBYTE buf3 )
+{
+    UNREFERENCED_PARAMETER( buf1 );
+    UNREFERENCED_PARAMETER( buf2 );
+    UNREFERENCED_PARAMETER( buf3 );
+}
+
+template<>
+VOID
+algImpDataPerfFunction< ImpSc, AlgRsaEncPkcs1>( PBYTE buf1, PBYTE buf2, PBYTE buf3, SIZE_T dataSize )
+{
+    SIZE_T cbDst = 0;
+
+    SymCryptRsaPkcs1Encrypt(
+            *((PSYMCRYPT_RSAKEY *) buf1),
+            buf2,
+            dataSize - PERF_RSA_PKCS1_LESS_BYTES,
+            0,
+            SYMCRYPT_NUMBER_FORMAT_MSB_FIRST,
+            buf3,
+            dataSize,
+            &cbDst );
+}
+
+template<>
+VOID
+algImpDecryptPerfFunction< ImpSc, AlgRsaEncPkcs1>( PBYTE buf1, PBYTE buf2, PBYTE buf3, SIZE_T dataSize )
+{
+    SYMCRYPT_ERROR scError;
+    SIZE_T cbDst;
+
+    scError = SymCryptRsaPkcs1Decrypt(
+                    *((PSYMCRYPT_RSAKEY *) buf1),
+                    buf3,
+                    dataSize,
+                    SYMCRYPT_NUMBER_FORMAT_MSB_FIRST,
+                    0,
+                    buf2 + dataSize,
+                    dataSize,
+                    &cbDst );
+    CHECK( scError == SYMCRYPT_NO_ERROR, "?" );
+    CHECK( cbDst == dataSize - PERF_RSA_PKCS1_LESS_BYTES, "?" );
+}
+
+
+template<>
+RsaEncImp<ImpSc, AlgRsaEncPkcs1>::RsaEncImp()
+{
+    m_perfDataFunction      = &algImpDataPerfFunction <ImpSc, AlgRsaEncPkcs1>;
+    m_perfDecryptFunction   = &algImpDecryptPerfFunction<ImpSc, AlgRsaEncPkcs1>;
+    m_perfKeyFunction       = &algImpKeyPerfFunction  <ImpSc, AlgRsaEncPkcs1>;
+    m_perfCleanFunction     = &algImpCleanPerfFunction<ImpSc, AlgRsaEncPkcs1>;
+
+    state.pKey = NULL;
+}
+
+template<>
+RsaEncImp<ImpSc, AlgRsaEncPkcs1>::~RsaEncImp()
+{
+    if( state.pKey != NULL )
+    {
+        SymCryptRsakeyFree( state.pKey );
+        state.pKey = NULL;
+    }
+}
+
+template<>
+NTSTATUS
+RsaEncImp<ImpSc, AlgRsaEncPkcs1>::setKey( PCRSAKEY_TESTBLOB pcKeyBlob )
+{
+    SYMCRYPT_ERROR scError;
+
+    if( state.pKey != NULL )
+    {
+        SymCryptRsakeyFree( state.pKey );
+        state.pKey = NULL;
+    }
+
+    if( pcKeyBlob == NULL )
+    {
+        // Just used to clear the key state to do leak detection
+        return STATUS_SUCCESS;
+    }
+
+    SYMCRYPT_RSA_PARAMS params;
+    params.version = 1;
+    params.nBitsOfModulus = pcKeyBlob->nBitsModulus;
+    params.nPrimes = 2;
+    params.nPubExp = 1;
+
+    state.pKey = SymCryptRsakeyAllocate( &params, 0 );
+    CHECK( state.pKey != NULL, "?" );
+
+    PCBYTE ppPrime[2] = {&pcKeyBlob->abPrime1[0], &pcKeyBlob->abPrime2[0] };
+    SIZE_T cbPrime[2] = {pcKeyBlob->cbPrime1, pcKeyBlob->cbPrime2 };
+
+    scError = SymCryptRsakeySetValue(
+        &pcKeyBlob->abModulus[0], pcKeyBlob->cbModulus,
+        &pcKeyBlob->u64PubExp, 1,
+        ppPrime, cbPrime, 2,
+        SYMCRYPT_NUMBER_FORMAT_MSB_FIRST,
+        0,
+        state.pKey );
+    CHECK( scError == SYMCRYPT_NO_ERROR, "?" );
+
+    return STATUS_SUCCESS;
+}
+
+template<>
+NTSTATUS
+RsaEncImp<ImpSc, AlgRsaEncPkcs1>::encrypt(
+    _In_reads_( cbMsg )             PCBYTE  pbMsg,
+                                    SIZE_T  cbMsg,
+                                    PCSTR   pcstrHashAlgName,
+                                    PCBYTE  pbLabel,
+                                    SIZE_T  cbLabel,
+    _Out_writes_( cbCiphertext )    PBYTE   pbCiphertext,
+                                    SIZE_T  cbCiphertext )
+{
+    SYMCRYPT_ERROR scError;
+    SIZE_T cbResult;
+
+    UNREFERENCED_PARAMETER( pcstrHashAlgName );
+    UNREFERENCED_PARAMETER( pbLabel );
+    UNREFERENCED_PARAMETER( cbLabel );
+
+    SIZE_T cbKey = SymCryptRsakeySizeofModulus( state.pKey );
+    CHECK( cbCiphertext == cbKey, "Wrong ciphertext size" );
+
+    scError = SymCryptRsaPkcs1Encrypt(  state.pKey,
+                                        pbMsg, cbMsg,
+                                        0,
+                                        SYMCRYPT_NUMBER_FORMAT_MSB_FIRST,
+                                        pbCiphertext, cbCiphertext,
+                                        &cbResult );
+
+    CHECK( cbResult == cbKey, "Unexpected ciphertext size" );
+
+    return scError == SYMCRYPT_NO_ERROR ? STATUS_SUCCESS : STATUS_UNSUCCESSFUL;
+}
+
+template<>
+NTSTATUS
+RsaEncImp<ImpSc, AlgRsaEncPkcs1>::decrypt(
+        _In_reads_( cbCiphertext )      PCBYTE  pbCiphertext,
+                                        SIZE_T  cbCiphertext,
+                                        PCSTR   pcstrHashAlgName,
+                                        PCBYTE  pbLabel,
+                                        SIZE_T  cbLabel,
+        _Out_writes_to_(cbMsg,*pcbMsg)  PBYTE   pbMsg,
+                                        SIZE_T  cbMsg,
+                                        SIZE_T *pcbMsg )
+{
+    SYMCRYPT_ERROR scError;
+    SIZE_T cbResult;
+
+    UNREFERENCED_PARAMETER( pcstrHashAlgName );
+    UNREFERENCED_PARAMETER( pbLabel );
+    UNREFERENCED_PARAMETER( cbLabel );
+
+    SIZE_T cbKey = SymCryptRsakeySizeofModulus( state.pKey );
+    CHECK( cbCiphertext == cbKey, "Wrong ciphertext size" );
+
+    scError = SymCryptRsaPkcs1Decrypt(  state.pKey,
+                                        pbCiphertext, cbCiphertext,
+                                        SYMCRYPT_NUMBER_FORMAT_MSB_FIRST,
+                                        0,
+                                        pbMsg, cbMsg,
+                                        &cbResult );
+
+    *pcbMsg = cbResult;
+
+    return scError == SYMCRYPT_NO_ERROR ? STATUS_SUCCESS : STATUS_UNSUCCESSFUL;
+}
+
+// RSA OAEP encryption
+
+template<>
+VOID
+algImpKeyPerfFunction<ImpSc, AlgRsaEncOaep>( PBYTE buf1, PBYTE buf2, PBYTE buf3, SIZE_T keySize )
+{
+    SYMCRYPT_ERROR scError = SYMCRYPT_NO_ERROR;
+    SIZE_T cbDst = 0;
+
+    sc_RsaKeyPerf( buf1, buf2, keySize );
+
+    scError = SymCryptRsaOaepEncrypt(
+                    *((PSYMCRYPT_RSAKEY *) buf1),
+                    buf2,
+                    keySize - PERF_RSA_OAEP_LESS_BYTES, // This is the maximum size for OAEP
+                    PERF_RSA_HASH_ALG_SC,
+                    buf2 + keySize,                     // Use buf2 bytes as the label
+                    PERF_RSA_LABEL_LENGTH,
+                    0,
+                    SYMCRYPT_NUMBER_FORMAT_MSB_FIRST,
+                    buf3,
+                    keySize,
+                    &cbDst );
+    CHECK( scError == SYMCRYPT_NO_ERROR, "?" );
+    CHECK( cbDst == keySize, "?" );
+
+    scError = SymCryptRsaOaepDecrypt(
+                    *((PSYMCRYPT_RSAKEY *) buf1),
+                    buf3,
+                    keySize,
+                    SYMCRYPT_NUMBER_FORMAT_MSB_FIRST,
+                    PERF_RSA_HASH_ALG_SC,
+                    buf2 + keySize,
+                    PERF_RSA_LABEL_LENGTH,
+                    0,
+                    buf3 + keySize,
+                    keySize,
+                    &cbDst );
+    CHECK( scError == SYMCRYPT_NO_ERROR, "?" );
+    CHECK( cbDst == keySize - PERF_RSA_OAEP_LESS_BYTES, "?" );
+    CHECK( memcmp(buf2, buf3 + keySize, cbDst) == 0, "?" );
+}
+
+template<>
+VOID
+algImpCleanPerfFunction<ImpSc, AlgRsaEncOaep>( PBYTE buf1, PBYTE buf2, PBYTE buf3 )
+{
+    UNREFERENCED_PARAMETER( buf1 );
+    UNREFERENCED_PARAMETER( buf2 );
+    UNREFERENCED_PARAMETER( buf3 );
+}
+
+template<>
+VOID
+algImpDataPerfFunction< ImpSc, AlgRsaEncOaep>( PBYTE buf1, PBYTE buf2, PBYTE buf3, SIZE_T dataSize )
+{
+    SIZE_T cbDst = 0;
+    SYMCRYPT_ERROR scError;
+
+    scError = SymCryptRsaOaepEncrypt(
+                    *((PSYMCRYPT_RSAKEY *) buf1),
+                    buf2,
+                    dataSize - PERF_RSA_OAEP_LESS_BYTES, // This is the maximum size for OAEP
+                    PERF_RSA_HASH_ALG_SC,
+                    buf2 + dataSize,                     // Use buf2 bytes as the label
+                    PERF_RSA_LABEL_LENGTH,
+                    0,
+                    SYMCRYPT_NUMBER_FORMAT_MSB_FIRST,
+                    buf3,
+                    dataSize,
+                    &cbDst );
+    CHECK( scError == SYMCRYPT_NO_ERROR, "?" );
+    CHECK( cbDst == dataSize, "?" );
+}
+
+template<>
+VOID
+algImpDecryptPerfFunction< ImpSc, AlgRsaEncOaep>( PBYTE buf1, PBYTE buf2, PBYTE buf3, SIZE_T dataSize )
+{
+    SYMCRYPT_ERROR scError;
+    SIZE_T cbDst;
+
+    scError = SymCryptRsaOaepDecrypt(
+                    *((PSYMCRYPT_RSAKEY *) buf1),
+                    buf3,
+                    dataSize,
+                    SYMCRYPT_NUMBER_FORMAT_MSB_FIRST,
+                    PERF_RSA_HASH_ALG_SC,
+                    buf2 + dataSize,    // label
+                    PERF_RSA_LABEL_LENGTH,
+                    0,
+                    buf3 + dataSize,
+                    dataSize,
+                    &cbDst );
+    CHECK( scError == SYMCRYPT_NO_ERROR, "?" );
+    CHECK( cbDst == dataSize - PERF_RSA_OAEP_LESS_BYTES, "?" );
+}
+
+
+template<>
+RsaEncImp<ImpSc, AlgRsaEncOaep>::RsaEncImp()
+{
+    m_perfDataFunction      = &algImpDataPerfFunction <ImpSc, AlgRsaEncOaep>;
+    m_perfDecryptFunction   = &algImpDecryptPerfFunction<ImpSc, AlgRsaEncOaep>;
+    m_perfKeyFunction       = &algImpKeyPerfFunction  <ImpSc, AlgRsaEncOaep>;
+    m_perfCleanFunction     = &algImpCleanPerfFunction<ImpSc, AlgRsaEncOaep>;
+
+    state.pKey = NULL;
+}
+
+template<>
+RsaEncImp<ImpSc, AlgRsaEncOaep>::~RsaEncImp()
+{
+    if( state.pKey != NULL )
+    {
+        SymCryptRsakeyFree( state.pKey );
+        state.pKey = NULL;
+    }
+}
+
+template<>
+NTSTATUS
+RsaEncImp<ImpSc, AlgRsaEncOaep>::setKey( PCRSAKEY_TESTBLOB pcKeyBlob )
+{
+    SYMCRYPT_ERROR scError;
+
+    if( state.pKey != NULL )
+    {
+        SymCryptRsakeyFree( state.pKey );
+        state.pKey = NULL;
+    }
+
+    if( pcKeyBlob == NULL )
+    {
+        // Just used to clear the key state to do leak detection
+        return STATUS_SUCCESS;
+    }
+
+    SYMCRYPT_RSA_PARAMS params;
+    params.version = 1;
+    params.nBitsOfModulus = pcKeyBlob->nBitsModulus;
+    params.nPrimes = 2;
+    params.nPubExp = 1;
+
+    state.pKey = SymCryptRsakeyAllocate( &params, 0 );
+    CHECK( state.pKey != NULL, "?" );
+
+    PCBYTE ppPrime[2] = {&pcKeyBlob->abPrime1[0], &pcKeyBlob->abPrime2[0] };
+    SIZE_T cbPrime[2] = {pcKeyBlob->cbPrime1, pcKeyBlob->cbPrime2 };
+
+    scError = SymCryptRsakeySetValue(
+        &pcKeyBlob->abModulus[0], pcKeyBlob->cbModulus,
+        &pcKeyBlob->u64PubExp, 1,
+        ppPrime, cbPrime, 2,
+        SYMCRYPT_NUMBER_FORMAT_MSB_FIRST,
+        0,
+        state.pKey );
+    CHECK( scError == SYMCRYPT_NO_ERROR, "?" );
+
+    return STATUS_SUCCESS;
+}
+
+template<>
+NTSTATUS
+RsaEncImp<ImpSc, AlgRsaEncOaep>::encrypt(
+    _In_reads_( cbMsg )             PCBYTE  pbMsg,
+                                    SIZE_T  cbMsg,
+                                    PCSTR   pcstrHashAlgName,
+                                    PCBYTE  pbLabel,
+                                    SIZE_T  cbLabel,
+    _Out_writes_( cbCiphertext )    PBYTE   pbCiphertext,
+                                    SIZE_T  cbCiphertext )
+{
+    SYMCRYPT_ERROR scError;
+    SIZE_T cbResult;
+    PCHASH_INFO pInfo;
+
+    UNREFERENCED_PARAMETER( pcstrHashAlgName );
+    UNREFERENCED_PARAMETER( pbLabel );
+    UNREFERENCED_PARAMETER( cbLabel );
+
+    SIZE_T cbKey = SymCryptRsakeySizeofModulus( state.pKey );
+    CHECK( cbCiphertext == cbKey, "Wrong ciphertext size" );
+
+    pInfo = getHashInfo( pcstrHashAlgName);
+    scError = SymCryptRsaOaepEncrypt(   state.pKey,
+                                        pbMsg, cbMsg,
+                                        pInfo->pcHash,
+                                        pbLabel, cbLabel,
+                                        0,
+                                        SYMCRYPT_NUMBER_FORMAT_MSB_FIRST,
+                                        pbCiphertext, cbCiphertext,
+                                        &cbResult );
+
+    CHECK( cbResult == cbKey, "Unexpected ciphertext size" );
+
+    return scError == SYMCRYPT_NO_ERROR ? STATUS_SUCCESS : STATUS_UNSUCCESSFUL;
+}
+
+template<>
+NTSTATUS
+RsaEncImp<ImpSc, AlgRsaEncOaep>::decrypt(
+        _In_reads_( cbCiphertext )      PCBYTE  pbCiphertext,
+                                        SIZE_T  cbCiphertext,
+                                        PCSTR   pcstrHashAlgName,
+                                        PCBYTE  pbLabel,
+                                        SIZE_T  cbLabel,
+        _Out_writes_to_(cbMsg,*pcbMsg)  PBYTE   pbMsg,
+                                        SIZE_T  cbMsg,
+                                        SIZE_T *pcbMsg )
+{
+    SYMCRYPT_ERROR scError;
+    SIZE_T cbResult;
+    PCHASH_INFO pInfo;
+
+    UNREFERENCED_PARAMETER( pcstrHashAlgName );
+    UNREFERENCED_PARAMETER( pbLabel );
+    UNREFERENCED_PARAMETER( cbLabel );
+
+    SIZE_T cbKey = SymCryptRsakeySizeofModulus( state.pKey );
+    CHECK( cbCiphertext == cbKey, "Wrong ciphertext size" );
+
+    pInfo = getHashInfo( pcstrHashAlgName);
+    scError = SymCryptRsaOaepDecrypt(   state.pKey,
+                                        pbCiphertext, cbCiphertext,
+                                        SYMCRYPT_NUMBER_FORMAT_MSB_FIRST,
+                                        pInfo->pcHash,
+                                        pbLabel, cbLabel,
+                                        0,
+                                        pbMsg, cbMsg,
+                                        &cbResult );
+
+    *pcbMsg = cbResult;
+
+    return scError == SYMCRYPT_NO_ERROR ? STATUS_SUCCESS : STATUS_UNSUCCESSFUL;
+}
+
+
+// Rsa Pkcs1 Encryption
+/*
+template<>
+RsaImp<ImpSc, AlgRsaEncPkcs1>::RsaImp()
+{
+    m_perfDataFunction      = &algImpDataPerfFunction <ImpSc, AlgRsaEncPkcs1>;
+    m_perfDecryptFunction   = NULL;
+    m_perfKeyFunction       = &algImpKeyPerfFunction  <ImpSc, AlgRsaEncPkcs1>;
+    m_perfCleanFunction     = &algImpCleanPerfFunction<ImpSc, AlgRsaEncPkcs1>;
+}
+
+template<>
+RsaImp<ImpSc, AlgRsaEncPkcs1>::~RsaImp()
+{
+}
+
+// Rsa Pkcs1 Decryption
+
+template<>
+VOID
+algImpDataPerfFunction< ImpSc, AlgRsaDecPkcs1>( PBYTE buf1, PBYTE buf2, PBYTE buf3, SIZE_T dataSize )
+{
+    SIZE_T cbDst = 0;
+
+    SymCryptRsaPkcs1Decrypt(
+            *((PSYMCRYPT_RSAKEY *) buf1),
+            buf3,
+            dataSize,
+            SYMCRYPT_NUMBER_FORMAT_MSB_FIRST,
+            0,
+            buf2,
+            dataSize,
+            &cbDst );
+}
+
+template<>
+RsaImp<ImpSc, AlgRsaDecPkcs1>::RsaImp()
+{
+    m_perfDataFunction      = &algImpDataPerfFunction <ImpSc, AlgRsaDecPkcs1>;
+    m_perfDecryptFunction   = NULL;
+    m_perfKeyFunction       = &algImpKeyPerfFunction  <ImpSc, AlgRsaEncPkcs1>;
+    m_perfCleanFunction     = &algImpCleanPerfFunction<ImpSc, AlgRsaEncPkcs1>;
+}
+
+template<>
+RsaImp<ImpSc, AlgRsaDecPkcs1>::~RsaImp()
+{
+}
+*/
+
+// Rsa Oaep Encryption
+/*
+template<>
+VOID
+algImpKeyPerfFunction<ImpSc, AlgRsaEncOaep>( PBYTE buf1, PBYTE buf2, PBYTE buf3, SIZE_T keySize )
+{
+    SYMCRYPT_ERROR scError = SYMCRYPT_NO_ERROR;
+    BYTE rbResult[1024] = { 0 };
+    SIZE_T cbDst = 0;
+
+    sc_RsaKeyPerf( buf1, buf2, keySize );
+
+    scError = SymCryptRsaOaepEncrypt(
+                    *((PSYMCRYPT_RSAKEY *) buf1),
+                    buf2,
+                    keySize - PERF_RSA_OAEP_LESS_BYTES, // This is the maximum size for OAEP
+                    PERF_RSA_HASH_ALG_SC,
+                    buf2,                               // Use buf2 bytes as the label
+                    PERF_RSA_LABEL_LENGTH,
+                    0,
+                    SYMCRYPT_NUMBER_FORMAT_MSB_FIRST,
+                    buf3,
+                    keySize,
+                    &cbDst );
+    CHECK( scError == SYMCRYPT_NO_ERROR, "?" );
+    CHECK( cbDst == keySize, "?" );
+
+    CHECK( sizeof(rbResult) >= keySize, "?" );
+
+    scError = SymCryptRsaOaepDecrypt(
+                    *((PSYMCRYPT_RSAKEY *) buf1),
+                    buf3,
+                    keySize,
+                    SYMCRYPT_NUMBER_FORMAT_MSB_FIRST,
+                    PERF_RSA_HASH_ALG_SC,
+                    buf2,                            // Use buf2 bytes as label
+                    PERF_RSA_LABEL_LENGTH,
+                    0,
+                    rbResult,
+                    keySize,
+                    &cbDst );
+    CHECK( scError == SYMCRYPT_NO_ERROR, "?" );
+    CHECK( cbDst == keySize - PERF_RSA_OAEP_LESS_BYTES, "?" );
+    CHECK( memcmp(buf2, rbResult, cbDst) == 0, "?" );
+}
+
+template<>
+VOID
+algImpCleanPerfFunction<ImpSc, AlgRsaEncOaep>( PBYTE buf1, PBYTE buf2, PBYTE buf3 )
+{
+    UNREFERENCED_PARAMETER( buf1 );
+    UNREFERENCED_PARAMETER( buf2 );
+    UNREFERENCED_PARAMETER( buf3 );
+}
+
+template<>
+VOID
+algImpDataPerfFunction< ImpSc, AlgRsaEncOaep>( PBYTE buf1, PBYTE buf2, PBYTE buf3, SIZE_T dataSize )
+{
+    SIZE_T cbDst = 0;
+
+    SymCryptRsaOaepEncrypt(
+            *((PSYMCRYPT_RSAKEY *) buf1),
+            buf2,
+            dataSize - PERF_RSA_OAEP_LESS_BYTES,    // This is the maximum size for OAEP
+            PERF_RSA_HASH_ALG_SC,
+            buf2,                                   // Use buf2 bytes as label
+            PERF_RSA_LABEL_LENGTH,
+            0,
+            SYMCRYPT_NUMBER_FORMAT_MSB_FIRST,
+            buf3,
+            dataSize,
+            &cbDst );
+}
+*/
+
+/*
+template<>
+RsaImp<ImpSc, AlgRsaEncOaep>::RsaImp()
+{
+    m_perfDataFunction      = &algImpDataPerfFunction <ImpSc, AlgRsaEncOaep>;
+    m_perfDecryptFunction   = NULL;
+    m_perfKeyFunction       = &algImpKeyPerfFunction  <ImpSc, AlgRsaEncOaep>;
+    m_perfCleanFunction     = &algImpCleanPerfFunction<ImpSc, AlgRsaEncOaep>;
+}
+
+template<>
+RsaImp<ImpSc, AlgRsaEncOaep>::~RsaImp()
+{
+}
+
+// Rsa Oaep Decryption
+
+template<>
+VOID
+algImpDataPerfFunction< ImpSc, AlgRsaDecOaep>( PBYTE buf1, PBYTE buf2, PBYTE buf3, SIZE_T dataSize )
+{
+    SIZE_T cbDst = 0;
+
+    SymCryptRsaOaepDecrypt(
+            *((PSYMCRYPT_RSAKEY *) buf1),
+            buf3,
+            dataSize,
+            SYMCRYPT_NUMBER_FORMAT_MSB_FIRST,
+            PERF_RSA_HASH_ALG_SC,
+            buf2,                            // Use buf2 bytes as label
+            PERF_RSA_LABEL_LENGTH,
+            0,
+            buf2,
+            dataSize,
+            &cbDst );
+}
+
+template<>
+RsaImp<ImpSc, AlgRsaDecOaep>::RsaImp()
+{
+    m_perfDataFunction      = &algImpDataPerfFunction <ImpSc, AlgRsaDecOaep>;
+    m_perfDecryptFunction   = NULL;
+    m_perfKeyFunction       = &algImpKeyPerfFunction  <ImpSc, AlgRsaEncOaep>;
+    m_perfCleanFunction     = &algImpCleanPerfFunction<ImpSc, AlgRsaEncOaep>;
+}
+
+template<>
+RsaImp<ImpSc, AlgRsaDecOaep>::~RsaImp()
+{
+}
+
+template<>
+RsaImp<ImpSc, AlgRsaSignPkcs1>::RsaImp()
+{
+    m_perfDataFunction      = &algImpDataPerfFunction <ImpSc, AlgRsaSignPkcs1>;
+    m_perfDecryptFunction   = NULL;
+    m_perfKeyFunction       = &algImpKeyPerfFunction  <ImpSc, AlgRsaSignPkcs1>;
+    m_perfCleanFunction     = &algImpCleanPerfFunction<ImpSc, AlgRsaSignPkcs1>;
+}
+
+template<>
+RsaImp<ImpSc, AlgRsaSignPkcs1>::~RsaImp()
+{
+}
+
+// Rsa Pkcs1 Verify
+
+template<>
+VOID
+algImpDataPerfFunction< ImpSc, AlgRsaVerifyPkcs1>( PBYTE buf1, PBYTE buf2, PBYTE buf3, SIZE_T dataSize )
+{
+    SymCryptRsaPkcs1Verify(
+            *((PSYMCRYPT_RSAKEY *) buf1),
+            buf2,
+            PERF_RSA_HASH_ALG_SIZE,
+            buf3,
+            dataSize,
+            SYMCRYPT_NUMBER_FORMAT_MSB_FIRST,
+            (PSYMCRYPT_OID) (buf2+PERF_RSA_HASH_ALG_SIZE),
+            1,
+            0 );
+}
+
+template<>
+RsaImp<ImpSc, AlgRsaVerifyPkcs1>::RsaImp()
+{
+    m_perfDataFunction      = &algImpDataPerfFunction <ImpSc, AlgRsaVerifyPkcs1>;
+    m_perfDecryptFunction   = NULL;
+    m_perfKeyFunction       = &algImpKeyPerfFunction  <ImpSc, AlgRsaSignPkcs1>;
+    m_perfCleanFunction     = &algImpCleanPerfFunction<ImpSc, AlgRsaSignPkcs1>;
+}
+
+template<>
+RsaImp<ImpSc, AlgRsaVerifyPkcs1>::~RsaImp()
+{
+}
+
+template<>
+RsaImp<ImpSc, AlgRsaSignPss>::RsaImp()
+{
+    m_perfDataFunction      = &algImpDataPerfFunction <ImpSc, AlgRsaSignPss>;
+    m_perfDecryptFunction   = NULL;
+    m_perfKeyFunction       = &algImpKeyPerfFunction  <ImpSc, AlgRsaSignPss>;
+    m_perfCleanFunction     = &algImpCleanPerfFunction<ImpSc, AlgRsaSignPss>;
+}
+
+template<>
+RsaImp<ImpSc, AlgRsaSignPss>::~RsaImp()
+{
+}
+
+// Rsa Pss Verify
+
+template<>
+VOID
+algImpDataPerfFunction< ImpSc, AlgRsaVerifyPss>( PBYTE buf1, PBYTE buf2, PBYTE buf3, SIZE_T dataSize )
+{
+    SymCryptRsaPssVerify(
+            *((PSYMCRYPT_RSAKEY *) buf1),
+            buf2,
+            PERF_RSA_HASH_ALG_SIZE,
+            buf3,
+            dataSize,
+            SYMCRYPT_NUMBER_FORMAT_MSB_FIRST,
+            PERF_RSA_HASH_ALG_SC,
+            PERF_RSA_SALT_LENGTH,
+            0 );
+}
+
+template<>
+RsaImp<ImpSc, AlgRsaVerifyPss>::RsaImp()
+{
+    m_perfDataFunction      = &algImpDataPerfFunction <ImpSc, AlgRsaVerifyPss>;
+    m_perfDecryptFunction   = NULL;
+    m_perfKeyFunction       = &algImpKeyPerfFunction  <ImpSc, AlgRsaSignPss>;
+    m_perfCleanFunction     = &algImpCleanPerfFunction<ImpSc, AlgRsaSignPss>;
+}
+
+template<>
+RsaImp<ImpSc, AlgRsaVerifyPss>::~RsaImp()
+{
+}
+*/
+
+//============================
+
+VOID
+DlgroupSetup( PBYTE buf1, SIZE_T keySize )
+{
+    SYMCRYPT_ERROR scError;
+
+    PCDLGROUP_TESTBLOB pBlob = dlgroupForSize( keySize * 8 );
+
+    CHECK( pBlob != NULL, "?" );
+
+    PSYMCRYPT_DLGROUP pGroup = SymCryptDlgroupCreate( buf1 + 64, PERF_BUFFER_SIZE/2, pBlob->nBitsP, 8*pBlob->cbPrimeQ );
+
+    CHECK( pGroup != NULL, "Could not create group" );
+
+    scError = SymCryptDlgroupSetValue(
+        &pBlob->abPrimeP[0], pBlob->cbPrimeP,
+        pBlob->cbPrimeQ == 0 ? NULL : &pBlob->abPrimeQ[0], pBlob->cbPrimeQ,
+        &pBlob->abGenG[0], pBlob->cbPrimeP,
+        SYMCRYPT_NUMBER_FORMAT_MSB_FIRST,
+        pBlob->pHashAlgorithm,
+        &pBlob->abSeed[0], pBlob->cbSeed,
+        pBlob->genCounter,
+        pBlob->fipsStandard,
+        pGroup );
+
+    CHECK( scError == SYMCRYPT_NO_ERROR, "Error setting group values" );
+
+    *((PSYMCRYPT_DLGROUP *) buf1) = pGroup;
+}
+
+
+
+// Table with the DL groups sizes and pointers to the groups
+struct {
+    SIZE_T              keySize;        // Always equal to cbPrimeP
+    PSYMCRYPT_DLGROUP   pDlgroup;
+} g_precomputedDlGroups[] = {
+    {  64, NULL },
+    { 128, NULL },
+    { 256, NULL },
+};
+
+void
+SetupDlGroup( PBYTE buf1, SIZE_T keySize )
+{
+    int i = 0;
+    BOOLEAN bFound = FALSE;
+
+    SYMCRYPT_ERROR scError = SYMCRYPT_NO_ERROR;
+    PSYMCRYPT_DLGROUP pDlgroup = NULL;
+
+    for( i=0; i < ARRAY_SIZE(g_precomputedDlGroups); i++ )
+    {
+        if ( keySize == g_precomputedDlGroups[i].keySize )
+        {
+            bFound = TRUE;
+
+            if ( g_precomputedDlGroups[i].pDlgroup == NULL )
+            {
+                pDlgroup = SymCryptDlgroupAllocate( 8*((UINT32)g_precomputedDlGroups[i].keySize), 0 );
+                CHECK( pDlgroup != NULL, "?" );
+
+                scError = SymCryptDlgroupGenerate( SymCryptSha256Algorithm, SYMCRYPT_DLGROUP_FIPS_LATEST, pDlgroup );      // This algorithm is safe for all our sizes
+                CHECK( scError == SYMCRYPT_NO_ERROR, "?" );
+
+                g_precomputedDlGroups[i].pDlgroup = pDlgroup;
+            }
+
+            break;
+        }
+    }
+
+    CHECK( bFound, "?" );
+
+    *((PSYMCRYPT_DLGROUP *) buf1) = g_precomputedDlGroups[i].pDlgroup;
+}
+
+void
+SetupSymCryptDsaAndDh( PBYTE buf1, PBYTE buf2, PBYTE buf3 )
+{
+    SYMCRYPT_ERROR scError = SYMCRYPT_NO_ERROR;
+
+    PCSYMCRYPT_DLGROUP pDlgroup = *((PCSYMCRYPT_DLGROUP *)buf1);
+
+    PSYMCRYPT_DLKEY * pPtrs = ((PSYMCRYPT_DLKEY *) buf2);
+
+    SIZE_T buff2Offset = ((2*sizeof(PSYMCRYPT_DLKEY) + SYMCRYPT_ASYM_ALIGN_VALUE - 1)/SYMCRYPT_ASYM_ALIGN_VALUE )*SYMCRYPT_ASYM_ALIGN_VALUE;
+    UINT32 dlkeysize = SymCryptSizeofDlkeyFromDlgroup( pDlgroup );
+
+    SIZE_T buff3Offset = sizeof(UINT32);
+    UINT32 signatureSize = 0;
+    PUINT32 puiSignatureSize = NULL;
+
+    pPtrs[0] = SymCryptDlkeyCreate( buf2 + buff2Offset, dlkeysize, pDlgroup );
+    scError = SymCryptDlkeyGenerate( 0, pPtrs[0] );
+    CHECK( scError == SYMCRYPT_NO_ERROR, "?" );
+
+    pPtrs[1] = SymCryptDlkeyCreate( buf2 + buff2Offset + dlkeysize, dlkeysize, pDlgroup );
+    scError = SymCryptDlkeyGenerate( 0, pPtrs[1] );
+    CHECK( scError == SYMCRYPT_NO_ERROR, "?" );
+
+    signatureSize = 2*SymCryptDlkeySizeofPrivateKey( pPtrs[0] );
+    puiSignatureSize = (PUINT32) buf3;
+
+    CHECK( buff3Offset + SYMCRYPT_MAX( signatureSize, SymCryptDlkeySizeofPublicKey( pPtrs[0] ) ) <= SCRATCH_BUF_SIZE,
+           "Destination buffer cannot fit the DSA signature or the DH secret" );
+
+    *puiSignatureSize = signatureSize;
+
+    // Verify that DH can work
+    scError = SymCryptDhSecretAgreement(
+                ((PSYMCRYPT_DLKEY *) buf2)[0],
+                ((PSYMCRYPT_DLKEY *) buf2)[1],
+                SYMCRYPT_NUMBER_FORMAT_MSB_FIRST,
+                0,
+                buf3 + sizeof(UINT32),
+                SymCryptDlkeySizeofPublicKey( pPtrs[0] ));
+    CHECK( scError == SYMCRYPT_NO_ERROR, "SymCryptDhSecretAgreement failed" );
+
+    // Same for DSA
+    scError = SymCryptDsaSign(
+                ((PSYMCRYPT_DLKEY *) buf2)[0],
+                buf2,           // Sign the keys' buffer
+                SymCryptDlkeySizeofPrivateKey( ((PSYMCRYPT_DLKEY *)buf2)[0] ),
+                SYMCRYPT_NUMBER_FORMAT_MSB_FIRST,
+                0,
+                buf3 + sizeof(UINT32),
+                *((PUINT32) buf3) ) ;
+    CHECK( scError == SYMCRYPT_NO_ERROR, "SymCryptDsaSign failed" );
+
+    // Verify the signature to make sure everything is ok
+    scError = SymCryptDsaVerify(
+                ((PSYMCRYPT_DLKEY *) buf2)[0],
+                buf2,           // Sign the keys' buffer
+                SymCryptDlkeySizeofPrivateKey( ((PSYMCRYPT_DLKEY *)buf2)[0] ),
+                buf3 + sizeof(UINT32),
+                *((PUINT32) buf3),
+                SYMCRYPT_NUMBER_FORMAT_MSB_FIRST,
+                0 );
+    CHECK( scError == SYMCRYPT_NO_ERROR, "SymCryptDsaVerify failed" );
+}
+
+//============================
+
+template<>
+VOID
+algImpKeyPerfFunction<ImpSc, AlgDsaSign>( PBYTE buf1, PBYTE buf2, PBYTE buf3, SIZE_T keySize )
+{
+    UNREFERENCED_PARAMETER( buf2 );
+    UNREFERENCED_PARAMETER( buf3 );
+
+    SetupDlGroup( buf1, keySize );
+
+    SetupSymCryptDsaAndDh( buf1, buf2, buf3 );
+}
+
+template<>
+VOID
+algImpCleanPerfFunction<ImpSc, AlgDsaSign>( PBYTE buf1, PBYTE buf2, PBYTE buf3 )
+{
+    UNREFERENCED_PARAMETER( buf1 );
+    UNREFERENCED_PARAMETER( buf2 );
+    UNREFERENCED_PARAMETER( buf3 );
+}
+
+template<>
+VOID
+algImpDataPerfFunction< ImpSc, AlgDsaSign>( PBYTE buf1, PBYTE buf2, PBYTE buf3, SIZE_T dataSize )
+{
+    UNREFERENCED_PARAMETER( buf1 );
+    UNREFERENCED_PARAMETER( dataSize );
+
+    SymCryptDsaSign(
+                ((PSYMCRYPT_DLKEY *) buf2)[0],
+                buf2,           // Sign the keys' buffer
+                SymCryptDlkeySizeofPrivateKey( ((PSYMCRYPT_DLKEY *)buf2)[0] ),
+                SYMCRYPT_NUMBER_FORMAT_MSB_FIRST,
+                0,
+                buf3 + sizeof(UINT32),
+                *((PUINT32) buf3) );
+}
+
+template<>
+DlImp<ImpSc, AlgDsaSign>::DlImp()
+{
+    m_perfDataFunction      = &algImpDataPerfFunction <ImpSc, AlgDsaSign>;
+    m_perfDecryptFunction   = NULL;
+    m_perfKeyFunction       = &algImpKeyPerfFunction  <ImpSc, AlgDsaSign>;
+    m_perfCleanFunction     = &algImpCleanPerfFunction<ImpSc, AlgDsaSign>;
+}
+
+template<>
+DlImp<ImpSc, AlgDsaSign>::~DlImp()
+{
+}
+
+//============================
+
+template<>
+VOID
+algImpKeyPerfFunction<ImpSc, AlgDsaVerify>( PBYTE buf1, PBYTE buf2, PBYTE buf3, SIZE_T keySize )
+{
+    UNREFERENCED_PARAMETER( buf2 );
+    UNREFERENCED_PARAMETER( buf3 );
+
+    SetupDlGroup( buf1, keySize );
+    SetupSymCryptDsaAndDh( buf1, buf2, buf3 );
+}
+
+template<>
+VOID
+algImpCleanPerfFunction<ImpSc, AlgDsaVerify>( PBYTE buf1, PBYTE buf2, PBYTE buf3 )
+{
+    UNREFERENCED_PARAMETER( buf1 );
+    UNREFERENCED_PARAMETER( buf2 );
+    UNREFERENCED_PARAMETER( buf3 );
+}
+
+template<>
+VOID
+algImpDataPerfFunction< ImpSc, AlgDsaVerify>( PBYTE buf1, PBYTE buf2, PBYTE buf3, SIZE_T dataSize )
+{
+    UNREFERENCED_PARAMETER( buf1 );
+    UNREFERENCED_PARAMETER( dataSize );
+
+    SymCryptDsaVerify(
+                ((PSYMCRYPT_DLKEY *) buf2)[0],
+                buf2,           // Sign the keys' buffer
+                SymCryptDlkeySizeofPrivateKey( ((PSYMCRYPT_DLKEY *)buf2)[0] ),
+                buf3 + sizeof(UINT32),
+                *((PUINT32) buf3),
+                SYMCRYPT_NUMBER_FORMAT_MSB_FIRST,
+                0 );
+}
+
+template<>
+DlImp<ImpSc, AlgDsaVerify>::DlImp()
+{
+    m_perfDataFunction      = &algImpDataPerfFunction <ImpSc, AlgDsaVerify>;
+    m_perfDecryptFunction   = NULL;
+    m_perfKeyFunction       = &algImpKeyPerfFunction  <ImpSc, AlgDsaVerify>;
+    m_perfCleanFunction     = &algImpCleanPerfFunction<ImpSc, AlgDsaVerify>;
+}
+
+template<>
+DlImp<ImpSc, AlgDsaVerify>::~DlImp()
+{
+}
+
+//============================
+
+PSYMCRYPT_DLKEY
+dlkeyObjectFromTestBlob( PCSYMCRYPT_DLGROUP pGroup, PCDLKEY_TESTBLOB pBlob )
+{
+    PSYMCRYPT_DLKEY pRes;
+    SYMCRYPT_ERROR scError;
+
+    pRes = SymCryptDlkeyAllocate( pGroup );
+    CHECK( pRes != NULL, "?" );
+
+    scError = SymCryptDlkeySetValue(    &pBlob->abPrivKey[0], pBlob->cbPrivKey,
+                                        &pBlob->abPubKey[0], pBlob->pGroup->cbPrimeP,
+                                        SYMCRYPT_NUMBER_FORMAT_MSB_FIRST,
+                                        SYMCRYPT_FLAG_DLKEY_VERIFY,     // Verify the key is correct
+                                        pRes );
+    CHECK( scError == SYMCRYPT_NO_ERROR, "Error importing key" );
+
+    return pRes;
+}
+
+template<>
+VOID
+algImpKeyPerfFunction<ImpSc, AlgDh>( PBYTE buf1, PBYTE buf2, PBYTE buf3, SIZE_T keySize )
+{
+    SYMCRYPT_ERROR scError;
+
+    UNREFERENCED_PARAMETER( buf3 );
+
+    DlgroupSetup( buf1, keySize );
+
+    // Set up two keys in buf2
+    PSYMCRYPT_DLGROUP pGroup = *(PSYMCRYPT_DLGROUP *) buf1;
+
+    PSYMCRYPT_DLKEY pKey1 = SymCryptDlkeyCreate( buf2 + 64, PERF_BUFFER_SIZE/4, pGroup );
+    PSYMCRYPT_DLKEY pKey2 = SymCryptDlkeyCreate( buf2 + 64 + PERF_BUFFER_SIZE/4, PERF_BUFFER_SIZE/4, pGroup );
+
+    CHECK( pKey1 != NULL && pKey2 != NULL, "Failed to create keys" );
+
+    scError = SymCryptDlkeyGenerate( 0, pKey1 );
+    CHECK( scError == SYMCRYPT_NO_ERROR, "?" );
+
+    scError = SymCryptDlkeyGenerate( 0, pKey2 );
+    CHECK( scError == SYMCRYPT_NO_ERROR, "?" );
+
+    ((PSYMCRYPT_DLKEY *) buf2)[0] = pKey1;
+    ((PSYMCRYPT_DLKEY *) buf2)[1] = pKey2;
+}
+
+template<>
+VOID
+algImpCleanPerfFunction<ImpSc, AlgDh>( PBYTE buf1, PBYTE buf2, PBYTE buf3 )
+{
+    UNREFERENCED_PARAMETER( buf1 );
+    UNREFERENCED_PARAMETER( buf2 );
+    UNREFERENCED_PARAMETER( buf3 );
+}
+
+
+template<>
+VOID
+algImpDataPerfFunction< ImpSc, AlgDh>( PBYTE buf1, PBYTE buf2, PBYTE buf3, SIZE_T dataSize )
+{
+    SYMCRYPT_ERROR scError;
+
+    UNREFERENCED_PARAMETER( buf2 );
+    UNREFERENCED_PARAMETER( dataSize );
+
+    PSYMCRYPT_DLGROUP pGroup = *(PSYMCRYPT_DLGROUP *) buf1;
+
+    PSYMCRYPT_DLKEY pKey = SymCryptDlkeyCreate( buf3, (1 << 16), pGroup );
+    CHECK( pKey != NULL, "?" );
+
+    scError = SymCryptDlkeyGenerate( 0, pKey );
+    CHECK( scError == SYMCRYPT_NO_ERROR, "?" );
+
+    scError = SymCryptDlkeyGetValue( pKey, NULL, 0, buf3 + (1 << 16), pGroup->cbPrimeP, SYMCRYPT_NUMBER_FORMAT_MSB_FIRST, 0 );
+    CHECK( scError == SYMCRYPT_NO_ERROR, "?" );
+}
+
+template<>
+VOID
+algImpDecryptPerfFunction< ImpSc, AlgDh>( PBYTE buf1, PBYTE buf2, PBYTE buf3, SIZE_T dataSize )
+{
+    UNREFERENCED_PARAMETER( buf1 );
+
+    SymCryptDhSecretAgreement(
+                ((PSYMCRYPT_DLKEY *) buf2)[0],
+                ((PSYMCRYPT_DLKEY *) buf2)[1],
+                SYMCRYPT_NUMBER_FORMAT_MSB_FIRST,
+                0,
+                buf3,
+                dataSize );     // This will be the same as the key size
+}
+
+template<>
+DhImp<ImpSc, AlgDh>::DhImp()
+{
+    m_perfDataFunction      = &algImpDataPerfFunction <ImpSc, AlgDh>;
+    m_perfDecryptFunction   = &algImpDecryptPerfFunction< ImpSc, AlgDh>;
+    m_perfKeyFunction       = &algImpKeyPerfFunction  <ImpSc, AlgDh>;
+    m_perfCleanFunction     = &algImpCleanPerfFunction<ImpSc, AlgDh>;
+
+    state.pGroup = NULL;
+    state.pKey = NULL;
+}
+
+template<>
+DhImp<ImpSc, AlgDh>::~DhImp()
+{
+    if( state.pKey != NULL )
+    {
+        SymCryptDlkeyFree( state.pKey );
+        state.pKey = NULL;
+    }
+    if( state.pGroup != NULL )
+    {
+        SymCryptDlgroupFree( state.pGroup );
+        state.pGroup = NULL;
+    }
+}
+
+template<>
+NTSTATUS
+DhImp<ImpSc, AlgDh>::setKey( _In_    PCDLKEY_TESTBLOB    pcKeyBlob )
+{
+    if( state.pKey != NULL )
+    {
+        SymCryptDlkeyFree( state.pKey );
+        state.pKey = NULL;
+    }
+    if( state.pGroup != NULL )
+    {
+        SymCryptDlgroupFree( state.pGroup );
+        state.pGroup = NULL;
+    }
+
+    if( pcKeyBlob != NULL )
+    {
+        state.pGroup = dlgroupObjectFromTestBlob( pcKeyBlob->pGroup );
+        state.pKey = dlkeyObjectFromTestBlob( state.pGroup, pcKeyBlob );
+
+        CHECK( state.pGroup != NULL && state.pKey != NULL, "?" );
+    }
+
+    return STATUS_SUCCESS;
+}
+
+template<>
+NTSTATUS
+DhImp<ImpSc, AlgDh>::sharedSecret(
+        _In_                        PCDLKEY_TESTBLOB    pcPubkey,
+        _Out_writes_( cbSecret )    PBYTE               pbSecret,
+                                    SIZE_T              cbSecret )
+{
+    PSYMCRYPT_DLKEY pKey2;
+    SYMCRYPT_ERROR scError;
+
+    pKey2 = dlkeyObjectFromTestBlob( state.pGroup, pcPubkey );
+    CHECK( pKey2 != NULL, "?")
+
+    scError = SymCryptDhSecretAgreement(    state.pKey,
+                                            pKey2,
+                                            SYMCRYPT_NUMBER_FORMAT_MSB_FIRST,
+                                            0,
+                                            pbSecret, cbSecret );
+
+    SymCryptDlkeyFree( pKey2 );
+
+    return scError == SYMCRYPT_NO_ERROR ? STATUS_SUCCESS : STATUS_UNSUCCESSFUL;
+}
+
+
+template<>
+VOID
+algImpKeyPerfFunction<ImpSc, AlgDsa>( PBYTE buf1, PBYTE buf2, PBYTE buf3, SIZE_T keySize )
+{
+    SYMCRYPT_ERROR scError;
+
+    UNREFERENCED_PARAMETER( buf3 );
+
+    DlgroupSetup( buf1, keySize );  // Set buf1 to contain a DL group of size keySize
+
+    // Set up a keys in buf2
+    PSYMCRYPT_DLGROUP pGroup = *(PSYMCRYPT_DLGROUP *) buf1;
+
+    PSYMCRYPT_DLKEY pKey = SymCryptDlkeyCreate( buf2 + 64, PERF_BUFFER_SIZE/4, pGroup );
+
+    CHECK( pKey != NULL, "Failed to create key" );
+
+    scError = SymCryptDlkeyGenerate( 0, pKey );
+    CHECK( scError == SYMCRYPT_NO_ERROR, "?" );
+
+    ((PSYMCRYPT_DLKEY *) buf2)[0] = pKey;
+}
+
+template<>
+VOID
+algImpCleanPerfFunction<ImpSc, AlgDsa>( PBYTE buf1, PBYTE buf2, PBYTE buf3 )
+{
+    UNREFERENCED_PARAMETER( buf1 );
+    UNREFERENCED_PARAMETER( buf2 );
+    UNREFERENCED_PARAMETER( buf3 );
+}
+
+
+template<>
+VOID
+algImpDataPerfFunction< ImpSc, AlgDsa>( PBYTE buf1, PBYTE buf2, PBYTE buf3, SIZE_T dataSize )
+{
+    SYMCRYPT_ERROR scError;
+
+    UNREFERENCED_PARAMETER( dataSize );
+
+    PSYMCRYPT_DLKEY pKey = *(PSYMCRYPT_DLKEY *) buf2;
+    PSYMCRYPT_DLGROUP pGroup = *(PSYMCRYPT_DLGROUP *) buf1;
+
+    scError = SymCryptDsaSign(  pKey,
+                                buf3, 32,
+                                SYMCRYPT_NUMBER_FORMAT_MSB_FIRST,
+                                0,
+                                buf3 + 64, 2 * pGroup->cbPrimeQ );
+    CHECK( scError == SYMCRYPT_NO_ERROR, "?" );
+}
+
+template<>
+VOID
+algImpDecryptPerfFunction< ImpSc, AlgDsa>( PBYTE buf1, PBYTE buf2, PBYTE buf3, SIZE_T dataSize )
+{
+    SYMCRYPT_ERROR scError;
+
+    UNREFERENCED_PARAMETER( dataSize );
+
+    PSYMCRYPT_DLKEY pKey = *(PSYMCRYPT_DLKEY *) buf2;
+    PSYMCRYPT_DLGROUP pGroup = *(PSYMCRYPT_DLGROUP *) buf1;
+
+    scError = SymCryptDsaVerify(pKey,
+                                buf3, 32,
+                                buf3 + 64, 2 * pGroup->cbPrimeQ,
+                                SYMCRYPT_NUMBER_FORMAT_MSB_FIRST,
+                                0 );
+    CHECK( scError == SYMCRYPT_NO_ERROR, "?" );
+}
+
+template<>
+DsaImp<ImpSc, AlgDsa>::DsaImp()
+{
+    m_perfDataFunction      = &algImpDataPerfFunction <ImpSc, AlgDsa>;
+    m_perfDecryptFunction   = &algImpDecryptPerfFunction< ImpSc, AlgDsa>;
+    m_perfKeyFunction       = &algImpKeyPerfFunction  <ImpSc, AlgDsa>;
+    m_perfCleanFunction     = &algImpCleanPerfFunction<ImpSc, AlgDsa>;
+
+    state.pGroup = NULL;
+    state.pKey = NULL;
+}
+
+template<>
+DsaImp<ImpSc, AlgDsa>::~DsaImp()
+{
+    if( state.pKey != NULL )
+    {
+        SymCryptDlkeyFree( state.pKey );
+        state.pKey = NULL;
+    }
+    if( state.pGroup != NULL )
+    {
+        SymCryptDlgroupFree( state.pGroup );
+        state.pGroup = NULL;
+    }
+}
+
+template<>
+NTSTATUS
+DsaImp<ImpSc, AlgDsa>::setKey( _In_    PCDLKEY_TESTBLOB    pcKeyBlob )
+{
+    if( state.pKey != NULL )
+    {
+        SymCryptDlkeyFree( state.pKey );
+        state.pKey = NULL;
+    }
+    if( state.pGroup != NULL )
+    {
+        SymCryptDlgroupFree( state.pGroup );
+        state.pGroup = NULL;
+    }
+
+    if( pcKeyBlob != NULL )
+    {
+        state.pGroup = dlgroupObjectFromTestBlob( pcKeyBlob->pGroup );
+        state.pKey = dlkeyObjectFromTestBlob( state.pGroup, pcKeyBlob );
+
+        CHECK( state.pGroup != NULL && state.pKey != NULL, "?" );
+    }
+
+    return STATUS_SUCCESS;
+}
+
+template<>
+NTSTATUS
+DsaImp<ImpSc, AlgDsa>::sign(
+        _In_reads_( cbHash)     PCBYTE  pbHash,
+                                SIZE_T  cbHash,             // Can be any size, but often = size of Q
+        _Out_writes_( cbSig )   PBYTE   pbSig,
+                                SIZE_T  cbSig )
+{
+    SYMCRYPT_ERROR scError;
+
+    scError = SymCryptDsaSign(  state.pKey,
+                                pbHash, cbHash,
+                                SYMCRYPT_NUMBER_FORMAT_MSB_FIRST,
+                                0,
+                                pbSig, cbSig );
+
+    return scError == SYMCRYPT_NO_ERROR ? STATUS_SUCCESS : STATUS_UNSUCCESSFUL;
+}
+
+template<>
+NTSTATUS
+DsaImp<ImpSc, AlgDsa>::verify(
+    _In_reads_( cbHash)     PCBYTE  pbHash,
+                            SIZE_T  cbHash,
+    _In_reads_( cbSig )     PCBYTE  pbSig,
+                            SIZE_T  cbSig )
+{
+    SYMCRYPT_ERROR scError;
+
+    scError = SymCryptDsaVerify(    state.pKey,
+                                    pbHash, cbHash,
+                                    pbSig, cbSig,
+                                    SYMCRYPT_NUMBER_FORMAT_MSB_FIRST,
+                                    0 );
+
+    return scError == SYMCRYPT_NO_ERROR ? STATUS_SUCCESS : STATUS_UNSUCCESSFUL;
+}
+
+
+
+template<>
+DlImp<ImpSc, AlgDh>::DlImp()
+{
+    m_perfDataFunction      = &algImpDataPerfFunction <ImpSc, AlgDh>;
+    m_perfDecryptFunction   = NULL;
+    m_perfKeyFunction       = &algImpKeyPerfFunction  <ImpSc, AlgDh>;
+    m_perfCleanFunction     = &algImpCleanPerfFunction<ImpSc, AlgDh>;
+}
+
+template<>
+DlImp<ImpSc, AlgDh>::~DlImp()
+{
+}
+
+//============================
+
+// Global table with the curve pointers (same size as the g_exKeyToCurve)
+PCSYMCRYPT_ECURVE   g_pCurves[ARRAY_SIZE(g_exKeyToCurve)] = { 0 };
+
+void
+SetupSymCryptCurves( PBYTE buf1, SIZE_T keySize )
+{
+    int i = 0;
+    BOOLEAN bKeyFound = FALSE;
+    PCSYMCRYPT_ECURVE pCurve = NULL;
+
+    for( i=0; i < ARRAY_SIZE(g_exKeyToCurve); i++ )
+    {
+        if ( keySize == g_exKeyToCurve[i].exKeyParam )
+        {
+            bKeyFound = TRUE;
+            break;
+        }
+    }
+
+    CHECK( bKeyFound, "?" );
+
+    if (g_pCurves[i] == NULL)
+    {
+        pCurve = SymCryptEcurveAllocate( g_exKeyToCurve[i].pParams, 0 );
+
+        g_pCurves[i] = pCurve;
+    }
+    else
+    {
+        pCurve = g_pCurves[i];
+    }
+
+    CHECK( pCurve != NULL, "?");
+
+    *((PCSYMCRYPT_ECURVE *) buf1) = pCurve;
+}
+
+void
+SetupSymCryptEcpoints( PBYTE buf1, PBYTE buf2, PBYTE buf3 )
+{
+    PSYMCRYPT_INT piScalar;
+
+    PCSYMCRYPT_ECURVE pCurve = *((PCSYMCRYPT_ECURVE *)buf1);
+
+    UINT32 ecpointSize = SymCryptSizeofEcpointFromCurve( pCurve );
+    UINT32 scalarSize = SymCryptSizeofIntFromDigits( SymCryptEcurveDigitsofScalarMultiplier(pCurve) );
+
+    PSYMCRYPT_ECPOINT * pPtrs = ((PSYMCRYPT_ECPOINT *) buf2);
+    pPtrs[0] = SymCryptEcpointCreate( buf2 + 32, ecpointSize, pCurve );
+    pPtrs[1] = SymCryptEcpointCreate( buf2 + 32 + ecpointSize, ecpointSize, pCurve );
+
+    piScalar = SymCryptIntCreate( buf2 + 32 + 2*ecpointSize, scalarSize, SymCryptEcurveDigitsofScalarMultiplier(pCurve) );
+    pPtrs[2] = (PSYMCRYPT_ECPOINT) piScalar;
+
+    ((PSYMCRYPT_ECPOINT *) buf3)[0] = SymCryptEcpointCreate( buf3 + 32, ecpointSize, pCurve );
+
+    CHECK( ecpointSize + 32 <= SCRATCH_BUF_OFFSET, "Destination ECPOINT overlaps with scratch buffer" );
+
+    SymCryptEcpointSetRandom( pCurve, piScalar, pPtrs[0], buf3 + SCRATCH_BUF_OFFSET, SCRATCH_BUF_SIZE );
+
+    SymCryptEcpointSetRandom( pCurve, piScalar, pPtrs[1], buf3 + SCRATCH_BUF_OFFSET, SCRATCH_BUF_SIZE );
+
+    if( pCurve->type != SYMCRYPT_ECURVE_TYPE_MONTGOMERY )
+    {
+        SymCryptEcpointSetZero( pCurve, ((PSYMCRYPT_ECPOINT *) buf3)[0], buf3 + SCRATCH_BUF_OFFSET, SCRATCH_BUF_SIZE );
+    }
+}
+
+void
+SetupSymCryptEcdsaAndEcdh( PBYTE buf1, PBYTE buf2, PBYTE buf3 )
+{
+    SYMCRYPT_ERROR scError = SYMCRYPT_NO_ERROR;
+
+    PCSYMCRYPT_ECURVE pCurve = *((PCSYMCRYPT_ECURVE *)buf1);
+
+    UINT32 eckeySize = SymCryptSizeofEckeyFromCurve( pCurve );
+    UINT32 signatureSize = 2 * SymCryptEcurveSizeofFieldElement( pCurve );
+
+    PSYMCRYPT_ECKEY * pPtrs = ((PSYMCRYPT_ECKEY *) buf2);
+    pPtrs[0] = SymCryptEckeyCreate( buf2 + 32, eckeySize, pCurve );
+
+    scError = SymCryptEckeySetRandom( 0, pPtrs[0] );
+    CHECK( scError == SYMCRYPT_NO_ERROR, "?" );
+
+    pPtrs[1] = (PSYMCRYPT_ECKEY) ((PBYTE)buf2 + 32 + eckeySize);    // This will hold the hash of the message
+
+    CHECK( 32 + eckeySize + SYMCRYPT_SHA512_RESULT_SIZE <= SCRATCH_BUF_SIZE, "ECKEY and hash cannot fit into scratch buffer" );
+    GENRANDOM( (PBYTE)pPtrs[1], SYMCRYPT_SHA512_RESULT_SIZE );
+
+    PUINT32 puiSignatureSize = (PUINT32) buf3;
+
+    CHECK( sizeof(UINT32) + signatureSize <= SCRATCH_BUF_SIZE, "Destination buffer cannot fit the signature" );
+
+    *puiSignatureSize = signatureSize;
+
+    // Verify that ECDH can work
+    CHECK( SymCryptEcurveSizeofFieldElement( *(PSYMCRYPT_ECURVE *) buf1 ) <= *((PUINT32)buf3), "Buffer 3 too small for ECDH");
+    scError = SymCryptEcDhSecretAgreement(
+                ((PSYMCRYPT_ECKEY *) buf2)[0],
+                ((PSYMCRYPT_ECKEY *) buf2)[0],      // Same private and public key
+                SYMCRYPT_NUMBER_FORMAT_MSB_FIRST,
+                0,
+                buf3 + sizeof(UINT32),
+                SymCryptEcurveSizeofFieldElement( *(PSYMCRYPT_ECURVE *) buf1 ));
+    CHECK( scError == SYMCRYPT_NO_ERROR, "SymCryptEcDhSecretAgreement failed" );
+
+    // Same for ECDSA
+    scError = SymCryptEcDsaSign(
+                    pPtrs[0],
+                    (PBYTE) pPtrs[1],
+                    SYMCRYPT_SHA512_RESULT_SIZE,
+                    SYMCRYPT_NUMBER_FORMAT_MSB_FIRST,
+                    0,
+                    buf3 + sizeof(UINT32),
+                    signatureSize );
+    CHECK( scError == SYMCRYPT_NO_ERROR, "SymCryptEcDsaSign failed" );
+
+    if (pCurve->type != SYMCRYPT_ECURVE_TYPE_MONTGOMERY)
+    {
+        // Verify the signature to make sure everything is ok
+        scError = SymCryptEcDsaVerify(
+                    ((PSYMCRYPT_ECKEY *) buf2)[0],
+                    ((PBYTE *) buf2)[1],
+                    SYMCRYPT_SHA512_RESULT_SIZE,
+                    buf3 + sizeof(UINT32),
+                    *((PUINT32)buf3),
+                    SYMCRYPT_NUMBER_FORMAT_MSB_FIRST,
+                    0 );
+        CHECK( scError == SYMCRYPT_NO_ERROR, "SymCryptEcDsaVerify failed" );
+    }
+}
+
+//============================
+
+template<>
+VOID
+algImpKeyPerfFunction<ImpSc, AlgEcurveAllocate>( PBYTE buf1, PBYTE buf2, PBYTE buf3, SIZE_T keySize )
+{
+    int i = 0;
+    BOOLEAN bKeyFound = FALSE;
+
+    UNREFERENCED_PARAMETER( buf2 );
+    UNREFERENCED_PARAMETER( buf3 );
+
+    for( i=0; i < ARRAY_SIZE(g_exKeyToCurve); i++ )
+    {
+        if ( keySize == g_exKeyToCurve[i].exKeyParam )
+        {
+            bKeyFound = TRUE;
+            break;
+        }
+    }
+
+    CHECK( bKeyFound, "?" );
+
+    *((PCSYMCRYPT_ECURVE_PARAMS *) buf1) = g_exKeyToCurve[i].pParams;
+}
+
+template<>
+VOID
+algImpCleanPerfFunction<ImpSc, AlgEcurveAllocate>( PBYTE buf1, PBYTE buf2, PBYTE buf3 )
+{
+    UNREFERENCED_PARAMETER( buf1 );
+    UNREFERENCED_PARAMETER( buf2 );
+
+    SymCryptEcurveFree( *((PSYMCRYPT_ECURVE *) buf3) );
+}
+
+template<>
+VOID
+algImpDataPerfFunction< ImpSc, AlgEcurveAllocate>( PBYTE buf1, PBYTE buf2, PBYTE buf3, SIZE_T dataSize )
+{
+    UNREFERENCED_PARAMETER( buf2 );
+    UNREFERENCED_PARAMETER( buf3 );
+    UNREFERENCED_PARAMETER( dataSize );
+
+    *((PSYMCRYPT_ECURVE *) buf3) = SymCryptEcurveAllocate( *((PCSYMCRYPT_ECURVE_PARAMS *) buf1), 0 );
+}
+
+
+template<>
+EccImp<ImpSc, AlgEcurveAllocate>::EccImp()
+{
+    m_perfDataFunction      = &algImpDataPerfFunction <ImpSc, AlgEcurveAllocate>;
+    m_perfDecryptFunction   = NULL;
+    m_perfKeyFunction       = &algImpKeyPerfFunction  <ImpSc, AlgEcurveAllocate>;
+    m_perfCleanFunction     = &algImpCleanPerfFunction<ImpSc, AlgEcurveAllocate>;
+}
+
+template<>
+EccImp<ImpSc, AlgEcurveAllocate>::~EccImp()
+{
+}
+
+//============================
+
+template<>
+VOID
+algImpKeyPerfFunction<ImpSc, AlgEcpointSetZero>( PBYTE buf1, PBYTE buf2, PBYTE buf3, SIZE_T keySize )
+{
+    SetupSymCryptCurves( buf1, keySize );
+    SetupSymCryptEcpoints( buf1, buf2, buf3 );
+}
+
+template<>
+VOID
+algImpCleanPerfFunction<ImpSc, AlgEcpointSetZero>( PBYTE buf1, PBYTE buf2, PBYTE buf3 )
+{
+    UNREFERENCED_PARAMETER( buf1 );
+    UNREFERENCED_PARAMETER( buf2 );
+    UNREFERENCED_PARAMETER( buf3 );
+}
+
+template<>
+VOID
+algImpDataPerfFunction< ImpSc, AlgEcpointSetZero>( PBYTE buf1, PBYTE buf2, PBYTE buf3, SIZE_T dataSize )
+{
+    UNREFERENCED_PARAMETER( buf2 );
+    UNREFERENCED_PARAMETER( dataSize );
+
+    SymCryptEcpointSetZero(
+        *(PSYMCRYPT_ECURVE *) buf1,
+        ((PSYMCRYPT_ECPOINT *) buf3)[0],
+        buf3 + SCRATCH_BUF_OFFSET,
+        SCRATCH_BUF_SIZE );
+}
+
+
+template<>
+EccImp<ImpSc, AlgEcpointSetZero>::EccImp()
+{
+    m_perfDataFunction      = &algImpDataPerfFunction <ImpSc, AlgEcpointSetZero>;
+    m_perfDecryptFunction   = NULL;
+    m_perfKeyFunction       = &algImpKeyPerfFunction  <ImpSc, AlgEcpointSetZero>;
+    m_perfCleanFunction     = &algImpCleanPerfFunction<ImpSc, AlgEcpointSetZero>;
+}
+
+template<>
+EccImp<ImpSc, AlgEcpointSetZero>::~EccImp()
+{
+}
+
+//============================
+
+template<>
+VOID
+algImpKeyPerfFunction<ImpSc, AlgEcpointSetDistinguished>( PBYTE buf1, PBYTE buf2, PBYTE buf3, SIZE_T keySize )
+{
+    SetupSymCryptCurves( buf1, keySize );
+    SetupSymCryptEcpoints( buf1, buf2, buf3 );
+}
+
+template<>
+VOID
+algImpCleanPerfFunction<ImpSc, AlgEcpointSetDistinguished>( PBYTE buf1, PBYTE buf2, PBYTE buf3 )
+{
+    UNREFERENCED_PARAMETER( buf1 );
+    UNREFERENCED_PARAMETER( buf2 );
+    UNREFERENCED_PARAMETER( buf3 );
+}
+
+template<>
+VOID
+algImpDataPerfFunction< ImpSc, AlgEcpointSetDistinguished>( PBYTE buf1, PBYTE buf2, PBYTE buf3, SIZE_T dataSize )
+{
+    UNREFERENCED_PARAMETER( buf2 );
+    UNREFERENCED_PARAMETER( dataSize );
+
+    SymCryptEcpointSetDistinguishedPoint(
+        *(PSYMCRYPT_ECURVE *) buf1,
+        ((PSYMCRYPT_ECPOINT *) buf3)[0],
+        buf3 + SCRATCH_BUF_OFFSET,
+        SCRATCH_BUF_SIZE );
+}
+
+
+template<>
+EccImp<ImpSc, AlgEcpointSetDistinguished>::EccImp()
+{
+    m_perfDataFunction      = &algImpDataPerfFunction <ImpSc, AlgEcpointSetDistinguished>;
+    m_perfDecryptFunction   = NULL;
+    m_perfKeyFunction       = &algImpKeyPerfFunction  <ImpSc, AlgEcpointSetDistinguished>;
+    m_perfCleanFunction     = &algImpCleanPerfFunction<ImpSc, AlgEcpointSetDistinguished>;
+}
+
+template<>
+EccImp<ImpSc, AlgEcpointSetDistinguished>::~EccImp()
+{
+}
+
+//============================
+
+template<>
+VOID
+algImpKeyPerfFunction<ImpSc, AlgEcpointSetRandom>( PBYTE buf1, PBYTE buf2, PBYTE buf3, SIZE_T keySize )
+{
+    SetupSymCryptCurves( buf1, keySize );
+    SetupSymCryptEcpoints( buf1, buf2, buf3 );
+}
+
+template<>
+VOID
+algImpCleanPerfFunction<ImpSc, AlgEcpointSetRandom>( PBYTE buf1, PBYTE buf2, PBYTE buf3 )
+{
+    UNREFERENCED_PARAMETER( buf1 );
+    UNREFERENCED_PARAMETER( buf2 );
+    UNREFERENCED_PARAMETER( buf3 );
+}
+
+template<>
+VOID
+algImpDataPerfFunction< ImpSc, AlgEcpointSetRandom>( PBYTE buf1, PBYTE buf2, PBYTE buf3, SIZE_T dataSize )
+{
+    UNREFERENCED_PARAMETER( dataSize );
+
+    SymCryptEcpointSetRandom(
+                    *(PSYMCRYPT_ECURVE *) buf1,
+                    ((PSYMCRYPT_INT *) buf2)[2],
+                    ((PSYMCRYPT_ECPOINT *) buf3)[0],
+                    buf3 + SCRATCH_BUF_OFFSET,
+                    SCRATCH_BUF_SIZE );
+}
+
+
+template<>
+EccImp<ImpSc, AlgEcpointSetRandom>::EccImp()
+{
+    m_perfDataFunction      = &algImpDataPerfFunction <ImpSc, AlgEcpointSetRandom>;
+    m_perfDecryptFunction   = NULL;
+    m_perfKeyFunction       = &algImpKeyPerfFunction  <ImpSc, AlgEcpointSetRandom>;
+    m_perfCleanFunction     = &algImpCleanPerfFunction<ImpSc, AlgEcpointSetRandom>;
+}
+
+template<>
+EccImp<ImpSc, AlgEcpointSetRandom>::~EccImp()
+{
+}
+
+//============================
+
+template<>
+VOID
+algImpKeyPerfFunction<ImpSc, AlgEcpointIsEqual>( PBYTE buf1, PBYTE buf2, PBYTE buf3, SIZE_T keySize )
+{
+    SetupSymCryptCurves( buf1, keySize );
+    SetupSymCryptEcpoints( buf1, buf2, buf3 );
+}
+
+template<>
+VOID
+algImpCleanPerfFunction<ImpSc, AlgEcpointIsEqual>( PBYTE buf1, PBYTE buf2, PBYTE buf3 )
+{
+    UNREFERENCED_PARAMETER( buf1 );
+    UNREFERENCED_PARAMETER( buf2 );
+    UNREFERENCED_PARAMETER( buf3 );
+}
+
+template<>
+VOID
+algImpDataPerfFunction< ImpSc, AlgEcpointIsEqual>( PBYTE buf1, PBYTE buf2, PBYTE buf3, SIZE_T dataSize )
+{
+    UNREFERENCED_PARAMETER( buf3 );
+    UNREFERENCED_PARAMETER( dataSize );
+
+    SymCryptEcpointIsEqual(
+        *(PSYMCRYPT_ECURVE *) buf1,
+        ((PSYMCRYPT_ECPOINT *) buf2)[0],
+        ((PSYMCRYPT_ECPOINT *) buf2)[1],
+        SYMCRYPT_FLAG_ECPOINT_EQUAL | SYMCRYPT_FLAG_ECPOINT_NEG_EQUAL,
+        buf3 + SCRATCH_BUF_OFFSET,
+        SCRATCH_BUF_SIZE );
+}
+
+
+template<>
+EccImp<ImpSc, AlgEcpointIsEqual>::EccImp()
+{
+    m_perfDataFunction      = &algImpDataPerfFunction <ImpSc, AlgEcpointIsEqual>;
+    m_perfDecryptFunction   = NULL;
+    m_perfKeyFunction       = &algImpKeyPerfFunction  <ImpSc, AlgEcpointIsEqual>;
+    m_perfCleanFunction     = &algImpCleanPerfFunction<ImpSc, AlgEcpointIsEqual>;
+}
+
+template<>
+EccImp<ImpSc, AlgEcpointIsEqual>::~EccImp()
+{
+}
+
+//============================
+
+template<>
+VOID
+algImpKeyPerfFunction<ImpSc, AlgEcpointIsZero>( PBYTE buf1, PBYTE buf2, PBYTE buf3, SIZE_T keySize )
+{
+    SetupSymCryptCurves( buf1, keySize );
+    SetupSymCryptEcpoints( buf1, buf2, buf3 );
+}
+
+template<>
+VOID
+algImpCleanPerfFunction<ImpSc, AlgEcpointIsZero>( PBYTE buf1, PBYTE buf2, PBYTE buf3 )
+{
+    UNREFERENCED_PARAMETER( buf1 );
+    UNREFERENCED_PARAMETER( buf2 );
+    UNREFERENCED_PARAMETER( buf3 );
+}
+
+template<>
+VOID
+algImpDataPerfFunction< ImpSc, AlgEcpointIsZero>( PBYTE buf1, PBYTE buf2, PBYTE buf3, SIZE_T dataSize )
+{
+    UNREFERENCED_PARAMETER( buf3 );
+    UNREFERENCED_PARAMETER( dataSize );
+
+    SymCryptEcpointIsZero(
+        *(PSYMCRYPT_ECURVE *) buf1,
+        ((PSYMCRYPT_ECPOINT *) buf2)[0],
+        buf3 + SCRATCH_BUF_OFFSET,
+        SCRATCH_BUF_SIZE );
+}
+
+
+template<>
+EccImp<ImpSc, AlgEcpointIsZero>::EccImp()
+{
+    m_perfDataFunction      = &algImpDataPerfFunction <ImpSc, AlgEcpointIsZero>;
+    m_perfDecryptFunction   = NULL;
+    m_perfKeyFunction       = &algImpKeyPerfFunction  <ImpSc, AlgEcpointIsZero>;
+    m_perfCleanFunction     = &algImpCleanPerfFunction<ImpSc, AlgEcpointIsZero>;
+}
+
+template<>
+EccImp<ImpSc, AlgEcpointIsZero>::~EccImp()
+{
+}
+
+//============================
+
+template<>
+VOID
+algImpKeyPerfFunction<ImpSc, AlgEcpointOnCurve>( PBYTE buf1, PBYTE buf2, PBYTE buf3, SIZE_T keySize )
+{
+    SetupSymCryptCurves( buf1, keySize );
+    SetupSymCryptEcpoints( buf1, buf2, buf3 );
+}
+
+template<>
+VOID
+algImpCleanPerfFunction<ImpSc, AlgEcpointOnCurve>( PBYTE buf1, PBYTE buf2, PBYTE buf3 )
+{
+    UNREFERENCED_PARAMETER( buf1 );
+    UNREFERENCED_PARAMETER( buf2 );
+    UNREFERENCED_PARAMETER( buf3 );
+}
+
+template<>
+VOID
+algImpDataPerfFunction< ImpSc, AlgEcpointOnCurve>( PBYTE buf1, PBYTE buf2, PBYTE buf3, SIZE_T dataSize )
+{
+    UNREFERENCED_PARAMETER( buf3 );
+    UNREFERENCED_PARAMETER( dataSize );
+
+    SymCryptEcpointOnCurve(
+        *(PSYMCRYPT_ECURVE *) buf1,
+        ((PSYMCRYPT_ECPOINT *) buf2)[0],
+        buf3 + SCRATCH_BUF_OFFSET,
+        SCRATCH_BUF_SIZE );
+}
+
+
+template<>
+EccImp<ImpSc, AlgEcpointOnCurve>::EccImp()
+{
+    m_perfDataFunction      = &algImpDataPerfFunction <ImpSc, AlgEcpointOnCurve>;
+    m_perfDecryptFunction   = NULL;
+    m_perfKeyFunction       = &algImpKeyPerfFunction  <ImpSc, AlgEcpointOnCurve>;
+    m_perfCleanFunction     = &algImpCleanPerfFunction<ImpSc, AlgEcpointOnCurve>;
+}
+
+template<>
+EccImp<ImpSc, AlgEcpointOnCurve>::~EccImp()
+{
+}
+
+
+//============================
+
+template<>
+VOID
+algImpKeyPerfFunction<ImpSc, AlgEcpointAdd>( PBYTE buf1, PBYTE buf2, PBYTE buf3, SIZE_T keySize )
+{
+    SetupSymCryptCurves( buf1, keySize );
+    SetupSymCryptEcpoints( buf1, buf2, buf3 );
+}
+
+template<>
+VOID
+algImpCleanPerfFunction<ImpSc, AlgEcpointAdd>( PBYTE buf1, PBYTE buf2, PBYTE buf3 )
+{
+    UNREFERENCED_PARAMETER( buf1 );
+    UNREFERENCED_PARAMETER( buf2 );
+    UNREFERENCED_PARAMETER( buf3 );
+}
+
+template<>
+VOID
+algImpDataPerfFunction< ImpSc, AlgEcpointAdd>( PBYTE buf1, PBYTE buf2, PBYTE buf3, SIZE_T dataSize )
+{
+    UNREFERENCED_PARAMETER( dataSize );
+
+    SymCryptEcpointAdd(
+        *(PSYMCRYPT_ECURVE *) buf1,
+        ((PSYMCRYPT_ECPOINT *) buf2)[0],
+        ((PSYMCRYPT_ECPOINT *) buf2)[1],
+        ((PSYMCRYPT_ECPOINT *) buf3)[0],
+        0,                                  // Side-channel safe version
+        buf3 + SCRATCH_BUF_OFFSET,
+        SCRATCH_BUF_SIZE );
+}
+
+
+template<>
+EccImp<ImpSc, AlgEcpointAdd>::EccImp()
+{
+    m_perfDataFunction      = &algImpDataPerfFunction <ImpSc, AlgEcpointAdd>;
+    m_perfDecryptFunction   = NULL;
+    m_perfKeyFunction       = &algImpKeyPerfFunction  <ImpSc, AlgEcpointAdd>;
+    m_perfCleanFunction     = &algImpCleanPerfFunction<ImpSc, AlgEcpointAdd>;
+}
+
+template<>
+EccImp<ImpSc, AlgEcpointAdd>::~EccImp()
+{
+}
+
+//============================
+
+template<>
+VOID
+algImpKeyPerfFunction<ImpSc, AlgEcpointAddDiffNz>( PBYTE buf1, PBYTE buf2, PBYTE buf3, SIZE_T keySize )
+{
+    SetupSymCryptCurves( buf1, keySize );
+
+    do {
+        SetupSymCryptEcpoints( buf1, buf2, buf3 );
+    }
+    while (SymCryptEcpointIsEqual(
+                *(PSYMCRYPT_ECURVE *) buf1,
+                ((PSYMCRYPT_ECPOINT *) buf2)[0],
+                ((PSYMCRYPT_ECPOINT *) buf2)[1],
+                SYMCRYPT_FLAG_ECPOINT_EQUAL | SYMCRYPT_FLAG_ECPOINT_NEG_EQUAL,
+                buf3 + SCRATCH_BUF_OFFSET,
+                SCRATCH_BUF_SIZE ) );
+}
+
+template<>
+VOID
+algImpCleanPerfFunction<ImpSc, AlgEcpointAddDiffNz>( PBYTE buf1, PBYTE buf2, PBYTE buf3 )
+{
+    UNREFERENCED_PARAMETER( buf1 );
+    UNREFERENCED_PARAMETER( buf2 );
+    UNREFERENCED_PARAMETER( buf3 );
+}
+
+template<>
+VOID
+algImpDataPerfFunction< ImpSc, AlgEcpointAddDiffNz>( PBYTE buf1, PBYTE buf2, PBYTE buf3, SIZE_T dataSize )
+{
+    UNREFERENCED_PARAMETER( dataSize );
+
+    SymCryptEcpointAddDiffNonZero(
+        *(PSYMCRYPT_ECURVE *) buf1,
+        ((PSYMCRYPT_ECPOINT *) buf2)[0],
+        ((PSYMCRYPT_ECPOINT *) buf2)[1],
+        ((PSYMCRYPT_ECPOINT *) buf3)[0],
+        buf3 + SCRATCH_BUF_OFFSET,
+        SCRATCH_BUF_SIZE );
+}
+
+
+template<>
+EccImp<ImpSc, AlgEcpointAddDiffNz>::EccImp()
+{
+    m_perfDataFunction      = &algImpDataPerfFunction <ImpSc, AlgEcpointAddDiffNz>;
+    m_perfDecryptFunction   = NULL;
+    m_perfKeyFunction       = &algImpKeyPerfFunction  <ImpSc, AlgEcpointAddDiffNz>;
+    m_perfCleanFunction     = &algImpCleanPerfFunction<ImpSc, AlgEcpointAddDiffNz>;
+}
+
+template<>
+EccImp<ImpSc, AlgEcpointAddDiffNz>::~EccImp()
+{
+}
+
+//============================
+
+template<>
+VOID
+algImpKeyPerfFunction<ImpSc, AlgEcpointDouble>( PBYTE buf1, PBYTE buf2, PBYTE buf3, SIZE_T keySize )
+{
+    SetupSymCryptCurves( buf1, keySize );
+
+    do {
+        SetupSymCryptEcpoints( buf1, buf2, buf3 );
+    }
+    while (SymCryptEcpointIsEqual(
+                *(PSYMCRYPT_ECURVE *) buf1,
+                ((PSYMCRYPT_ECPOINT *) buf2)[0],
+                ((PSYMCRYPT_ECPOINT *) buf3)[0],        // buf3 is set to the zero point in SetupSymCryptEcpoints
+                SYMCRYPT_FLAG_ECPOINT_EQUAL | SYMCRYPT_FLAG_ECPOINT_NEG_EQUAL,
+                buf3 + SCRATCH_BUF_OFFSET,
+                SCRATCH_BUF_SIZE ) );
+}
+
+template<>
+VOID
+algImpCleanPerfFunction<ImpSc, AlgEcpointDouble>( PBYTE buf1, PBYTE buf2, PBYTE buf3 )
+{
+    UNREFERENCED_PARAMETER( buf1 );
+    UNREFERENCED_PARAMETER( buf2 );
+    UNREFERENCED_PARAMETER( buf3 );
+}
+
+template<>
+VOID
+algImpDataPerfFunction< ImpSc, AlgEcpointDouble>( PBYTE buf1, PBYTE buf2, PBYTE buf3, SIZE_T dataSize )
+{
+    UNREFERENCED_PARAMETER( dataSize );
+
+    SymCryptEcpointDouble(
+        *(PSYMCRYPT_ECURVE *) buf1,
+        ((PSYMCRYPT_ECPOINT *) buf2)[0],
+        ((PSYMCRYPT_ECPOINT *) buf3)[0],
+        0,                                  // Side-channel safe version
+        buf3 + SCRATCH_BUF_OFFSET,
+        SCRATCH_BUF_SIZE );
+}
+
+
+template<>
+EccImp<ImpSc, AlgEcpointDouble>::EccImp()
+{
+    m_perfDataFunction      = &algImpDataPerfFunction <ImpSc, AlgEcpointDouble>;
+    m_perfDecryptFunction   = NULL;
+    m_perfKeyFunction       = &algImpKeyPerfFunction  <ImpSc, AlgEcpointDouble>;
+    m_perfCleanFunction     = &algImpCleanPerfFunction<ImpSc, AlgEcpointDouble>;
+}
+
+template<>
+EccImp<ImpSc, AlgEcpointDouble>::~EccImp()
+{
+}
+
+//============================
+
+template<>
+VOID
+algImpKeyPerfFunction<ImpSc, AlgEcpointScalarMul>( PBYTE buf1, PBYTE buf2, PBYTE buf3, SIZE_T keySize )
+{
+    SetupSymCryptCurves( buf1, keySize );
+    SetupSymCryptEcpoints( buf1, buf2, buf3 );
+}
+
+template<>
+VOID
+algImpCleanPerfFunction<ImpSc, AlgEcpointScalarMul>( PBYTE buf1, PBYTE buf2, PBYTE buf3 )
+{
+    UNREFERENCED_PARAMETER( buf1 );
+    UNREFERENCED_PARAMETER( buf2 );
+    UNREFERENCED_PARAMETER( buf3 );
+}
+
+template<>
+VOID
+algImpDataPerfFunction< ImpSc, AlgEcpointScalarMul>( PBYTE buf1, PBYTE buf2, PBYTE buf3, SIZE_T dataSize )
+{
+    UNREFERENCED_PARAMETER( dataSize );
+
+    SymCryptEcpointScalarMul(
+                *(PSYMCRYPT_ECURVE *) buf1,
+                ((PSYMCRYPT_INT *) buf2)[2],
+                ((PSYMCRYPT_ECPOINT *) buf2)[0],
+                0,
+                ((PSYMCRYPT_ECPOINT *) buf3)[0],
+                buf3 + SCRATCH_BUF_OFFSET,
+                SCRATCH_BUF_SIZE );
+}
+
+
+template<>
+EccImp<ImpSc, AlgEcpointScalarMul>::EccImp()
+{
+    m_perfDataFunction      = &algImpDataPerfFunction <ImpSc, AlgEcpointScalarMul>;
+    m_perfDecryptFunction   = NULL;
+    m_perfKeyFunction       = &algImpKeyPerfFunction  <ImpSc, AlgEcpointScalarMul>;
+    m_perfCleanFunction     = &algImpCleanPerfFunction<ImpSc, AlgEcpointScalarMul>;
+}
+
+template<>
+EccImp<ImpSc, AlgEcpointScalarMul>::~EccImp()
+{
+}
+
+//============================
+
+template<>
+VOID
+algImpKeyPerfFunction<ImpSc, AlgEcdsaSign>( PBYTE buf1, PBYTE buf2, PBYTE buf3, SIZE_T keySize )
+{
+    SetupSymCryptCurves( buf1, keySize );
+    SetupSymCryptEcdsaAndEcdh( buf1, buf2, buf3 );
+}
+
+template<>
+VOID
+algImpCleanPerfFunction<ImpSc, AlgEcdsaSign>( PBYTE buf1, PBYTE buf2, PBYTE buf3 )
+{
+    UNREFERENCED_PARAMETER( buf1 );
+    UNREFERENCED_PARAMETER( buf2 );
+    UNREFERENCED_PARAMETER( buf3 );
+}
+
+template<>
+VOID
+algImpDataPerfFunction<ImpSc, AlgEcdsaSign>( PBYTE buf1, PBYTE buf2, PBYTE buf3, SIZE_T dataSize )
+{
+    UNREFERENCED_PARAMETER( buf1 );
+    UNREFERENCED_PARAMETER( dataSize );
+
+    SymCryptEcDsaSign(
+                    ((PSYMCRYPT_ECKEY *) buf2)[0],
+                    ((PBYTE *) buf2)[1],
+                    SYMCRYPT_SHA512_RESULT_SIZE,
+                    SYMCRYPT_NUMBER_FORMAT_MSB_FIRST,
+                    0,
+                    buf3 + sizeof(UINT32),
+                    *((PUINT32)buf3) );
+}
+
+
+template<>
+EccImp<ImpSc, AlgEcdsaSign>::EccImp()
+{
+    m_perfDataFunction      = &algImpDataPerfFunction <ImpSc, AlgEcdsaSign>;
+    m_perfDecryptFunction   = NULL;
+    m_perfKeyFunction       = &algImpKeyPerfFunction  <ImpSc, AlgEcdsaSign>;
+    m_perfCleanFunction     = &algImpCleanPerfFunction<ImpSc, AlgEcdsaSign>;
+}
+
+template<>
+EccImp<ImpSc, AlgEcdsaSign>::~EccImp()
+{
+}
+
+//============================
+
+template<>
+VOID
+algImpKeyPerfFunction<ImpSc, AlgEcdsaVerify>( PBYTE buf1, PBYTE buf2, PBYTE buf3, SIZE_T keySize )
+{
+    SetupSymCryptCurves( buf1, keySize );
+    SetupSymCryptEcdsaAndEcdh( buf1, buf2, buf3 );
+}
+
+template<>
+VOID
+algImpCleanPerfFunction<ImpSc, AlgEcdsaVerify>( PBYTE buf1, PBYTE buf2, PBYTE buf3 )
+{
+    UNREFERENCED_PARAMETER( buf1 );
+    UNREFERENCED_PARAMETER( buf2 );
+    UNREFERENCED_PARAMETER( buf3 );
+}
+
+template<>
+VOID
+algImpDataPerfFunction<ImpSc, AlgEcdsaVerify>( PBYTE buf1, PBYTE buf2, PBYTE buf3, SIZE_T dataSize )
+{
+    UNREFERENCED_PARAMETER( buf1 );
+    UNREFERENCED_PARAMETER( dataSize );
+
+    SymCryptEcDsaVerify(
+                    ((PSYMCRYPT_ECKEY *) buf2)[0],
+                    ((PBYTE *) buf2)[1],
+                    SYMCRYPT_SHA512_RESULT_SIZE,
+                    buf3 + sizeof(UINT32),
+                    *((PUINT32)buf3),
+                    SYMCRYPT_NUMBER_FORMAT_MSB_FIRST,
+                    0 );
+}
+
+
+template<>
+EccImp<ImpSc, AlgEcdsaVerify>::EccImp()
+{
+    m_perfDataFunction      = &algImpDataPerfFunction <ImpSc, AlgEcdsaVerify>;
+    m_perfDecryptFunction   = NULL;
+    m_perfKeyFunction       = &algImpKeyPerfFunction  <ImpSc, AlgEcdsaVerify>;
+    m_perfCleanFunction     = &algImpCleanPerfFunction<ImpSc, AlgEcdsaVerify>;
+}
+
+template<>
+EccImp<ImpSc, AlgEcdsaVerify>::~EccImp()
+{
+}
+
+//============================
+
+template<>
+VOID
+algImpKeyPerfFunction<ImpSc, AlgEcdh>( PBYTE buf1, PBYTE buf2, PBYTE buf3, SIZE_T keySize )
+{
+    SetupSymCryptCurves( buf1, keySize );
+    SetupSymCryptEcdsaAndEcdh( buf1, buf2, buf3 );
+}
+
+template<>
+VOID
+algImpCleanPerfFunction<ImpSc, AlgEcdh>( PBYTE buf1, PBYTE buf2, PBYTE buf3 )
+{
+    UNREFERENCED_PARAMETER( buf1 );
+    UNREFERENCED_PARAMETER( buf2 );
+    UNREFERENCED_PARAMETER( buf3 );
+}
+
+template<>
+VOID
+algImpDataPerfFunction<ImpSc, AlgEcdh>( PBYTE buf1, PBYTE buf2, PBYTE buf3, SIZE_T dataSize )
+{
+    UNREFERENCED_PARAMETER( dataSize );
+
+    SymCryptEcDhSecretAgreement(
+                ((PSYMCRYPT_ECKEY *) buf2)[0],
+                ((PSYMCRYPT_ECKEY *) buf2)[0],      // Same private and public key
+                SYMCRYPT_NUMBER_FORMAT_MSB_FIRST,
+                0,
+                buf3 + sizeof(UINT32),
+                SymCryptEcurveSizeofFieldElement( *(PSYMCRYPT_ECURVE *) buf1 ));
+}
+
+
+template<>
+EccImp<ImpSc, AlgEcdh>::EccImp()
+{
+    m_perfDataFunction      = &algImpDataPerfFunction <ImpSc, AlgEcdh>;
+    m_perfDecryptFunction   = NULL;
+    m_perfKeyFunction       = &algImpKeyPerfFunction  <ImpSc, AlgEcdh>;
+    m_perfCleanFunction     = &algImpCleanPerfFunction<ImpSc, AlgEcdh>;
+}
+
+template<>
+EccImp<ImpSc, AlgEcdh>::~EccImp()
+{
+}
+
+//============================
+template<>
+VOID
+algImpKeyPerfFunction<ImpSc, AlgIEEE802_11SaeCustom>( PBYTE buf1, PBYTE buf2, PBYTE buf3, SIZE_T keySize )
+{
+    SymCrypt802_11SaeCustomInit( (PSYMCRYPT_802_11_SAE_CUSTOM_STATE) buf1, &buf2[0], &buf2[6], &buf2[12], keySize, NULL, NULL, NULL );
+
+    UNREFERENCED_PARAMETER( buf3 );
+}
+
+template<>
+VOID
+algImpCleanPerfFunction<ImpSc,AlgIEEE802_11SaeCustom>( PBYTE buf1, PBYTE buf2, PBYTE buf3 )
+{
+    SymCrypt802_11SaeCustomDestroy( (PSYMCRYPT_802_11_SAE_CUSTOM_STATE) buf1 );
+    UNREFERENCED_PARAMETER( buf2 );
+    UNREFERENCED_PARAMETER( buf3 );
+}
+
+template<>
+VOID
+algImpDataPerfFunction< ImpSc, AlgIEEE802_11SaeCustom>( PBYTE buf1, PBYTE buf2, PBYTE buf3, SIZE_T dataSize )
+{
+    SymCrypt802_11SaeCustomCommitCreate( (PSYMCRYPT_802_11_SAE_CUSTOM_STATE) buf1, buf2, buf3 );
+
+    UNREFERENCED_PARAMETER( dataSize );
+}
+
+template<>
+VOID
+algImpDecryptPerfFunction<ImpSc,AlgIEEE802_11SaeCustom>( PBYTE buf1, PBYTE buf2, PBYTE buf3, SIZE_T dataSize )
+{
+    SymCrypt802_11SaeCustomCommitProcess( (PSYMCRYPT_802_11_SAE_CUSTOM_STATE) buf1, buf2, buf3, &buf3[1024], &buf3[2048] );
+
+    UNREFERENCED_PARAMETER( dataSize );
+}
+
+template<>
+ArithImp<ImpSc, AlgIEEE802_11SaeCustom>::ArithImp()
+{
+    m_perfDataFunction      = &algImpDataPerfFunction <ImpSc, AlgIEEE802_11SaeCustom>;
+    m_perfDecryptFunction   = &algImpDecryptPerfFunction<ImpSc, AlgIEEE802_11SaeCustom>;
+    m_perfKeyFunction       = &algImpKeyPerfFunction  <ImpSc, AlgIEEE802_11SaeCustom>;
+    m_perfCleanFunction     = &algImpCleanPerfFunction<ImpSc, AlgIEEE802_11SaeCustom>;
+}
+
+template<>
+ArithImp<ImpSc, AlgIEEE802_11SaeCustom>::~ArithImp()
+{
+}
+
+
+
+VOID
+addSymCryptAlgs()
+{
+    SymCryptInit();
+
+    //
+    // We use a tempate function to decide which algorithm implementations to
+    // run.
+    // We could make each algorithm auto-register using static initializers,
+    // but this is test code and we want to be able to test (and dynamically disable)
+    // the initializer code. So we do it manually once.
+    //
+
+    addImplementationToGlobalList<HashImp<ImpSc, AlgMd2>>();
+    addImplementationToGlobalList<HashImp<ImpSc, AlgMd4>>();
+    addImplementationToGlobalList<HashImp<ImpSc, AlgMd5>>();
+    addImplementationToGlobalList<HashImp<ImpSc, AlgSha1>>();
+    addImplementationToGlobalList<HashImp<ImpSc, AlgSha256>>();
+    addImplementationToGlobalList<HashImp<ImpSc, AlgSha384>>();
+    addImplementationToGlobalList<HashImp<ImpSc, AlgSha512>>();
+
+    addImplementationToGlobalList<MacImp<ImpSc, AlgHmacMd5>>();
+    addImplementationToGlobalList<MacImp<ImpSc, AlgHmacSha1>>();
+    addImplementationToGlobalList<MacImp<ImpSc, AlgHmacSha256>>();
+    addImplementationToGlobalList<MacImp<ImpSc, AlgHmacSha384>>();
+    addImplementationToGlobalList<MacImp<ImpSc, AlgHmacSha512>>();
+    addImplementationToGlobalList<MacImp<ImpSc, AlgAesCmac>>();
+    addImplementationToGlobalList<MacImp<ImpSc, AlgMarvin32>>();
+    addImplementationToGlobalList<MacImp<ImpSc, AlgPoly1305>>();
+
+    addImplementationToGlobalList<BlockCipherImp<ImpSc, AlgAes, ModeEcb>>();
+    addImplementationToGlobalList<BlockCipherImp<ImpSc, AlgAes, ModeCbc>>();
+    addImplementationToGlobalList<BlockCipherImp<ImpSc, AlgAes, ModeCfb>>();
+
+    addImplementationToGlobalList<BlockCipherImp<ImpSc, AlgDes, ModeEcb>>();
+    addImplementationToGlobalList<BlockCipherImp<ImpSc, AlgDes, ModeCbc>>();
+    addImplementationToGlobalList<BlockCipherImp<ImpSc, AlgDes, ModeCfb>>();
+    addImplementationToGlobalList<BlockCipherImp<ImpSc, Alg2Des, ModeEcb>>();
+    addImplementationToGlobalList<BlockCipherImp<ImpSc, Alg2Des, ModeCbc>>();
+    addImplementationToGlobalList<BlockCipherImp<ImpSc, Alg2Des, ModeCfb>>();
+    addImplementationToGlobalList<BlockCipherImp<ImpSc, Alg3Des, ModeEcb>>();
+    addImplementationToGlobalList<BlockCipherImp<ImpSc, Alg3Des, ModeCbc>>();
+    addImplementationToGlobalList<BlockCipherImp<ImpSc, Alg3Des, ModeCfb>>();
+    addImplementationToGlobalList<BlockCipherImp<ImpSc, AlgDesx, ModeEcb>>();
+    addImplementationToGlobalList<BlockCipherImp<ImpSc, AlgDesx, ModeCbc>>();
+    addImplementationToGlobalList<BlockCipherImp<ImpSc, AlgDesx, ModeCfb>>();
+    addImplementationToGlobalList<BlockCipherImp<ImpSc, AlgRc2, ModeEcb>>();
+    addImplementationToGlobalList<BlockCipherImp<ImpSc, AlgRc2, ModeCbc>>();
+    addImplementationToGlobalList<BlockCipherImp<ImpSc, AlgRc2, ModeCfb>>();
+
+    addImplementationToGlobalList<AuthEncImp<ImpSc, AlgAes, ModeCcm>>();
+    addImplementationToGlobalList<AuthEncImp<ImpSc, AlgAes, ModeGcm>>();
+
+    addImplementationToGlobalList<StreamCipherImp<ImpSc, AlgRc4>>();
+    addImplementationToGlobalList<StreamCipherImp<ImpSc, AlgChaCha20>>();
+
+    addImplementationToGlobalList<ParallelHashImp<ImpSc, AlgParallelSha256>>();
+    addImplementationToGlobalList<ParallelHashImp<ImpSc, AlgParallelSha384>>();
+    addImplementationToGlobalList<ParallelHashImp<ImpSc, AlgParallelSha512>>();
+
+    addImplementationToGlobalList<XtsImp<ImpSc, AlgXtsAes>>();
+
+    addImplementationToGlobalList<RngSp800_90Imp<ImpSc, AlgAesCtrDrbg>>();
+    addImplementationToGlobalList<RngSp800_90Imp<ImpSc, AlgAesCtrF142>>();
+
+    addImplementationToGlobalList<KdfImp<ImpSc , AlgPbkdf2, AlgHmacMd5>>();
+    addImplementationToGlobalList<KdfImp<ImpSc , AlgPbkdf2, AlgHmacSha1>>();
+    addImplementationToGlobalList<KdfImp<ImpSc , AlgPbkdf2, AlgHmacSha256>>();
+    addImplementationToGlobalList<KdfImp<ImpSc , AlgPbkdf2, AlgHmacSha384>>();
+    addImplementationToGlobalList<KdfImp<ImpSc , AlgPbkdf2, AlgHmacSha512>>();
+    addImplementationToGlobalList<KdfImp<ImpSc , AlgPbkdf2, AlgAesCmac>>();
+
+    addImplementationToGlobalList<KdfImp<ImpSc , AlgSp800_108, AlgHmacMd5>>();
+    addImplementationToGlobalList<KdfImp<ImpSc , AlgSp800_108, AlgHmacSha1>>();
+    addImplementationToGlobalList<KdfImp<ImpSc , AlgSp800_108, AlgHmacSha256>>();
+    addImplementationToGlobalList<KdfImp<ImpSc , AlgSp800_108, AlgHmacSha384>>();
+    addImplementationToGlobalList<KdfImp<ImpSc , AlgSp800_108, AlgHmacSha512>>();
+    addImplementationToGlobalList<KdfImp<ImpSc , AlgSp800_108, AlgAesCmac>>();
+
+    addImplementationToGlobalList<KdfImp<ImpSc, AlgTlsPrf1_1, AlgHmacMd5>>();
+    addImplementationToGlobalList<KdfImp<ImpSc, AlgTlsPrf1_2, AlgHmacSha256>>();
+    addImplementationToGlobalList<KdfImp<ImpSc, AlgTlsPrf1_2, AlgHmacSha384>>();
+    addImplementationToGlobalList<KdfImp<ImpSc, AlgTlsPrf1_2, AlgHmacSha512>>();
+
+    addImplementationToGlobalList<KdfImp<ImpSc, AlgHkdf, AlgHmacSha256>>();
+    addImplementationToGlobalList<KdfImp<ImpSc, AlgHkdf, AlgHmacSha1>>();
+
+    addImplementationToGlobalList<TlsCbcHmacImp<ImpSc, AlgTlsCbcHmacSha1>>();
+    addImplementationToGlobalList<TlsCbcHmacImp<ImpSc, AlgTlsCbcHmacSha256>>();
+    addImplementationToGlobalList<TlsCbcHmacImp<ImpSc, AlgTlsCbcHmacSha384>>();
+
+    addImplementationToGlobalList<ArithImp<ImpSc, AlgIntAdd>>();
+    addImplementationToGlobalList<ArithImp<ImpSc, AlgIntSub>>();
+    addImplementationToGlobalList<ArithImp<ImpSc, AlgIntMul>>();
+    addImplementationToGlobalList<ArithImp<ImpSc, AlgIntSquare>>();
+    addImplementationToGlobalList<ArithImp<ImpSc, AlgIntDivMod>>();
+
+    addImplementationToGlobalList<ArithImp<ImpSc, AlgModExp>>();
+    addImplementationToGlobalList<ArithImp<ImpSc, AlgModAdd>>();
+    addImplementationToGlobalList<ArithImp<ImpSc, AlgModSub>>();
+    addImplementationToGlobalList<ArithImp<ImpSc, AlgModMul>>();
+    addImplementationToGlobalList<ArithImp<ImpSc, AlgModSquare>>();
+    addImplementationToGlobalList<ArithImp<ImpSc, AlgModInv>>();
+
+    addImplementationToGlobalList<ArithImp<ImpSc, AlgScsTable>>();
+
+    //addImplementationToGlobalList<RsaImp<ImpSc, AlgRsaEncRaw>>();
+    //addImplementationToGlobalList<RsaImp<ImpSc, AlgRsaDecRaw>>();
+    //addImplementationToGlobalList<RsaImp<ImpSc, AlgRsaEncPkcs1>>();
+    //addImplementationToGlobalList<RsaImp<ImpSc, AlgRsaDecPkcs1>>();
+    //addImplementationToGlobalList<RsaImp<ImpSc, AlgRsaEncOaep>>();
+    //addImplementationToGlobalList<RsaImp<ImpSc, AlgRsaDecOaep>>();
+
+    addImplementationToGlobalList<RsaSignImp<ImpSc, AlgRsaSignPkcs1>>();
+    addImplementationToGlobalList<RsaSignImp<ImpSc, AlgRsaSignPss>>();
+
+    addImplementationToGlobalList<RsaEncImp<ImpSc, AlgRsaEncRaw>>();
+    addImplementationToGlobalList<RsaEncImp<ImpSc, AlgRsaEncPkcs1>>();
+    addImplementationToGlobalList<RsaEncImp<ImpSc, AlgRsaEncOaep>>();
+
+    //addImplementationToGlobalList<RsaImp<ImpSc, AlgRsaSignPkcs1>>();
+    //addImplementationToGlobalList<RsaImp<ImpSc, AlgRsaVerifyPkcs1>>();
+    //addImplementationToGlobalList<RsaImp<ImpSc, AlgRsaSignPss>>();
+    //addImplementationToGlobalList<RsaImp<ImpSc, AlgRsaVerifyPss>>();
+
+    addImplementationToGlobalList<DhImp<ImpSc, AlgDh>>();
+    addImplementationToGlobalList<DsaImp<ImpSc, AlgDsa>>();
+
+    //addImplementationToGlobalList<DlImp<ImpSc, AlgDsaSign>>();
+    //addImplementationToGlobalList<DlImp<ImpSc, AlgDsaVerify>>();
+    //addImplementationToGlobalList<DlImp<ImpSc, AlgDh>>();
+
+    addImplementationToGlobalList<ArithImp<ImpSc, AlgTrialDivisionContext>>();
+    addImplementationToGlobalList<ArithImp<ImpSc, AlgTrialDivision>>();
+
+    addImplementationToGlobalList<EccImp<ImpSc, AlgEcurveAllocate>>();
+
+    addImplementationToGlobalList<EccImp<ImpSc, AlgEcpointSetZero>>();
+    addImplementationToGlobalList<EccImp<ImpSc, AlgEcpointSetDistinguished>>();
+    addImplementationToGlobalList<EccImp<ImpSc, AlgEcpointSetRandom>>();
+    addImplementationToGlobalList<EccImp<ImpSc, AlgEcpointIsEqual>>();
+    addImplementationToGlobalList<EccImp<ImpSc, AlgEcpointIsZero>>();
+    addImplementationToGlobalList<EccImp<ImpSc, AlgEcpointOnCurve>>();
+
+    addImplementationToGlobalList<EccImp<ImpSc, AlgEcpointAdd>>();
+    addImplementationToGlobalList<EccImp<ImpSc, AlgEcpointAddDiffNz>>();
+    addImplementationToGlobalList<EccImp<ImpSc, AlgEcpointDouble>>();
+    addImplementationToGlobalList<EccImp<ImpSc, AlgEcpointScalarMul>>();
+
+    addImplementationToGlobalList<EccImp<ImpSc, AlgEcdsaSign>>();
+    addImplementationToGlobalList<EccImp<ImpSc, AlgEcdsaVerify>>();
+    addImplementationToGlobalList<EccImp<ImpSc, AlgEcdh>>();
+
+    addImplementationToGlobalList<ArithImp<ImpSc, AlgIEEE802_11SaeCustom>>();
+
+    addImplementationToGlobalList<ArithImp<ImpSc, AlgDeveloperTest>>();
+}