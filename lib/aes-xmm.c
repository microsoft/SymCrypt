--- conflicted
+++ resolved
@@ -1,2037 +1,2034 @@
-//
-// aes-xmm.c   code for AES implementation
-//
-// Copyright (c) Microsoft Corporation. Licensed under the MIT license.
-//
-// All XMM code for AES operations
-//
-
-#include "precomp.h"
-
-#if SYMCRYPT_CPU_X86 | SYMCRYPT_CPU_AMD64
-
-VOID
-SYMCRYPT_CALL
-SymCryptAes4SboxXmm( _In_reads_(4) PCBYTE pIn, _Out_writes_(4) PBYTE pOut )
-{
-    __m128i x;
-
-    x = _mm_set1_epi32( *(int *) pIn );
-
-    x = _mm_aeskeygenassist_si128( x, 0 );
-
-    *(unsigned *) pOut = x.m128i_u32[0];
-}
-
-VOID
-SYMCRYPT_CALL
-SymCryptAesCreateDecryptionRoundKeyXmm(
-    _In_reads_(16)      PCBYTE  pEncryptionRoundKey,
-    _Out_writes_(16)    PBYTE   pDecryptionRoundKey )
-{
-    //
-    // On x86 our key structure is only 4-aligned (the best we can do) so we use unaligned load/stores.
-    // On Amd64 our round keys are aligned, but recent CPUs have fast unaligned load/store if the address is
-    // actually aligned properly.
-    //
-    _mm_storeu_si128( (__m128i *) pDecryptionRoundKey, _mm_aesimc_si128( _mm_loadu_si128( (__m128i *)pEncryptionRoundKey ) ) );
-}
-
-//
-// The latency of AES instruction has increased up to 8 cycles in Ivy Bridge,
-// and back to 7 in Haswell.
-// We use 8-parallel code to expose the maximum parallelism to the CPU.
-// On x86 it will introduce some register spilling, but the load/stores
-// should be able to hide behind the AES instruction latencies.
-// Silvermont x86 CPUs has AES-NI with latency = 8 and throughput = 5, so there
-// the CPU parallelism is low.
-// For things like BitLocker that is fine, but other uses, such as GCM & AES_CTR_DRBG
-// use odd sizes.
-// We try to do 5-8 blocks in 8-parallel code, 2-4 blocks in 4-parallel code, and
-// 1 block in 1-parallel code.
-// This is a compromise; the big cores can do 8 parallel in about the time of a 4-parallel,
-// but Silvermont cannot and would pay a big price on small requests if we only use 8-parallel.
-// Doing only 8-parallel and then 1-parallel would penalize the big cores a lot.
-//
-// We used to have 7-parallel code, but common request sizes are not multiples of 7
-// blocks so we end up doing a lot of extra work. This is especially expensive on
-// Silvermont where the extra work isn't hidden in the latencies.
-//
-
-#define AES_ENCRYPT_1( pExpandedKey, c0 ) \
-{ \
-    const BYTE (*keyPtr)[4][4]; \
-    const BYTE (*keyLimit)[4][4]; \
-    __m128i roundkey; \
-\
-    keyPtr = &pExpandedKey->RoundKey[0]; \
-    keyLimit = pExpandedKey->lastEncRoundKey; \
-\
-    roundkey = _mm_loadu_si128( (__m128i *) keyPtr ); \
-    keyPtr ++; \
-\
-    c0 = _mm_xor_si128( c0, roundkey ); \
-\
-    roundkey = _mm_loadu_si128( (__m128i *) keyPtr ); \
-    keyPtr ++; \
-\
-    c0 = _mm_aesenc_si128( c0, roundkey ); \
-\
-    while( keyPtr < keyLimit ) \
-    { \
-        roundkey = _mm_loadu_si128( (__m128i *) keyPtr ); \
-        keyPtr ++; \
-        c0 = _mm_aesenc_si128( c0, roundkey ); \
-        roundkey = _mm_loadu_si128( (__m128i *) keyPtr ); \
-        keyPtr ++; \
-        c0 = _mm_aesenc_si128( c0, roundkey ); \
-    } \
-\
-    roundkey = _mm_loadu_si128( (__m128i *) keyPtr ); \
-\
-    c0 = _mm_aesenclast_si128( c0, roundkey ); \
-};
-
-#define AES_ENCRYPT_4( pExpandedKey, c0, c1, c2, c3 ) \
-{ \
-    const BYTE (*keyPtr)[4][4]; \
-    const BYTE (*keyLimit)[4][4]; \
-    __m128i roundkey; \
-\
-    keyPtr = &pExpandedKey->RoundKey[0]; \
-    keyLimit = pExpandedKey->lastEncRoundKey; \
-\
-    roundkey = _mm_loadu_si128( (__m128i *) keyPtr ); \
-    keyPtr ++; \
-\
-    c0 = _mm_xor_si128( c0, roundkey ); \
-    c1 = _mm_xor_si128( c1, roundkey ); \
-    c2 = _mm_xor_si128( c2, roundkey ); \
-    c3 = _mm_xor_si128( c3, roundkey ); \
-\
-    while( keyPtr < keyLimit ) \
-    { \
-        roundkey = _mm_loadu_si128( (__m128i *) keyPtr ); \
-        keyPtr ++; \
-        c0 = _mm_aesenc_si128( c0, roundkey ); \
-        c1 = _mm_aesenc_si128( c1, roundkey ); \
-        c2 = _mm_aesenc_si128( c2, roundkey ); \
-        c3 = _mm_aesenc_si128( c3, roundkey ); \
-    } \
-\
-    roundkey = _mm_loadu_si128( (__m128i *) keyPtr ); \
-\
-    c0 = _mm_aesenclast_si128( c0, roundkey ); \
-    c1 = _mm_aesenclast_si128( c1, roundkey ); \
-    c2 = _mm_aesenclast_si128( c2, roundkey ); \
-    c3 = _mm_aesenclast_si128( c3, roundkey ); \
-};
-
-#define AES_ENCRYPT_8( pExpandedKey, c0, c1, c2, c3, c4, c5, c6, c7 ) \
-{ \
-    const BYTE (*keyPtr)[4][4]; \
-    const BYTE (*keyLimit)[4][4]; \
-    __m128i roundkey; \
-\
-    keyPtr = &pExpandedKey->RoundKey[0]; \
-    keyLimit = pExpandedKey->lastEncRoundKey; \
-\
-    roundkey = _mm_loadu_si128( (__m128i *) keyPtr ); \
-    keyPtr ++; \
-\
-    c0 = _mm_xor_si128( c0, roundkey ); \
-    c1 = _mm_xor_si128( c1, roundkey ); \
-    c2 = _mm_xor_si128( c2, roundkey ); \
-    c3 = _mm_xor_si128( c3, roundkey ); \
-    c4 = _mm_xor_si128( c4, roundkey ); \
-    c5 = _mm_xor_si128( c5, roundkey ); \
-    c6 = _mm_xor_si128( c6, roundkey ); \
-    c7 = _mm_xor_si128( c7, roundkey ); \
-\
-    while( keyPtr < keyLimit ) \
-    { \
-        roundkey = _mm_loadu_si128( (__m128i *) keyPtr ); \
-        keyPtr ++; \
-        c0 = _mm_aesenc_si128( c0, roundkey ); \
-        c1 = _mm_aesenc_si128( c1, roundkey ); \
-        c2 = _mm_aesenc_si128( c2, roundkey ); \
-        c3 = _mm_aesenc_si128( c3, roundkey ); \
-        c4 = _mm_aesenc_si128( c4, roundkey ); \
-        c5 = _mm_aesenc_si128( c5, roundkey ); \
-        c6 = _mm_aesenc_si128( c6, roundkey ); \
-        c7 = _mm_aesenc_si128( c7, roundkey ); \
-    } \
-\
-    roundkey = _mm_loadu_si128( (__m128i *) keyPtr ); \
-\
-    c0 = _mm_aesenclast_si128( c0, roundkey ); \
-    c1 = _mm_aesenclast_si128( c1, roundkey ); \
-    c2 = _mm_aesenclast_si128( c2, roundkey ); \
-    c3 = _mm_aesenclast_si128( c3, roundkey ); \
-    c4 = _mm_aesenclast_si128( c4, roundkey ); \
-    c5 = _mm_aesenclast_si128( c5, roundkey ); \
-    c6 = _mm_aesenclast_si128( c6, roundkey ); \
-    c7 = _mm_aesenclast_si128( c7, roundkey ); \
-};
-
-// c0 and c1 are __m512i
-#define AES_ENCRYPT_ZMM_1024( pExpandedKey, c0, c1 ) \
-{ \
-    const BYTE (*keyPtr)[4][4]; \
-    const BYTE (*keyLimit)[4][4]; \
-    __m128i roundkey; \
-    __m512i roundkeys; \
-\
-    keyPtr = &pExpandedKey->RoundKey[0]; \
-    keyLimit = pExpandedKey->lastEncRoundKey; \
-\
-    roundkey = _mm_loadu_si128( (__m128i *) keyPtr ); \
-    roundkeys = _mm512_broadcast_i32x4( roundkey ); \
-    keyPtr ++; \
-\
-    c0 = _mm512_xor_si512( c0, roundkeys ); \
-    c1 = _mm512_xor_si512( c1, roundkeys ); \
-\
-    while( keyPtr < keyLimit ) \
-    { \
-        roundkey = _mm_loadu_si128( (__m128i *) keyPtr ); \
-        roundkeys = _mm512_broadcast_i32x4( roundkey ); \
-        keyPtr ++; \
-        c0 = _mm512_aesenc_epi128( c0, roundkeys ); \
-        c1 = _mm512_aesenc_epi128( c1, roundkeys ); \
-    } \
-\
-    roundkey = _mm_loadu_si128( (__m128i *) keyPtr ); \
-    roundkeys = _mm512_broadcast_i32x4( roundkey ); \
-\
-    c0 = _mm512_aesenclast_epi128( c0, roundkeys ); \
-    c1 = _mm512_aesenclast_epi128( c1, roundkeys ); \
-};
-
-#define AES_ENCRYPT_ZMM_2048( pExpandedKey, c0, c1, c2, c3 ) \
-{ \
-    const BYTE (*keyPtr)[4][4]; \
-    const BYTE (*keyLimit)[4][4]; \
-    __m128i roundkey; \
-    __m512i roundkeys; \
-\
-    keyPtr = pExpandedKey->RoundKey; \
-    keyLimit = pExpandedKey->lastEncRoundKey; \
-\
-    roundkey = _mm_loadu_si128( (__m128i *) keyPtr ); \
-    roundkeys = _mm512_broadcast_i32x4( roundkey ); \
-    keyPtr ++; \
-\
-    c0 = _mm512_xor_si512( c0, roundkeys ); \
-    c1 = _mm512_xor_si512( c1, roundkeys ); \
-    c2 = _mm512_xor_si512( c2, roundkeys ); \
-    c3 = _mm512_xor_si512( c3, roundkeys ); \
-\
-    while( keyPtr < keyLimit ) \
-    { \
-        roundkey = _mm_loadu_si128( (__m128i *) keyPtr ); \
-        roundkeys = _mm512_broadcast_i32x4( roundkey ); \
-        keyPtr ++; \
-        c0 = _mm512_aesenc_epi128( c0, roundkeys ); \
-        c1 = _mm512_aesenc_epi128( c1, roundkeys ); \
-        c2 = _mm512_aesenc_epi128( c2, roundkeys ); \
-        c3 = _mm512_aesenc_epi128( c3, roundkeys ); \
-    } \
-\
-    roundkey = _mm_loadu_si128( (__m128i *) keyPtr ); \
-    roundkeys = _mm512_broadcast_i32x4( roundkey ); \
-\
-    c0 = _mm512_aesenclast_epi128( c0, roundkeys ); \
-    c1 = _mm512_aesenclast_epi128( c1, roundkeys ); \
-    c2 = _mm512_aesenclast_epi128( c2, roundkeys ); \
-    c3 = _mm512_aesenclast_epi128( c3, roundkeys ); \
-};
-
-#define AES_ENCRYPT_YMM_1024( pExpandedKey, c0, c1, c2, c3 ) \
-{ \
-    const BYTE (*keyPtr)[4][4]; \
-    const BYTE (*keyLimit)[4][4]; \
-    __m128i roundkey; \
-    __m256i roundkeys; \
-\
-    keyPtr = pExpandedKey->RoundKey; \
-    keyLimit = pExpandedKey->lastEncRoundKey; \
-\
-    /* _mm256_insertf128_si256 which requires AVX. */ \
-    roundkey = _mm_loadu_si128( (__m128i *) keyPtr ); \
-    roundkeys = _mm256_insertf128_si256( _mm256_castsi128_si256( roundkey ), roundkey, 1 ); \
-    keyPtr ++; \
-\
-    /* _mm256_xor_si256 requires AVX2 */ \
-    c0 = _mm256_xor_si256( c0, roundkeys ); \
-    c1 = _mm256_xor_si256( c1, roundkeys ); \
-    c2 = _mm256_xor_si256( c2, roundkeys ); \
-    c3 = _mm256_xor_si256( c3, roundkeys ); \
-\
-    while( keyPtr < keyLimit ) \
-    { \
-        roundkey = _mm_loadu_si128( (__m128i *) keyPtr ); \
-        roundkeys = _mm256_insertf128_si256( _mm256_castsi128_si256( roundkey ), roundkey, 1 ); \
-        keyPtr ++; \
-        c0 = _mm256_aesenc_epi128( c0, roundkeys ); \
-        c1 = _mm256_aesenc_epi128( c1, roundkeys ); \
-        c2 = _mm256_aesenc_epi128( c2, roundkeys ); \
-        c3 = _mm256_aesenc_epi128( c3, roundkeys ); \
-    } \
-\
-    roundkey = _mm_loadu_si128( (__m128i *) keyPtr ); \
-    roundkeys = _mm256_insertf128_si256( _mm256_castsi128_si256( roundkey ), roundkey, 1 ); \
-\
-    c0 = _mm256_aesenclast_epi128( c0, roundkeys ); \
-    c1 = _mm256_aesenclast_epi128( c1, roundkeys ); \
-    c2 = _mm256_aesenclast_epi128( c2, roundkeys ); \
-    c3 = _mm256_aesenclast_epi128( c3, roundkeys ); \
-};
-
-#define AES_DECRYPT_1( pExpandedKey, c0 ) \
-{ \
-    const BYTE (*keyPtr)[4][4]; \
-    const BYTE (*keyLimit)[4][4]; \
-    __m128i roundkey; \
-\
-    keyPtr = pExpandedKey->lastEncRoundKey; \
-    keyLimit = pExpandedKey->lastDecRoundKey; \
-\
-    roundkey = _mm_loadu_si128( (__m128i *) keyPtr ); \
-    keyPtr ++; \
-\
-    c0 = _mm_xor_si128( c0, roundkey ); \
-\
-    roundkey = _mm_loadu_si128( (__m128i *) keyPtr ); \
-    keyPtr ++; \
-    c0 = _mm_aesdec_si128( c0, roundkey ); \
-\
-    while( keyPtr < keyLimit ) \
-    { \
-        roundkey = _mm_loadu_si128( (__m128i *) keyPtr ); \
-        keyPtr ++; \
-        c0 = _mm_aesdec_si128( c0, roundkey ); \
-        roundkey = _mm_loadu_si128( (__m128i *) keyPtr ); \
-        keyPtr ++; \
-        c0 = _mm_aesdec_si128( c0, roundkey ); \
-    } \
-\
-    roundkey = _mm_loadu_si128( (__m128i *) keyPtr ); \
-\
-    c0 = _mm_aesdeclast_si128( c0, roundkey ); \
-};
-
-#define AES_DECRYPT_4( pExpandedKey, c0, c1, c2, c3 ) \
-{ \
-    const BYTE (*keyPtr)[4][4]; \
-    const BYTE (*keyLimit)[4][4]; \
-    __m128i roundkey; \
-\
-    keyPtr = pExpandedKey->lastEncRoundKey; \
-    keyLimit = pExpandedKey->lastDecRoundKey; \
-\
-    roundkey = _mm_loadu_si128( (__m128i *) keyPtr ); \
-    keyPtr ++; \
-\
-    c0 = _mm_xor_si128( c0, roundkey ); \
-    c1 = _mm_xor_si128( c1, roundkey ); \
-    c2 = _mm_xor_si128( c2, roundkey ); \
-    c3 = _mm_xor_si128( c3, roundkey ); \
-\
-    while( keyPtr < keyLimit ) \
-    { \
-        roundkey = _mm_loadu_si128( (__m128i *) keyPtr ); \
-        keyPtr ++; \
-        c0 = _mm_aesdec_si128( c0, roundkey ); \
-        c1 = _mm_aesdec_si128( c1, roundkey ); \
-        c2 = _mm_aesdec_si128( c2, roundkey ); \
-        c3 = _mm_aesdec_si128( c3, roundkey ); \
-    } \
-\
-    roundkey = _mm_loadu_si128( (__m128i *) keyPtr ); \
-\
-    c0 = _mm_aesdeclast_si128( c0, roundkey ); \
-    c1 = _mm_aesdeclast_si128( c1, roundkey ); \
-    c2 = _mm_aesdeclast_si128( c2, roundkey ); \
-    c3 = _mm_aesdeclast_si128( c3, roundkey ); \
-};
-
-#define AES_DECRYPT_8( pExpandedKey, c0, c1, c2, c3, c4, c5, c6, c7 ) \
-{ \
-    const BYTE (*keyPtr)[4][4]; \
-    const BYTE (*keyLimit)[4][4]; \
-    __m128i roundkey; \
-\
-    keyPtr = pExpandedKey->lastEncRoundKey; \
-    keyLimit = pExpandedKey->lastDecRoundKey; \
-\
-    roundkey = _mm_loadu_si128( (__m128i *) keyPtr ); \
-    keyPtr ++; \
-\
-    c0 = _mm_xor_si128( c0, roundkey ); \
-    c1 = _mm_xor_si128( c1, roundkey ); \
-    c2 = _mm_xor_si128( c2, roundkey ); \
-    c3 = _mm_xor_si128( c3, roundkey ); \
-    c4 = _mm_xor_si128( c4, roundkey ); \
-    c5 = _mm_xor_si128( c5, roundkey ); \
-    c6 = _mm_xor_si128( c6, roundkey ); \
-    c7 = _mm_xor_si128( c7, roundkey ); \
-\
-    while( keyPtr < keyLimit ) \
-    { \
-        roundkey = _mm_loadu_si128( (__m128i *) keyPtr ); \
-        keyPtr ++; \
-        c0 = _mm_aesdec_si128( c0, roundkey ); \
-        c1 = _mm_aesdec_si128( c1, roundkey ); \
-        c2 = _mm_aesdec_si128( c2, roundkey ); \
-        c3 = _mm_aesdec_si128( c3, roundkey ); \
-        c4 = _mm_aesdec_si128( c4, roundkey ); \
-        c5 = _mm_aesdec_si128( c5, roundkey ); \
-        c6 = _mm_aesdec_si128( c6, roundkey ); \
-        c7 = _mm_aesdec_si128( c7, roundkey ); \
-    } \
-\
-    roundkey = _mm_loadu_si128( (__m128i *) keyPtr ); \
-\
-    c0 = _mm_aesdeclast_si128( c0, roundkey ); \
-    c1 = _mm_aesdeclast_si128( c1, roundkey ); \
-    c2 = _mm_aesdeclast_si128( c2, roundkey ); \
-    c3 = _mm_aesdeclast_si128( c3, roundkey ); \
-    c4 = _mm_aesdeclast_si128( c4, roundkey ); \
-    c5 = _mm_aesdeclast_si128( c5, roundkey ); \
-    c6 = _mm_aesdeclast_si128( c6, roundkey ); \
-    c7 = _mm_aesdeclast_si128( c7, roundkey ); \
-};
-
-<<<<<<< HEAD
-=======
-// c0 and c1 are __m512i
-// Note that this is the same as AES_ENCRYPT_8_ZMM
-// except we use decrypt instructions and round key are different too.
-#define AES_DECRYPT_ZMM_1024( pExpandedKey, c0, c1 ) \
-{ \
-    const BYTE (*keyPtr)[4][4]; \
-    const BYTE (*keyLimit)[4][4]; \
-    __m128i roundkey; \
-    __m512i roundkeys; \
-\
-    keyPtr = pExpandedKey->lastEncRoundKey; \
-    keyLimit = pExpandedKey->lastDecRoundKey; \
-\
-    roundkey = _mm_loadu_si128( (__m128i *) keyPtr ); \
-    roundkeys = _mm512_broadcast_i32x4( roundkey ); \
-    keyPtr ++; \
-\
-    c0 = _mm512_xor_si512( c0, roundkeys ); \
-    c1 = _mm512_xor_si512( c1, roundkeys ); \
-\
-    while( keyPtr < keyLimit ) \
-    { \
-        roundkey = _mm_loadu_si128( (__m128i *) keyPtr ); \
-        roundkeys = _mm512_broadcast_i32x4( roundkey ); \
-        keyPtr ++; \
-        c0 = _mm512_aesdec_epi128( c0, roundkeys ); \
-        c1 = _mm512_aesdec_epi128( c1, roundkeys ); \
-    } \
-\
-    roundkey = _mm_loadu_si128( (__m128i *) keyPtr ); \
-    roundkeys = _mm512_broadcast_i32x4( roundkey ); \
-\
-    c0 = _mm512_aesdeclast_epi128( c0, roundkeys ); \
-    c1 = _mm512_aesdeclast_epi128( c1, roundkeys ); \
-};
-
-#define AES_DECRYPT_ZMM_2048( pExpandedKey, c0, c1, c2, c3 ) \
-{ \
-    const BYTE (*keyPtr)[4][4]; \
-    const BYTE (*keyLimit)[4][4]; \
-    __m128i roundkey; \
-    __m512i roundkeys; \
-\
-    keyPtr = pExpandedKey->lastEncRoundKey; \
-    keyLimit = pExpandedKey->lastDecRoundKey; \
-\
-    roundkey = _mm_loadu_si128( (__m128i *) keyPtr ); \
-    roundkeys = _mm512_broadcast_i32x4( roundkey ); \
-    keyPtr ++; \
-\
-    /* _mm512_xor_si512 requires AVX512F */ \
-    c0 = _mm512_xor_si512( c0, roundkeys ); \
-    c1 = _mm512_xor_si512( c1, roundkeys ); \
-    c2 = _mm512_xor_si512( c2, roundkeys ); \
-    c3 = _mm512_xor_si512( c3, roundkeys ); \
-\
-    while( keyPtr < keyLimit ) \
-    { \
-        roundkey = _mm_loadu_si128( (__m128i *) keyPtr ); \
-        roundkeys = _mm512_broadcast_i32x4( roundkey ); \
-        keyPtr ++; \
-        c0 = _mm512_aesdec_epi128( c0, roundkeys ); \
-        c1 = _mm512_aesdec_epi128( c1, roundkeys ); \
-        c2 = _mm512_aesdec_epi128( c2, roundkeys ); \
-        c3 = _mm512_aesdec_epi128( c3, roundkeys ); \
-    } \
-\
-    roundkey = _mm_loadu_si128( (__m128i *) keyPtr ); \
-    roundkeys = _mm512_broadcast_i32x4( roundkey ); \
-\
-    c0 = _mm512_aesdeclast_epi128( c0, roundkeys ); \
-    c1 = _mm512_aesdeclast_epi128( c1, roundkeys ); \
-    c2 = _mm512_aesdeclast_epi128( c2, roundkeys ); \
-    c3 = _mm512_aesdeclast_epi128( c3, roundkeys ); \
-};
-
-#define AES_DECRYPT_YMM_1024( pExpandedKey, c0, c1, c2, c3 ) \
-{ \
-    const BYTE (*keyPtr)[4][4]; \
-    const BYTE (*keyLimit)[4][4]; \
-    __m128i roundkey; \
-    __m256i roundkeys; \
-\
-    keyPtr = pExpandedKey->lastEncRoundKey; \
-    keyLimit = pExpandedKey->lastDecRoundKey; \
-\
-    /* _mm256_insertf128_si256 which requires AVX. */ \
-    roundkey = _mm_loadu_si128( (__m128i *) keyPtr ); \
-    roundkeys = _mm256_insertf128_si256( _mm256_castsi128_si256( roundkey ), roundkey, 1 ); \
-    keyPtr ++; \
-\
-    /* _mm256_xor_si256 requires AVX2 */ \
-    c0 = _mm256_xor_si256( c0, roundkeys ); \
-    c1 = _mm256_xor_si256( c1, roundkeys ); \
-    c2 = _mm256_xor_si256( c2, roundkeys ); \
-    c3 = _mm256_xor_si256( c3, roundkeys ); \
-\
-    while( keyPtr < keyLimit ) \
-    { \
-        roundkey = _mm_loadu_si128( (__m128i *) keyPtr ); \
-        roundkeys = _mm256_insertf128_si256( _mm256_castsi128_si256( roundkey ), roundkey, 1 ); \
-        keyPtr ++; \
-        c0 = _mm256_aesdec_epi128( c0, roundkeys ); \
-        c1 = _mm256_aesdec_epi128( c1, roundkeys ); \
-        c2 = _mm256_aesdec_epi128( c2, roundkeys ); \
-        c3 = _mm256_aesdec_epi128( c3, roundkeys ); \
-    } \
-\
-    roundkey = _mm_loadu_si128( (__m128i *) keyPtr ); \
-    roundkeys = _mm256_insertf128_si256( _mm256_castsi128_si256( roundkey ), roundkey, 1 ); \
-\
-    c0 = _mm256_aesdeclast_epi128( c0, roundkeys ); \
-    c1 = _mm256_aesdeclast_epi128( c1, roundkeys ); \
-    c2 = _mm256_aesdeclast_epi128( c2, roundkeys ); \
-    c3 = _mm256_aesdeclast_epi128( c3, roundkeys ); \
-};
-
-
->>>>>>> d541f2de
-//
-// The EncryptXmm code is tested through the CFB mode encryption which has no further optimizations.
-//
-VOID
-SYMCRYPT_CALL
-SymCryptAesEncryptXmm(
-    _In_                                    PCSYMCRYPT_AES_EXPANDED_KEY pExpandedKey,
-    _In_reads_( SYMCRYPT_AES_BLOCK_SIZE )   PCBYTE                      pbSrc,
-    _Out_writes_( SYMCRYPT_AES_BLOCK_SIZE ) PBYTE                       pbDst )
-{
-    __m128i c;
-
-    c = _mm_loadu_si128( ( __m128i * ) pbSrc);
-
-    AES_ENCRYPT_1( pExpandedKey, c );
-
-    _mm_storeu_si128( (__m128i *) pbDst, c );
-}
-
-//
-// The DecryptXmm code is tested through the EcbDecrypt calls which has no further optimizations.
-//
-VOID
-SYMCRYPT_CALL
-SymCryptAesDecryptXmm(
-    _In_                                    PCSYMCRYPT_AES_EXPANDED_KEY pExpandedKey,
-    _In_reads_( SYMCRYPT_AES_BLOCK_SIZE )   PCBYTE                      pbSrc,
-    _Out_writes_( SYMCRYPT_AES_BLOCK_SIZE ) PBYTE                       pbDst )
-{
-    __m128i c;
-
-    c = _mm_loadu_si128( ( __m128i * ) pbSrc);
-
-    AES_DECRYPT_1( pExpandedKey, c );
-
-    _mm_storeu_si128( (__m128i *) pbDst, c );
-}
-
-// Disable warnings and VC++ runtime checks for use of uninitialized values (by design)
-#pragma warning(push)
-#pragma warning( disable: 6001 4701 )
-#pragma runtime_checks( "u", off )
-VOID
-SYMCRYPT_CALL
-SymCryptAesEcbEncryptXmm(
-    _In_                                        PCSYMCRYPT_AES_EXPANDED_KEY pExpandedKey,
-    _In_reads_( cbData )                        PCBYTE                      pbSrc,
-    _Out_writes_( cbData )                      PBYTE                       pbDst,
-                                                SIZE_T                      cbData )
-{
-    __m128i c0, c1, c2, c3, c4, c5, c6, c7;
-
-    while( cbData >= 8 * SYMCRYPT_AES_BLOCK_SIZE )
-    {
-        c0 = _mm_loadu_si128( ( __m128i * ) (pbSrc +  0 ));
-        c1 = _mm_loadu_si128( ( __m128i * ) (pbSrc + 16 ));
-        c2 = _mm_loadu_si128( ( __m128i * ) (pbSrc + 32 ));
-        c3 = _mm_loadu_si128( ( __m128i * ) (pbSrc + 48 ));
-        c4 = _mm_loadu_si128( ( __m128i * ) (pbSrc + 64 ));
-        c5 = _mm_loadu_si128( ( __m128i * ) (pbSrc + 80 ));
-        c6 = _mm_loadu_si128( ( __m128i * ) (pbSrc + 96 ));
-        c7 = _mm_loadu_si128( ( __m128i * ) (pbSrc +112 ));
-
-        AES_ENCRYPT_8( pExpandedKey, c0, c1, c2, c3, c4, c5, c6, c7 );
-
-        _mm_storeu_si128( (__m128i *) (pbDst +  0 ), c0 );
-        _mm_storeu_si128( (__m128i *) (pbDst + 16 ), c1 );
-        _mm_storeu_si128( (__m128i *) (pbDst + 32 ), c2 );
-        _mm_storeu_si128( (__m128i *) (pbDst + 48 ), c3 );
-        _mm_storeu_si128( (__m128i *) (pbDst + 64 ), c4 );
-        _mm_storeu_si128( (__m128i *) (pbDst + 80 ), c5 );
-        _mm_storeu_si128( (__m128i *) (pbDst + 96 ), c6 );
-        _mm_storeu_si128( (__m128i *) (pbDst +112 ), c7 );
-
-        pbSrc   += 8 * SYMCRYPT_AES_BLOCK_SIZE;
-        pbDst   += 8 * SYMCRYPT_AES_BLOCK_SIZE;
-        cbData  -= 8 * SYMCRYPT_AES_BLOCK_SIZE;
-    }
-
-    if( cbData < 16 )
-    {
-        return;
-    }
-
-    c0 = _mm_loadu_si128( ( __m128i * ) (pbSrc + 0 ));
-    if( cbData >= 32 )
-    {
-    c1 = _mm_loadu_si128( ( __m128i * ) (pbSrc + 16 ));
-        if( cbData >= 48 )
-        {
-    c2 = _mm_loadu_si128( ( __m128i * ) (pbSrc + 32 ));
-            if( cbData >= 64 )
-            {
-    c3 = _mm_loadu_si128( ( __m128i * ) (pbSrc + 48 ));
-                if( cbData >= 80 )
-                {
-    c4 = _mm_loadu_si128( ( __m128i * ) (pbSrc + 64 ));
-                    if( cbData >= 96 )
-                    {
-    c5 = _mm_loadu_si128( ( __m128i * ) (pbSrc + 80 ));
-                        if( cbData >= 112 )
-                        {
-    c6 = _mm_loadu_si128( ( __m128i * ) (pbSrc + 96 ));
-                        }
-                    }
-                }
-            }
-        }
-    }
-
-    if( cbData >= 5 * SYMCRYPT_AES_BLOCK_SIZE )
-    {
-        AES_ENCRYPT_8( pExpandedKey, c0, c1, c2, c3, c4, c5, c6, c7 );
-    }
-    else if( cbData >= 2 * SYMCRYPT_AES_BLOCK_SIZE )
-    {
-        AES_ENCRYPT_4( pExpandedKey, c0, c1, c2, c3 );
-    }
-    else
-    {
-        AES_ENCRYPT_1( pExpandedKey, c0 );
-    }
-
-    _mm_storeu_si128( (__m128i *) (pbDst + 0  ), c0 );
-    if( cbData >= 32 )
-    {
-    _mm_storeu_si128( (__m128i *) (pbDst + 16 ), c1 );
-        if( cbData >= 48 )
-        {
-    _mm_storeu_si128( (__m128i *) (pbDst + 32 ), c2 );
-            if( cbData >= 64 )
-            {
-    _mm_storeu_si128( (__m128i *) (pbDst + 48 ), c3 );
-                if( cbData >= 80 )
-                {
-    _mm_storeu_si128( (__m128i *) (pbDst + 64 ), c4 );
-                    if( cbData >= 96 )
-                    {
-    _mm_storeu_si128( (__m128i *) (pbDst + 80 ), c5 );
-                        if( cbData >= 112 )
-                        {
-    _mm_storeu_si128( (__m128i *) (pbDst + 96 ), c6 );
-                        }
-                    }
-                }
-            }
-        }
-    }
-}
-#pragma runtime_checks( "u", restore )
-#pragma warning( pop )
-
-
-
-VOID
-SYMCRYPT_CALL
-SymCryptAesCbcEncryptXmm(
-    _In_                                    PCSYMCRYPT_AES_EXPANDED_KEY pExpandedKey,
-    _In_reads_( SYMCRYPT_AES_BLOCK_SIZE )   PBYTE                       pbChainingValue,
-    _In_reads_( cbData )                    PCBYTE                      pbSrc,
-    _Out_writes_( cbData )                  PBYTE                       pbDst,
-                                            SIZE_T                      cbData )
-{
-    __m128i c = _mm_loadu_si128( (__m128i *) pbChainingValue );
-    __m128i d;
-
-    while( cbData >= SYMCRYPT_AES_BLOCK_SIZE )
-    {
-        d = _mm_loadu_si128( (__m128i *) pbSrc );
-        c = _mm_xor_si128( c, d );
-        AES_ENCRYPT_1( pExpandedKey, c );
-        _mm_storeu_si128( (__m128i *) pbDst, c );
-
-        pbSrc += SYMCRYPT_AES_BLOCK_SIZE;
-        pbDst += SYMCRYPT_AES_BLOCK_SIZE;
-        cbData -= SYMCRYPT_AES_BLOCK_SIZE;
-    }
-    _mm_storeu_si128( (__m128i *) pbChainingValue, c );
-}
-
-// Disable warnings and VC++ runtime checks for use of uninitialized values (by design)
-#pragma warning(push)
-#pragma warning( disable: 6001 4701 )
-#pragma runtime_checks( "u", off )
-VOID
-SYMCRYPT_CALL
-SymCryptAesCbcDecryptXmm(
-    _In_                                    PCSYMCRYPT_AES_EXPANDED_KEY pExpandedKey,
-    _In_reads_( SYMCRYPT_AES_BLOCK_SIZE )   PBYTE                       pbChainingValue,
-    _In_reads_( cbData )                    PCBYTE                      pbSrc,
-    _Out_writes_( cbData )                  PBYTE                       pbDst,
-                                            SIZE_T                      cbData )
-{
-    __m128i chain;
-    __m128i c0, c1, c2, c3, c4, c5, c6, c7;
-    __m128i d0, d1, d2, d3, d4, d5, d6, d7;
-
-    if( cbData < SYMCRYPT_AES_BLOCK_SIZE )
-    {
-        return;
-    }
-
-    chain = _mm_loadu_si128( (__m128i *) pbChainingValue );
-
-    //
-    // First we do all multiples of 8 blocks
-    //
-
-    while( cbData >= 8 * SYMCRYPT_AES_BLOCK_SIZE )
-    {
-        d0 = c0 = _mm_loadu_si128( (__m128i *) (pbSrc + 0 * SYMCRYPT_AES_BLOCK_SIZE ) );
-        d1 = c1 = _mm_loadu_si128( (__m128i *) (pbSrc + 1 * SYMCRYPT_AES_BLOCK_SIZE ) );
-        d2 = c2 = _mm_loadu_si128( (__m128i *) (pbSrc + 2 * SYMCRYPT_AES_BLOCK_SIZE ) );
-        d3 = c3 = _mm_loadu_si128( (__m128i *) (pbSrc + 3 * SYMCRYPT_AES_BLOCK_SIZE ) );
-        d4 = c4 = _mm_loadu_si128( (__m128i *) (pbSrc + 4 * SYMCRYPT_AES_BLOCK_SIZE ) );
-        d5 = c5 = _mm_loadu_si128( (__m128i *) (pbSrc + 5 * SYMCRYPT_AES_BLOCK_SIZE ) );
-        d6 = c6 = _mm_loadu_si128( (__m128i *) (pbSrc + 6 * SYMCRYPT_AES_BLOCK_SIZE ) );
-        d7 = c7 = _mm_loadu_si128( (__m128i *) (pbSrc + 7 * SYMCRYPT_AES_BLOCK_SIZE ) );
-
-        AES_DECRYPT_8( pExpandedKey, c0, c1, c2, c3, c4, c5, c6, c7 );
-
-        c0 = _mm_xor_si128( c0, chain );
-        c1 = _mm_xor_si128( c1, d0 );
-        c2 = _mm_xor_si128( c2, d1 );
-        c3 = _mm_xor_si128( c3, d2 );
-        c4 = _mm_xor_si128( c4, d3 );
-        c5 = _mm_xor_si128( c5, d4 );
-        c6 = _mm_xor_si128( c6, d5 );
-        c7 = _mm_xor_si128( c7, d6 );
-        chain = d7;
-
-        _mm_storeu_si128( (__m128i *) (pbDst + 0 * SYMCRYPT_AES_BLOCK_SIZE ), c0 );
-        _mm_storeu_si128( (__m128i *) (pbDst + 1 * SYMCRYPT_AES_BLOCK_SIZE ), c1 );
-        _mm_storeu_si128( (__m128i *) (pbDst + 2 * SYMCRYPT_AES_BLOCK_SIZE ), c2 );
-        _mm_storeu_si128( (__m128i *) (pbDst + 3 * SYMCRYPT_AES_BLOCK_SIZE ), c3 );
-        _mm_storeu_si128( (__m128i *) (pbDst + 4 * SYMCRYPT_AES_BLOCK_SIZE ), c4 );
-        _mm_storeu_si128( (__m128i *) (pbDst + 5 * SYMCRYPT_AES_BLOCK_SIZE ), c5 );
-        _mm_storeu_si128( (__m128i *) (pbDst + 6 * SYMCRYPT_AES_BLOCK_SIZE ), c6 );
-        _mm_storeu_si128( (__m128i *) (pbDst + 7 * SYMCRYPT_AES_BLOCK_SIZE ), c7 );
-
-        pbSrc  += 8 * SYMCRYPT_AES_BLOCK_SIZE;
-        pbDst  += 8 * SYMCRYPT_AES_BLOCK_SIZE;
-        cbData -= 8 * SYMCRYPT_AES_BLOCK_SIZE;
-    }
-
-    if( cbData >= 16 )
-    {
-        //
-        // There is remaining work to be done
-        //
-        d0 = c0 = _mm_loadu_si128( (__m128i *) (pbSrc + 0 * SYMCRYPT_AES_BLOCK_SIZE ) );
-        if( cbData >= 32 )
-        {
-        d1 = c1 = _mm_loadu_si128( (__m128i *) (pbSrc + 1 * SYMCRYPT_AES_BLOCK_SIZE ) );
-            if( cbData >= 48 )
-            {
-        d2 = c2 = _mm_loadu_si128( (__m128i *) (pbSrc + 2 * SYMCRYPT_AES_BLOCK_SIZE ) );
-                if( cbData >= 64 )
-                {
-        d3 = c3 = _mm_loadu_si128( (__m128i *) (pbSrc + 3 * SYMCRYPT_AES_BLOCK_SIZE ) );
-                    if( cbData >= 80 )
-                    {
-        d4 = c4 = _mm_loadu_si128( (__m128i *) (pbSrc + 4 * SYMCRYPT_AES_BLOCK_SIZE ) );
-                        if( cbData >= 96 )
-                        {
-        d5 = c5 = _mm_loadu_si128( (__m128i *) (pbSrc + 5 * SYMCRYPT_AES_BLOCK_SIZE ) );
-                            if( cbData >= 112 )
-                            {
-        d6 = c6 = _mm_loadu_si128( (__m128i *) (pbSrc + 6 * SYMCRYPT_AES_BLOCK_SIZE ) );
-                            }
-                        }
-                    }
-                }
-            }
-        }
-
-        //
-        // Decrypt 1, 4, or 8 blocks in AES-CBC mode. This might decrypt uninitialized registers,
-        // but those will not be used when we store the results.
-        //
-        if( cbData > 4 * SYMCRYPT_AES_BLOCK_SIZE )
-        {
-            AES_DECRYPT_8( pExpandedKey, c0, c1, c2, c3, c4, c5, c6, c7 );
-            c0 = _mm_xor_si128( c0, chain );
-            c1 = _mm_xor_si128( c1, d0 );
-            c2 = _mm_xor_si128( c2, d1 );
-            c3 = _mm_xor_si128( c3, d2 );
-            c4 = _mm_xor_si128( c4, d3 );
-            c5 = _mm_xor_si128( c5, d4 );
-            c6 = _mm_xor_si128( c6, d5 );
-        }
-        else if( cbData > SYMCRYPT_AES_BLOCK_SIZE )
-        {
-            AES_DECRYPT_4( pExpandedKey, c0, c1, c2, c3 );
-            c0 = _mm_xor_si128( c0, chain );
-            c1 = _mm_xor_si128( c1, d0 );
-            c2 = _mm_xor_si128( c2, d1 );
-            c3 = _mm_xor_si128( c3, d2 );
-        } else
-        {
-            AES_DECRYPT_1( pExpandedKey, c0 );
-            c0 = _mm_xor_si128( c0, chain );
-        }
-
-        chain = _mm_loadu_si128( (__m128i *) (pbSrc + cbData - SYMCRYPT_AES_BLOCK_SIZE ) );
-        _mm_storeu_si128( (__m128i *) (pbDst + 0 * SYMCRYPT_AES_BLOCK_SIZE ), c0 );
-        if( cbData >= 32 )
-        {
-        _mm_storeu_si128( (__m128i *) (pbDst + 1 * SYMCRYPT_AES_BLOCK_SIZE ), c1 );
-            if( cbData >= 48 )
-            {
-        _mm_storeu_si128( (__m128i *) (pbDst + 2 * SYMCRYPT_AES_BLOCK_SIZE ), c2 );
-                if( cbData >= 64 )
-                {
-        _mm_storeu_si128( (__m128i *) (pbDst + 3 * SYMCRYPT_AES_BLOCK_SIZE ), c3 );
-                    if( cbData >= 80 )
-                    {
-        _mm_storeu_si128( (__m128i *) (pbDst + 4 * SYMCRYPT_AES_BLOCK_SIZE ), c4 );
-                        if( cbData >= 96 )
-                        {
-        _mm_storeu_si128( (__m128i *) (pbDst + 5 * SYMCRYPT_AES_BLOCK_SIZE ), c5 );
-                            if( cbData >= 112 )
-                            {
-        _mm_storeu_si128( (__m128i *) (pbDst + 6 * SYMCRYPT_AES_BLOCK_SIZE ), c6 );
-                            }
-                        }
-                    }
-                }
-            }
-        }
-    }
-
-    _mm_storeu_si128( (__m128i *) pbChainingValue, chain );
-
-    return;
-}
-#pragma runtime_checks( "u", restore )
-#pragma warning( pop )
-
-VOID
-SYMCRYPT_CALL
-SymCryptAesCbcMacXmm(
-    _In_                                        PCSYMCRYPT_AES_EXPANDED_KEY pExpandedKey,
-    _Inout_updates_( SYMCRYPT_AES_BLOCK_SIZE )  PBYTE                       pbChainingValue,
-    _In_reads_( cbData )                        PCBYTE                      pbData,
-                                                SIZE_T                      cbData )
-{
-    __m128i c = _mm_loadu_si128( (__m128i *) pbChainingValue );
-    __m128i d;
-
-    while( cbData >= SYMCRYPT_AES_BLOCK_SIZE )
-    {
-        d = _mm_loadu_si128( (__m128i *) pbData );
-        c = _mm_xor_si128( c, d );
-        AES_ENCRYPT_1( pExpandedKey, c );
-
-        pbData += SYMCRYPT_AES_BLOCK_SIZE;
-        cbData -= SYMCRYPT_AES_BLOCK_SIZE;
-    }
-    _mm_storeu_si128( (__m128i *) pbChainingValue, c );
-
-}
-
-
-#pragma warning(push)
-#pragma warning( disable:4701 ) // "Use of uninitialized variable"
-#pragma runtime_checks( "u", off )
-
-VOID
-SYMCRYPT_CALL
-SymCryptAesCtrMsb64Xmm(
-    _In_                                    PCSYMCRYPT_AES_EXPANDED_KEY pExpandedKey,
-    _In_reads_( SYMCRYPT_AES_BLOCK_SIZE )   PBYTE                       pbChainingValue,
-    _In_reads_( cbData )                    PCBYTE                      pbSrc,
-    _Out_writes_( cbData )                  PBYTE                       pbDst,
-                                            SIZE_T                      cbData )
-{
-    __m128i chain = _mm_loadu_si128( (__m128i *) pbChainingValue );
-
-    __m128i BYTE_REVERSE_ORDER = _mm_set_epi8(
-            0, 1, 2, 3, 4, 5, 6, 7, 8, 9, 10, 11, 12, 13, 14, 15 );
-
-    __m128i chainIncrement1 = _mm_set_epi32( 0, 0, 0, 1 );
-    __m128i chainIncrement2 = _mm_set_epi32( 0, 0, 0, 2 );
-    __m128i chainIncrement3 = _mm_set_epi32( 0, 0, 0, 3 );
-    //__m128i chainIncrement8 = _mm_set_epi32( 0, 0, 0, 8 );
-
-    __m128i c0, c1, c2, c3, c4, c5, c6, c7;
-
-    cbData &= ~(SYMCRYPT_AES_BLOCK_SIZE - 1);
-
-    chain = _mm_shuffle_epi8( chain, BYTE_REVERSE_ORDER );
-
-/*
-    while cbData >= 5 * block
-        generate 8 blocks of key stream
-        if cbData < 8 * block
-            break;
-        process 8 blocks
-    if cbData >= 5 * block
-        process 5-7 blocks
-        done
-    if cbData > 1 block
-        generate 4 blocks of key stream
-        process 2-4 blocks
-        done
-    if cbData == 1 block
-        generate 1 block of key stream
-        process block
-*/
-    while( cbData >= 5 * SYMCRYPT_AES_BLOCK_SIZE )
-    {
-        c0 = chain;
-        c1 = _mm_add_epi64( chain, chainIncrement1 );
-        c2 = _mm_add_epi64( chain, chainIncrement2 );
-        c3 = _mm_add_epi64( c1, chainIncrement2 );
-        c4 = _mm_add_epi64( c2, chainIncrement2 );
-        c5 = _mm_add_epi64( c3, chainIncrement2 );
-        c6 = _mm_add_epi64( c4, chainIncrement2 );
-        c7 = _mm_add_epi64( c5, chainIncrement2 );
-        chain = _mm_add_epi64( c6, chainIncrement2 );
-
-        c0 = _mm_shuffle_epi8( c0, BYTE_REVERSE_ORDER );
-        c1 = _mm_shuffle_epi8( c1, BYTE_REVERSE_ORDER );
-        c2 = _mm_shuffle_epi8( c2, BYTE_REVERSE_ORDER );
-        c3 = _mm_shuffle_epi8( c3, BYTE_REVERSE_ORDER );
-        c4 = _mm_shuffle_epi8( c4, BYTE_REVERSE_ORDER );
-        c5 = _mm_shuffle_epi8( c5, BYTE_REVERSE_ORDER );
-        c6 = _mm_shuffle_epi8( c6, BYTE_REVERSE_ORDER );
-        c7 = _mm_shuffle_epi8( c7, BYTE_REVERSE_ORDER );
-
-        AES_ENCRYPT_8( pExpandedKey, c0, c1, c2, c3, c4, c5, c6, c7 );
-
-        if( cbData < 8 * SYMCRYPT_AES_BLOCK_SIZE )
-        {
-            break;
-        }
-
-        _mm_storeu_si128( (__m128i *) (pbDst +  0), _mm_xor_si128( c0, _mm_loadu_si128( ( __m128i * ) (pbSrc +  0 ) ) ) );
-        _mm_storeu_si128( (__m128i *) (pbDst + 16), _mm_xor_si128( c1, _mm_loadu_si128( ( __m128i * ) (pbSrc + 16 ) ) ) );
-        _mm_storeu_si128( (__m128i *) (pbDst + 32), _mm_xor_si128( c2, _mm_loadu_si128( ( __m128i * ) (pbSrc + 32 ) ) ) );
-        _mm_storeu_si128( (__m128i *) (pbDst + 48), _mm_xor_si128( c3, _mm_loadu_si128( ( __m128i * ) (pbSrc + 48 ) ) ) );
-        _mm_storeu_si128( (__m128i *) (pbDst + 64), _mm_xor_si128( c4, _mm_loadu_si128( ( __m128i * ) (pbSrc + 64 ) ) ) );
-        _mm_storeu_si128( (__m128i *) (pbDst + 80), _mm_xor_si128( c5, _mm_loadu_si128( ( __m128i * ) (pbSrc + 80 ) ) ) );
-        _mm_storeu_si128( (__m128i *) (pbDst + 96), _mm_xor_si128( c6, _mm_loadu_si128( ( __m128i * ) (pbSrc + 96 ) ) ) );
-        _mm_storeu_si128( (__m128i *) (pbDst +112), _mm_xor_si128( c7, _mm_loadu_si128( ( __m128i * ) (pbSrc +112 ) ) ) );
-        pbDst  += 8 * SYMCRYPT_AES_BLOCK_SIZE ;
-        pbSrc  += 8 * SYMCRYPT_AES_BLOCK_SIZE;
-        cbData -= 8 * SYMCRYPT_AES_BLOCK_SIZE;
-    }
-
-    //
-    // At this point we have one of the two following cases:
-    // - cbData >= 5 * 16 and we have 8 blocks of key stream in c0-c7. chain is set to c7 + 1
-    // - cbData < 5 * 16 and we have no blocks of key stream, with chain the next value to use
-    //
-
-    if( cbData >= SYMCRYPT_AES_BLOCK_SIZE ) // quick exit of function if the request was a multiple of 8 blocks
-    {
-        if( cbData >= 5 * SYMCRYPT_AES_BLOCK_SIZE )
-        {
-            //
-            // We already have the key stream
-            //
-            _mm_storeu_si128( (__m128i *) (pbDst +  0), _mm_xor_si128( c0, _mm_loadu_si128( ( __m128i * ) (pbSrc +  0 ) ) ) );
-            _mm_storeu_si128( (__m128i *) (pbDst + 16), _mm_xor_si128( c1, _mm_loadu_si128( ( __m128i * ) (pbSrc + 16 ) ) ) );
-            _mm_storeu_si128( (__m128i *) (pbDst + 32), _mm_xor_si128( c2, _mm_loadu_si128( ( __m128i * ) (pbSrc + 32 ) ) ) );
-            _mm_storeu_si128( (__m128i *) (pbDst + 48), _mm_xor_si128( c3, _mm_loadu_si128( ( __m128i * ) (pbSrc + 48 ) ) ) );
-            _mm_storeu_si128( (__m128i *) (pbDst + 64), _mm_xor_si128( c4, _mm_loadu_si128( ( __m128i * ) (pbSrc + 64 ) ) ) );
-            chain = _mm_sub_epi64( chain, chainIncrement3 );
-
-            if( cbData >= 96 )
-            {
-            chain = _mm_add_epi64( chain, chainIncrement1 );
-            _mm_storeu_si128( (__m128i *) (pbDst + 80), _mm_xor_si128( c5, _mm_loadu_si128( ( __m128i * ) (pbSrc + 80 ) ) ) );
-                if( cbData >= 112 )
-                {
-            chain = _mm_add_epi64( chain, chainIncrement1 );
-            _mm_storeu_si128( (__m128i *) (pbDst + 96), _mm_xor_si128( c6, _mm_loadu_si128( ( __m128i * ) (pbSrc + 96 ) ) ) );
-                }
-            }
-        }
-        else if( cbData >= 2 * SYMCRYPT_AES_BLOCK_SIZE )
-        {
-            // Produce 4 blocks of key stream
-
-            c0 = chain;
-            c1 = _mm_add_epi64( chain, chainIncrement1 );
-            c2 = _mm_add_epi64( chain, chainIncrement2 );
-            c3 = _mm_add_epi64( c1, chainIncrement2 );
-            chain = c2;             // chain is only incremented by 2 for now
-
-            c0 = _mm_shuffle_epi8( c0, BYTE_REVERSE_ORDER );
-            c1 = _mm_shuffle_epi8( c1, BYTE_REVERSE_ORDER );
-            c2 = _mm_shuffle_epi8( c2, BYTE_REVERSE_ORDER );
-            c3 = _mm_shuffle_epi8( c3, BYTE_REVERSE_ORDER );
-
-            AES_ENCRYPT_4( pExpandedKey, c0, c1, c2, c3 );
-
-            _mm_storeu_si128( (__m128i *) (pbDst +  0), _mm_xor_si128( c0, _mm_loadu_si128( ( __m128i * ) (pbSrc +  0 ) ) ) );
-            _mm_storeu_si128( (__m128i *) (pbDst + 16), _mm_xor_si128( c1, _mm_loadu_si128( ( __m128i * ) (pbSrc + 16 ) ) ) );
-            if( cbData >= 48 )
-            {
-            chain = _mm_add_epi64( chain, chainIncrement1 );
-            _mm_storeu_si128( (__m128i *) (pbDst + 32), _mm_xor_si128( c2, _mm_loadu_si128( ( __m128i * ) (pbSrc + 32 ) ) ) );
-                if( cbData >= 64 )
-                {
-            chain = _mm_add_epi64( chain, chainIncrement1 );
-            _mm_storeu_si128( (__m128i *) (pbDst + 48), _mm_xor_si128( c3, _mm_loadu_si128( ( __m128i * ) (pbSrc + 48 ) ) ) );
-                }
-            }
-        }
-        else
-        {
-            // Exactly 1 block to process
-            c0 = chain;
-            chain = _mm_add_epi64( chain, chainIncrement1 );
-
-            c0 = _mm_shuffle_epi8( c0, BYTE_REVERSE_ORDER );
-
-            AES_ENCRYPT_1( pExpandedKey, c0 );
-            _mm_storeu_si128( (__m128i *) (pbDst +  0), _mm_xor_si128( c0, _mm_loadu_si128( ( __m128i * ) (pbSrc +  0 ) ) ) );
-        }
-    }
-
-    chain = _mm_shuffle_epi8( chain, BYTE_REVERSE_ORDER );
-    _mm_storeu_si128( (__m128i *) pbChainingValue, chain );
-}
-#pragma runtime_checks( "u", off )
-#pragma warning(pop)
-
-/*
-    if( cbData >= 16 )
-    {
-        if( cbData >= 32 )
-        {
-            if( cbData >= 48 )
-            {
-                if( cbData >= 64 )
-                {
-                    if( cbData >= 80 )
-                    {
-                        if( cbData >= 96 )
-                        {
-                            if( cbData >= 112 )
-                            {
-                            }
-                        }
-                    }
-                }
-            }
-        }
-    }
-*/
-
-//
-// Multiply by alpha
-//
-// <</>> indicate shifts on 128-bit values
-// <<<</>>>> indicate shifts on 32-bit values (a word)
-//
-
-// Multiply by ALPHA
-// Since there's no instruction to shift the 128 bit register left by one, the following shifts do the trick.
-// All shifts are zero extended
-// t1 = _in <<<< 1                          words shifted left by 1, this is almost a _in << 1 but there are
-//                                          gaps at first bit of each word, the following two shifts fixes that.
-// t2 = _in >>>> 31                         words shifted right by 31
-// t1 = t1 ^ (t2 << 32)                     t1 = _in << 1, note ^ could be |
-// Do the special case for first byte of _in where last carry means xor with 135 for first byte.
-// t2 = t2 >> 96                            t2 = _in >> 127, i.e., last bit of _in is placed in first bit
-// t2 = (t2 <<<< 7) + (t2 <<<<3) - (t2)     t2 = 135 if last bit of t2 is set
-// res = t1 ^ t2
-#define XTS_MUL_ALPHA_old( _in, _res ) \
-{\
-    __m128i _t1, _t2;\
-\
-    _t1 = _mm_slli_epi32( _in, 1 ); \
-    _t2 = _mm_srli_epi32( _in, 31); \
-    _t1 = _mm_xor_si128( _t1, _mm_slli_si128( _t2, 4 )); \
-    _t2 = _mm_srli_si128( _t2, 12 ); \
-    _t2 = _mm_sub_epi32( _mm_add_epi32( _mm_slli_epi32( _t2, 7 ), _mm_slli_epi32( _t2, 3 ) ), _t2 ); \
-    _res = _mm_xor_si128( _t1, _t2 ); \
-}
-
-// An improved approach; use arithmetic shift-right to duplicate the carry-out, PSHUFD to re-arrange, and an AND to
-// implement both the polynomial and mask the other words down to 1 bit again.
-#define XTS_MUL_ALPHA( _in, _res ) \
-{\
-    __m128i _t1, _t2;\
-\
-    _t1 = _mm_slli_epi32( _in, 1 ); \
-    _t2 = _mm_srai_epi32( _in, 31); \
-    _t2 = _mm_shuffle_epi32( _t2, _MM_SHUFFLE( 2, 1, 0, 3 ) ); \
-    _t2 = _mm_and_si128( _t2, XTS_ALPHA_MASK ); \
-    _res = _mm_xor_si128( _t1, _t2 ); \
-}
-
-// Like XTS_MUL_ALPHA_old but operate on __m512i for _in and _res.
-// TODO: do this with VSHUFPS.
-#define XTS_MUL_ALPHA_ZMM_old( _in, _res ) \
-{\
-    __m512i _t1, _t2;\
-\
-    _t1 = _mm512_slli_epi32( _in, 1 ); \
-    _t2 = _mm512_srli_epi32( _in, 31); \
-    _t1 = _mm512_xor_si512( _t1, _mm512_bslli_epi128( _t2, 4 )); \
-    _t2 = _mm512_bsrli_epi128( _t2, 12 ); \
-    _t2 = _mm512_sub_epi32( _mm512_add_epi32( _mm512_slli_epi32( _t2, 7 ), _mm512_slli_epi32( _t2, 3 ) ), _t2 ); \
-    _res = _mm512_xor_si512( _t1, _t2 ); \
-}
-
-// Multiply by ALPHA^2
-// t1 = Input <<<< 2
-// t2 = Input >>>> 30
-// t1 = t1 ^ (t2 << 32)
-// t2 = t2 >> 96
-// t2 = (t2 <<<< 7) ^ (t2 <<<< 2) ^ (t2 <<<< 1) ^ t2
-// res = t1 ^ t2
-#define XTS_MUL_ALPHA2( _in, _res ) \
-{\
-    __m128i _t1, _t2;\
-\
-    _t1 = _mm_slli_epi32( _in, 2 ); \
-    _t2 = _mm_srli_epi32( _in, 30); \
-    _t1 = _mm_xor_si128( _t1, _mm_slli_si128( _t2, 4 )); \
-    _t2 = _mm_srli_si128( _t2, 12 ); \
-    _t2 = _mm_xor_si128( _mm_xor_si128( _mm_xor_si128( _mm_slli_epi32( _t2, 7 ), _mm_slli_epi32( _t2, 2 ) ), _mm_slli_epi32( _t2, 1 )), _t2 ); \
-    _res = _mm_xor_si128( _t1, _t2 ); \
-}
-
-// Multiply by ALPHA^4
-// t1 = Input <<<< 4
-// t2 = Input >>>> 28
-// t1 = t1 ^ (t2 << 32)
-// t2 = t2 >> 96
-// t2 = (t2 <<<< 7) ^ (t2 <<<< 2) ^ (t2 <<<< 1) ^ t2
-// res = t1 ^ t2
-#define XTS_MUL_ALPHA4( _in, _res ) \
-{\
-    __m128i _t1, _t2;\
-\
-    _t1 = _mm_slli_epi32( _in, 4 ); \
-    _t2 = _mm_srli_epi32( _in, 28); \
-    _t1 = _mm_xor_si128( _t1, _mm_slli_si128( _t2, 4 )); \
-    _t2 = _mm_srli_si128( _t2, 12 ); \
-    _t2 = _mm_xor_si128( _mm_xor_si128( _mm_xor_si128( _mm_slli_epi32( _t2, 7 ), _mm_slli_epi32( _t2, 2 ) ), _mm_slli_epi32( _t2, 1 )), _t2 ); \
-    _res = _mm_xor_si128( _t1, _t2 ); \
-}
-
-#define XTS_MUL_ALPHA5( _in, _res ) \
-{\
-    __m128i _t1, _t2;\
-\
-    _t1 = _mm_slli_epi32( _in, 5 ); \
-    _t2 = _mm_srli_epi32( _in, 27); \
-    _t1 = _mm_xor_si128( _t1, _mm_slli_si128( _t2, 4 )); \
-    _t2 = _mm_srli_si128( _t2, 12 ); \
-    _t2 = _mm_xor_si128( _mm_xor_si128( _mm_xor_si128( _mm_slli_epi32( _t2, 7 ), _mm_slli_epi32( _t2, 2 ) ), _mm_slli_epi32( _t2, 1 )), _t2 ); \
-    _res = _mm_xor_si128( _t1, _t2 ); \
-}
-
-
-// Multiply by ALPHA^8
-// t2 = Input >> 120
-// t2 = (t2 <<<< 7) ^ (t2 <<<< 2) ^ (t2 <<<< 1) ^ t2
-// res = (Input << 8) ^ t2
-// Expected to be marginally faster than new XTS_MUL_ALPHA on CPUs where clmul
-// instruction corresponds to a single uop - unused for now.
-//
-// __m128i XTS_ALPHA_MULTIPLIER = _mm_set_epi32( 0, 0, 0, 0x87 );
-#define XTS_MUL_ALPHA8( _in, _res ) \
-{\
-    __m128i _t2;\
-\
-    _t2 = _mm_srli_si128( _in, 15 ); \
-    _res = _mm_slli_si128( _in, 1); \
-    _t2 = _mm_clmulepi64_si128( _t2, XTS_ALPHA_MULTIPLIER, 0x00 ); \
-    _res = _mm_xor_si128( _res, _t2 ); \
-}
-
-#define XTS_MUL_ALPHA8_ZMM( _in, _res ) \
-{\
-    __m512i _t2;\
-\
-    _t2 = _mm512_bsrli_epi128( _in, 15); \
-    _t2 = _mm512_xor_si512( \
-              _mm512_xor_si512( \
-                  _mm512_xor_si512( _mm512_slli_epi32( _t2, 7 ), _mm512_slli_epi32( _t2, 2 ) ), \
-                  _mm512_slli_epi32( _t2, 1 ) ), \
-              _t2 ); \
-    _res = _mm512_xor_si512( _mm512_bslli_epi128( _in, 1 ), _t2 ); \
-}
-
-#define XTS_MUL_ALPHA8_YMM( _in, _res ) \
-{\
-    __m256i _t2;\
-\
-    _t2 = _mm256_srli_si256( _in, 15); /* AVX2 */ \
-    _t2 = _mm256_xor_si256( \
-              _mm256_xor_si256( \
-                  _mm256_xor_si256( _mm256_slli_epi32( _t2, 7 ), _mm256_slli_epi32( _t2, 2 ) ), \
-                  _mm256_slli_epi32( _t2, 1 ) ), \
-              _t2 ); \
-    _res = _mm256_xor_si256( _mm256_slli_si256( _in, 1 ), _t2 ); \
-}
-
-// The strategy here is to put the 16 highest bits of _in into the lowest bits.
-// and xor that by 135. This is the carry step.
-// Then xor that with _in shifted by 16 bits left. 
-#define XTS_MUL_ALPHA16_ZMM( _in, _res ) \
-{\
-    __m512i _t2;\
-\
-    _t2 = _mm512_bsrli_epi128( _in, 14); \
-    _t2 = _mm512_xor_si512( \
-              _mm512_xor_si512( \
-                  _mm512_xor_si512( _mm512_slli_epi32( _t2, 7 ), _mm512_slli_epi32( _t2, 2 ) ), \
-                  _mm512_slli_epi32( _t2, 1 ) ), \
-              _t2 ); \
-    _res = _mm512_xor_si512( _mm512_bslli_epi128( _in, 2 ), _t2 ); \
-}
-
-VOID
-SYMCRYPT_CALL
-SymCryptXtsAesEncryptDataUnitXmm(
-    _In_                                    PCSYMCRYPT_AES_EXPANDED_KEY pExpandedKey,
-    _Inout_updates_(SYMCRYPT_AES_BLOCK_SIZE)PBYTE                       pbTweakBlock,
-    _In_reads_( cbData )                    PCBYTE                      pbSrc,
-    _Out_writes_( cbData )                  PBYTE                       pbDst,
-                                            SIZE_T                      cbData )
-{
-    __m128i t0, t1, t2, t3, t4, t5, t6, t7;
-    __m128i c0, c1, c2, c3, c4, c5, c6, c7;
-    __m128i XTS_ALPHA_MASK = _mm_set_epi32( 1, 1, 1, 0x87 );
-
-
-    if( cbData < 8 * SYMCRYPT_AES_BLOCK_SIZE )
-    {
-        SymCryptXtsAesEncryptDataUnitC( pExpandedKey, pbTweakBlock, pbSrc, pbDst, cbData );
-        return;
-    }
-
-    t0 = _mm_loadu_si128( (__m128i *) pbTweakBlock );
-
-    XTS_MUL_ALPHA4( t0, t4 );
-
-    for(;;)
-    {
-        // At loop entry, t0 and t4 have the right values.
-        XTS_MUL_ALPHA ( t0, t1 );
-        XTS_MUL_ALPHA ( t4, t5 );
-        XTS_MUL_ALPHA ( t1, t2 );
-        XTS_MUL_ALPHA ( t5, t6 );
-        XTS_MUL_ALPHA ( t2, t3 );
-        XTS_MUL_ALPHA ( t6, t7 );
-
-        c0 = _mm_xor_si128( t0, _mm_loadu_si128( ( __m128i * ) (pbSrc +    0 ) ) );
-        c1 = _mm_xor_si128( t1, _mm_loadu_si128( ( __m128i * ) (pbSrc +   16 ) ) );
-        c2 = _mm_xor_si128( t2, _mm_loadu_si128( ( __m128i * ) (pbSrc +   32 ) ) );
-        c3 = _mm_xor_si128( t3, _mm_loadu_si128( ( __m128i * ) (pbSrc +   48 ) ) );
-        c4 = _mm_xor_si128( t4, _mm_loadu_si128( ( __m128i * ) (pbSrc +   64 ) ) );
-        c5 = _mm_xor_si128( t5, _mm_loadu_si128( ( __m128i * ) (pbSrc +   80 ) ) );
-        c6 = _mm_xor_si128( t6, _mm_loadu_si128( ( __m128i * ) (pbSrc +   96 ) ) );
-        c7 = _mm_xor_si128( t7, _mm_loadu_si128( ( __m128i * ) (pbSrc +  112 ) ) );
-
-        pbSrc += 8 * SYMCRYPT_AES_BLOCK_SIZE;
-
-        AES_ENCRYPT_8( pExpandedKey, c0, c1, c2, c3, c4, c5, c6, c7 );
-
-        _mm_storeu_si128( (__m128i *) (pbDst +   0 ), _mm_xor_si128( c0, t0 ) );
-        _mm_storeu_si128( (__m128i *) (pbDst +  16 ), _mm_xor_si128( c1, t1 ) );
-        _mm_storeu_si128( (__m128i *) (pbDst +  32 ), _mm_xor_si128( c2, t2 ) );
-        _mm_storeu_si128( (__m128i *) (pbDst +  48 ), _mm_xor_si128( c3, t3 ) );
-        _mm_storeu_si128( (__m128i *) (pbDst +  64 ), _mm_xor_si128( c4, t4 ) );
-        _mm_storeu_si128( (__m128i *) (pbDst +  80 ), _mm_xor_si128( c5, t5 ) );
-        _mm_storeu_si128( (__m128i *) (pbDst +  96 ), _mm_xor_si128( c6, t6 ) );
-        _mm_storeu_si128( (__m128i *) (pbDst + 112 ), _mm_xor_si128( c7, t7 ) );
-
-        pbDst += 8*SYMCRYPT_AES_BLOCK_SIZE;
-
-        cbData -= 8 * SYMCRYPT_AES_BLOCK_SIZE;
-        if( cbData < 8 * SYMCRYPT_AES_BLOCK_SIZE )
-        {
-            break;
-        }
-
-        XTS_MUL_ALPHA ( t7, t0 );
-        XTS_MUL_ALPHA5( t7, t4 );
-    }
-
-    // We won't do another 8-block set so we don't update the tweak blocks
-
-    if( cbData > 0  )
-    {
-        //
-        // This is a rare case: the data unit length is not a multiple of 128 bytes.
-        // We do this in the default C implementation.
-        // Fix up the tweak block first
-        //
-
-        XTS_MUL_ALPHA( t7, t0 );
-        _mm_storeu_si128( (__m128i *) pbTweakBlock, t0 );
-        SymCryptXtsAesEncryptDataUnitC( pExpandedKey, pbTweakBlock, pbSrc, pbDst, cbData );
-    }
-
-}
-
-VOID
-SYMCRYPT_CALL
-SymCryptXtsAesDecryptDataUnitXmm(
-    _In_                                    PCSYMCRYPT_AES_EXPANDED_KEY pExpandedKey,
-    _Inout_updates_(SYMCRYPT_AES_BLOCK_SIZE)PBYTE                       pbTweakBlock,
-    _In_reads_( cbData )                    PCBYTE                      pbSrc,
-    _Out_writes_( cbData )                  PBYTE                       pbDst,
-                                            SIZE_T                      cbData )
-{
-    __m128i t0, t1, t2, t3, t4, t5, t6, t7;
-    __m128i c0, c1, c2, c3, c4, c5, c6, c7;
-    __m128i XTS_ALPHA_MASK = _mm_set_epi32( 1, 1, 1, 0x87 );
-
-
-    if( cbData < 8 * SYMCRYPT_AES_BLOCK_SIZE )
-    {
-        SymCryptXtsAesDecryptDataUnitC( pExpandedKey, pbTweakBlock, pbSrc, pbDst, cbData );
-        return;
-    }
-
-    t0 = _mm_loadu_si128( (__m128i *) pbTweakBlock );
-
-    XTS_MUL_ALPHA4( t0, t4 );
-
-    for(;;)
-    {
-        // At loop entry, t0 and t4 have the right values.
-        XTS_MUL_ALPHA ( t0, t1 );
-        XTS_MUL_ALPHA ( t4, t5 );
-        XTS_MUL_ALPHA ( t1, t2 );
-        XTS_MUL_ALPHA ( t5, t6 );
-        XTS_MUL_ALPHA ( t2, t3 );
-        XTS_MUL_ALPHA ( t6, t7 );
-
-        c0 = _mm_xor_si128( t0, _mm_loadu_si128( ( __m128i * ) (pbSrc +    0 ) ) );
-        c1 = _mm_xor_si128( t1, _mm_loadu_si128( ( __m128i * ) (pbSrc +   16 ) ) );
-        c2 = _mm_xor_si128( t2, _mm_loadu_si128( ( __m128i * ) (pbSrc +   32 ) ) );
-        c3 = _mm_xor_si128( t3, _mm_loadu_si128( ( __m128i * ) (pbSrc +   48 ) ) );
-        c4 = _mm_xor_si128( t4, _mm_loadu_si128( ( __m128i * ) (pbSrc +   64 ) ) );
-        c5 = _mm_xor_si128( t5, _mm_loadu_si128( ( __m128i * ) (pbSrc +   80 ) ) );
-        c6 = _mm_xor_si128( t6, _mm_loadu_si128( ( __m128i * ) (pbSrc +   96 ) ) );
-        c7 = _mm_xor_si128( t7, _mm_loadu_si128( ( __m128i * ) (pbSrc +  112 ) ) );
-
-        pbSrc += 8 * SYMCRYPT_AES_BLOCK_SIZE;
-
-        AES_DECRYPT_8( pExpandedKey, c0, c1, c2, c3, c4, c5, c6, c7 );
-
-        _mm_storeu_si128( (__m128i *) (pbDst +   0 ), _mm_xor_si128( c0, t0 ) );
-        _mm_storeu_si128( (__m128i *) (pbDst +  16 ), _mm_xor_si128( c1, t1 ) );
-        _mm_storeu_si128( (__m128i *) (pbDst +  32 ), _mm_xor_si128( c2, t2 ) );
-        _mm_storeu_si128( (__m128i *) (pbDst +  48 ), _mm_xor_si128( c3, t3 ) );
-        _mm_storeu_si128( (__m128i *) (pbDst +  64 ), _mm_xor_si128( c4, t4 ) );
-        _mm_storeu_si128( (__m128i *) (pbDst +  80 ), _mm_xor_si128( c5, t5 ) );
-        _mm_storeu_si128( (__m128i *) (pbDst +  96 ), _mm_xor_si128( c6, t6 ) );
-        _mm_storeu_si128( (__m128i *) (pbDst + 112 ), _mm_xor_si128( c7, t7 ) );
-
-        pbDst += 8*SYMCRYPT_AES_BLOCK_SIZE;
-
-        cbData -= 8 * SYMCRYPT_AES_BLOCK_SIZE;
-        if( cbData < 8 * SYMCRYPT_AES_BLOCK_SIZE )
-        {
-            break;
-        }
-
-        XTS_MUL_ALPHA ( t7, t0 );
-        XTS_MUL_ALPHA5( t7, t4 );
-    }
-
-    // We won't do another 8-block set so we don't update the tweak blocks
-
-    if( cbData > 0  )
-    {
-        //
-        // This is a rare case: the data unit length is not a multiple of 128 bytes.
-        // We do this in the default C implementation.
-        // Fix up the tweak block first
-        //
-
-        XTS_MUL_ALPHA( t7, t0 );
-        _mm_storeu_si128( (__m128i *) pbTweakBlock, t0 );
-        SymCryptXtsAesDecryptDataUnitC( pExpandedKey, pbTweakBlock, pbSrc, pbDst, cbData );
-    }
-
-}
-
-VOID
-SYMCRYPT_CALL
-SymCryptXtsAesEncryptDataUnitZmm(
-    _In_                                    PCSYMCRYPT_AES_EXPANDED_KEY pExpandedKey,
-    _Inout_updates_(SYMCRYPT_AES_BLOCK_SIZE)PBYTE                       pbTweakBlock,
-    _In_reads_( cbData )                    PCBYTE                      pbSrc,
-    _Out_writes_( cbData )                  PBYTE                       pbDst,
-                                            SIZE_T                      cbData )
-{
-    __m128i t0, t1, t2, t3, t4, t5, t6, t7;
-    __m512i c0, c1;
-    __m128i XTS_ALPHA_MASK = _mm_set_epi32( 1, 1, 1, 0x87 );
-
-    // Load tweaks into big T
-    __m512i T0, T1, T2, T3;
-
-    if( cbData < 8 * SYMCRYPT_AES_BLOCK_SIZE )
-    {
-        SymCryptXtsAesEncryptDataUnitC( pExpandedKey, pbTweakBlock, pbSrc, pbDst, cbData );
-        return;
-    }
-
-    t0 = _mm_loadu_si128( (__m128i *) pbTweakBlock );
-
-    // Do not stall.
-    XTS_MUL_ALPHA4( t0, t4 );
-    XTS_MUL_ALPHA ( t0, t1 );
-    XTS_MUL_ALPHA ( t4, t5 );
-    XTS_MUL_ALPHA ( t1, t2 );
-    XTS_MUL_ALPHA ( t5, t6 );
-    XTS_MUL_ALPHA ( t2, t3 );
-    XTS_MUL_ALPHA ( t6, t7 );
-    
-    T0 = _mm512_castsi128_si512( t0 );
-    // _mm512_inserti64x2 requires AVX512DQ.
-    T0 = _mm512_inserti64x2( T0, t1 , 1 );
-    T0 = _mm512_inserti64x2( T0, t2 , 2 );
-    T0 = _mm512_inserti64x2( T0, t3 , 3 );
-    
-    T1 = _mm512_castsi128_si512( t4 );
-    T1 = _mm512_inserti64x2( T1, t5, 1 );
-    T1 = _mm512_inserti64x2( T1, t6, 2 );
-    T1 = _mm512_inserti64x2( T1, t7, 3 );
-
-    for(;;)
-    {
-        // _mm512_xor_si512 requires AVX512F.
-        c0 = _mm512_xor_si512( T0, _mm512_loadu_si512( ( pbSrc +                           0 ) ) );
-        c1 = _mm512_xor_si512( T1, _mm512_loadu_si512( ( pbSrc +   4*SYMCRYPT_AES_BLOCK_SIZE ) ) );
-
-        pbSrc += 8 * SYMCRYPT_AES_BLOCK_SIZE;
-
-        AES_ENCRYPT_ZMM_1024( pExpandedKey, c0, c1 );
-        // _mm512_store_si512 requires AVX512F.
-        _mm512_store_si512( ( pbDst +                          0 ), _mm512_xor_si512( c0, T0 ) );    
-        _mm512_store_si512( ( pbDst +  4*SYMCRYPT_AES_BLOCK_SIZE ), _mm512_xor_si512( c1, T1 ) );    
-
-        pbDst += 8*SYMCRYPT_AES_BLOCK_SIZE;
-
-        cbData -= 8 * SYMCRYPT_AES_BLOCK_SIZE;
-        if( cbData < 8 * SYMCRYPT_AES_BLOCK_SIZE )
-        {
-            break;
-        }
-
-        XTS_MUL_ALPHA8_ZMM(T0, T2);
-        XTS_MUL_ALPHA8_ZMM(T1, T3);
-        T0 = T2;
-        T1 = T3;
-    }
-
-    // We won't do another 8-block set so we don't update the tweak blocks
-
-    if( cbData > 0  )
-    {
-        //
-        // This is a rare case: the data unit length is not a multiple of 128 bytes.
-        // We do this in the default C implementation.
-        // Fix up the tweak block first
-        //
-        t7 = _mm512_extracti64x2_epi64( T1, 3 /* Highest 128 bits */ );
-        _mm256_zeroupper();
-        XTS_MUL_ALPHA( t7, t0 );
-        _mm_storeu_si128( (__m128i *) pbTweakBlock, t0 );
-        SymCryptXtsAesEncryptDataUnitC( pExpandedKey, pbTweakBlock, pbSrc, pbDst, cbData );
-    }
-    else {
-        _mm256_zeroupper();
-    }
-}
-
-VOID
-SYMCRYPT_CALL
-SymCryptXtsAesEncryptDataUnitZmm_2048(
-    _In_                                    PCSYMCRYPT_AES_EXPANDED_KEY pExpandedKey,
-    _Inout_updates_(SYMCRYPT_AES_BLOCK_SIZE)PBYTE                       pbTweakBlock,
-    _In_reads_( cbData )                    PCBYTE                      pbSrc,
-    _Out_writes_( cbData )                  PBYTE                       pbDst,
-                                            SIZE_T                      cbData )
-{
-    __m128i t0, t1, t2, t3, t4, t5, t6, t7;
-    __m512i c0, c1, c2, c3;
-    __m128i XTS_ALPHA_MASK = _mm_set_epi32( 1, 1, 1, 0x87 );
-
-    // Load tweaks into big T
-    __m512i T0, T1, T2, T3;
-
-    if( cbData < 16 * SYMCRYPT_AES_BLOCK_SIZE )
-    {
-        SymCryptXtsAesEncryptDataUnitC( pExpandedKey, pbTweakBlock, pbSrc, pbDst, cbData );
-        return;
-    }
-
-    t0 = _mm_loadu_si128( (__m128i *) pbTweakBlock );
-
-    // Do not stall.
-    XTS_MUL_ALPHA4( t0, t4 );
-    XTS_MUL_ALPHA ( t0, t1 );
-    XTS_MUL_ALPHA ( t4, t5 );
-    XTS_MUL_ALPHA ( t1, t2 );
-    XTS_MUL_ALPHA ( t5, t6 );
-    XTS_MUL_ALPHA ( t2, t3 );
-    XTS_MUL_ALPHA ( t6, t7 );
-    
-    T0 = _mm512_castsi128_si512( t0 );
-    T0 = _mm512_inserti64x2( T0, t1, 1 );
-    T0 = _mm512_inserti64x2( T0, t2, 2 );
-    T0 = _mm512_inserti64x2( T0, t3, 3 );
-    
-    T1 = _mm512_castsi128_si512( t4 );
-    T1 = _mm512_inserti64x2( T1, t5, 1 );
-    T1 = _mm512_inserti64x2( T1, t6, 2 );
-    T1 = _mm512_inserti64x2( T1, t7, 3 );
-
-    XTS_MUL_ALPHA8_ZMM(T0, T2);
-    XTS_MUL_ALPHA8_ZMM(T1, T3);
-
-    for(;;)
-    {
-        c0 = _mm512_xor_si512( T0, _mm512_loadu_si512( ( pbSrc +                           0 ) ) );
-        c1 = _mm512_xor_si512( T1, _mm512_loadu_si512( ( pbSrc +   4*SYMCRYPT_AES_BLOCK_SIZE ) ) );
-        c2 = _mm512_xor_si512( T2, _mm512_loadu_si512( ( pbSrc +   8*SYMCRYPT_AES_BLOCK_SIZE ) ) );
-        c3 = _mm512_xor_si512( T3, _mm512_loadu_si512( ( pbSrc +   12*SYMCRYPT_AES_BLOCK_SIZE ) ) );
-
-
-        pbSrc += 16 * SYMCRYPT_AES_BLOCK_SIZE;
-
-        AES_ENCRYPT_ZMM_2048( pExpandedKey, c0, c1, c2, c3 );
-        _mm512_store_si512( ( pbDst +                          0 ), _mm512_xor_si512( c0, T0 ) );
-        _mm512_store_si512( ( pbDst +  4*SYMCRYPT_AES_BLOCK_SIZE ), _mm512_xor_si512( c1, T1 ) );
-        _mm512_store_si512( ( pbDst +  8*SYMCRYPT_AES_BLOCK_SIZE ), _mm512_xor_si512( c2, T2 ) );
-        _mm512_store_si512( ( pbDst +  12*SYMCRYPT_AES_BLOCK_SIZE ), _mm512_xor_si512( c3, T3 ) );
-
-        pbDst += 16 * SYMCRYPT_AES_BLOCK_SIZE;
-
-        cbData -= 16 * SYMCRYPT_AES_BLOCK_SIZE;
-        if( cbData < 16 * SYMCRYPT_AES_BLOCK_SIZE )
-        {
-            break;
-        }
-
-        // ^ is exponentiation
-        // T is the T0 in the first iteration of this loop
-        // a is alpha
-        // factor to get T_next is a^16
-        //         current value    next value
-        // T0      T*a^0            T*a^16
-        // T1      T*a^4            T*a^20
-        // T2      T*a^8            T*a^24
-        // T3      T*a^12           T*a^28
-
-        // to get the next iteration of Tx without temp registers
-        // T0 = T*a^16 = T2 * a^8
-        // T1 = T*a^20 = T3 * a^8
-        // T2 = T*a^24 = T0 * a^8
-        // T3 = T*a^28 = T1 * a^8
-
-        XTS_MUL_ALPHA8_ZMM(T2, T0);
-        XTS_MUL_ALPHA8_ZMM(T3, T1);
-        XTS_MUL_ALPHA8_ZMM(T0, T2);
-        XTS_MUL_ALPHA8_ZMM(T1, T3);
-    }
-
-    // We won't do another 16-block set so we don't update the tweak blocks
-
-    if( cbData > 0  )
-    {
-        //
-        // This is a rare case: the data unit length is not a multiple of 128 bytes.
-        // We do this in the default C implementation.
-        // Fix up the tweak block first
-        //
-        t7 = _mm512_extracti64x2_epi64( T3, 3 /* Highest 128 bits */ );
-        _mm256_zeroupper();
-        XTS_MUL_ALPHA( t7, t0 );
-        _mm_storeu_si128( (__m128i *) pbTweakBlock, t0 );
-
-        SymCryptXtsAesEncryptDataUnitC( pExpandedKey, pbTweakBlock, pbSrc, pbDst, cbData );
-    }
-    else {
-        _mm256_zeroupper();
-    }
-}
-
-
-// Note that this is the same as the encryption procedure except for the AES Decryption macro
-// AES_DECRYPT_8_ZMM
-VOID
-SYMCRYPT_CALL
-SymCryptXtsAesDecryptDataUnitZmm(
-    _In_                                    PCSYMCRYPT_AES_EXPANDED_KEY pExpandedKey,
-    _Inout_updates_(SYMCRYPT_AES_BLOCK_SIZE)PBYTE                       pbTweakBlock,
-    _In_reads_( cbData )                    PCBYTE                      pbSrc,
-    _Out_writes_( cbData )                  PBYTE                       pbDst,
-                                            SIZE_T                      cbData )
-{
-    __m128i t0, t1, t2, t3, t4, t5, t6, t7;
-    __m512i c0, c1;
-    __m128i XTS_ALPHA_MASK = _mm_set_epi32( 1, 1, 1, 0x87 );
-
-    // Load tweaks into big T
-    __m512i T0, T1, T2, T3;
-
-    if( cbData < 8 * SYMCRYPT_AES_BLOCK_SIZE )
-    {
-        SymCryptXtsAesDecryptDataUnitC( pExpandedKey, pbTweakBlock, pbSrc, pbDst, cbData );
-        return;
-    }
-
-    t0 = _mm_loadu_si128( (__m128i *) pbTweakBlock );
-
-    // Do not stall.
-    XTS_MUL_ALPHA4( t0, t4 );
-    XTS_MUL_ALPHA ( t0, t1 );
-    XTS_MUL_ALPHA ( t4, t5 );
-    XTS_MUL_ALPHA ( t1, t2 );
-    XTS_MUL_ALPHA ( t5, t6 );
-    XTS_MUL_ALPHA ( t2, t3 );
-    XTS_MUL_ALPHA ( t6, t7 );
-    
-    T0 = _mm512_castsi128_si512( t0 );
-    T0 = _mm512_inserti64x2( T0, t1, 1 );
-    T0 = _mm512_inserti64x2( T0, t2, 2 );
-    T0 = _mm512_inserti64x2( T0, t3, 3 );
-    
-    T1 = _mm512_castsi128_si512( t4 );
-    T1 = _mm512_inserti64x2( T1, t5, 1 );
-    T1 = _mm512_inserti64x2( T1, t6, 2 );
-    T1 = _mm512_inserti64x2( T1, t7, 3 );
-
-    for(;;)
-    {
-        c0 = _mm512_xor_si512( T0, _mm512_loadu_si512( ( pbSrc +                           0 ) ) );
-        c1 = _mm512_xor_si512( T1, _mm512_loadu_si512( ( pbSrc +   4*SYMCRYPT_AES_BLOCK_SIZE ) ) );
-
-        pbSrc += 8 * SYMCRYPT_AES_BLOCK_SIZE;
-
-        AES_DECRYPT_ZMM_1024( pExpandedKey, c0, c1 );
-        _mm512_store_si512( ( pbDst +                          0 ), _mm512_xor_si512( c0, T0 ) );    
-        _mm512_store_si512( ( pbDst +  4*SYMCRYPT_AES_BLOCK_SIZE ), _mm512_xor_si512( c1, T1 ) );    
-
-        pbDst += 8*SYMCRYPT_AES_BLOCK_SIZE;
-
-        cbData -= 8 * SYMCRYPT_AES_BLOCK_SIZE;
-        if( cbData < 8 * SYMCRYPT_AES_BLOCK_SIZE )
-        {
-            break;
-        }
-
-        XTS_MUL_ALPHA8_ZMM(T0, T2);
-        XTS_MUL_ALPHA8_ZMM(T1, T3);
-        T0 = T2;
-        T1 = T3;
-    }
-
-    // We won't do another 8-block set so we don't update the tweak blocks
-
-    if( cbData > 0  )
-    {
-        //
-        // This is a rare case: the data unit length is not a multiple of 128 bytes.
-        // We do this in the default C implementation.
-        // Fix up the tweak block first
-        //
-        t7 = _mm512_extracti64x2_epi64( T1, 3 /* Highest 128 bits */ );
-        _mm256_zeroupper();
-        XTS_MUL_ALPHA( t7, t0 );
-        _mm_storeu_si128( (__m128i *) pbTweakBlock, t0 );
-        SymCryptXtsAesDecryptDataUnitC( pExpandedKey, pbTweakBlock, pbSrc, pbDst, cbData );
-    }
-    else {
-        _mm256_zeroupper();
-    }
-}
-
-VOID
-SYMCRYPT_CALL
-SymCryptXtsAesDecryptDataUnitZmm_2048(
-    _In_                                    PCSYMCRYPT_AES_EXPANDED_KEY pExpandedKey,
-    _Inout_updates_(SYMCRYPT_AES_BLOCK_SIZE)PBYTE                       pbTweakBlock,
-    _In_reads_( cbData )                    PCBYTE                      pbSrc,
-    _Out_writes_( cbData )                  PBYTE                       pbDst,
-                                            SIZE_T                      cbData )
-{
-    __m128i t0, t1, t2, t3, t4, t5, t6, t7;
-    __m512i c0, c1, c2, c3;
-    __m128i XTS_ALPHA_MASK = _mm_set_epi32( 1, 1, 1, 0x87 );
-
-    // Load tweaks into big T
-    __m512i T0, T1, T2, T3;
-
-    if( cbData < 16 * SYMCRYPT_AES_BLOCK_SIZE )
-    {
-        SymCryptXtsAesDecryptDataUnitC( pExpandedKey, pbTweakBlock, pbSrc, pbDst, cbData );
-        return;
-    }
-
-    t0 = _mm_loadu_si128( (__m128i *) pbTweakBlock );
-
-    // Do not stall.
-    XTS_MUL_ALPHA4( t0, t4 );
-    XTS_MUL_ALPHA ( t0, t1 );
-    XTS_MUL_ALPHA ( t4, t5 );
-    XTS_MUL_ALPHA ( t1, t2 );
-    XTS_MUL_ALPHA ( t5, t6 );
-    XTS_MUL_ALPHA ( t2, t3 );
-    XTS_MUL_ALPHA ( t6, t7 );
-    
-    T0 = _mm512_castsi128_si512( t0 );
-    T0 = _mm512_inserti64x2( T0, t1, 1 );
-    T0 = _mm512_inserti64x2( T0, t2, 2 );
-    T0 = _mm512_inserti64x2( T0, t3, 3 );
-    
-    T1 = _mm512_castsi128_si512( t4 );
-    T1 = _mm512_inserti64x2( T1, t5, 1 );
-    T1 = _mm512_inserti64x2( T1, t6, 2 );
-    T1 = _mm512_inserti64x2( T1, t7, 3 );
-
-    XTS_MUL_ALPHA8_ZMM(T0, T2);
-    XTS_MUL_ALPHA8_ZMM(T1, T3);
-
-    for(;;)
-    {
-        c0 = _mm512_xor_si512( T0, _mm512_loadu_si512( ( pbSrc +                           0 ) ) );
-        c1 = _mm512_xor_si512( T1, _mm512_loadu_si512( ( pbSrc +   4*SYMCRYPT_AES_BLOCK_SIZE ) ) );
-        c2 = _mm512_xor_si512( T2, _mm512_loadu_si512( ( pbSrc +   8*SYMCRYPT_AES_BLOCK_SIZE ) ) );
-        c3 = _mm512_xor_si512( T3, _mm512_loadu_si512( ( pbSrc +   12*SYMCRYPT_AES_BLOCK_SIZE ) ) );
-
-
-        pbSrc += 16 * SYMCRYPT_AES_BLOCK_SIZE;
-
-        AES_DECRYPT_ZMM_2048( pExpandedKey, c0, c1, c2, c3 );
-        _mm512_store_si512( ( pbDst +                          0 ), _mm512_xor_si512( c0, T0 ) );
-        _mm512_store_si512( ( pbDst +  4*SYMCRYPT_AES_BLOCK_SIZE ), _mm512_xor_si512( c1, T1 ) );
-        _mm512_store_si512( ( pbDst +  8*SYMCRYPT_AES_BLOCK_SIZE ), _mm512_xor_si512( c2, T2 ) );
-        _mm512_store_si512( ( pbDst +  12*SYMCRYPT_AES_BLOCK_SIZE ), _mm512_xor_si512( c3, T3 ) );
-
-        pbDst += 16 * SYMCRYPT_AES_BLOCK_SIZE;
-
-        cbData -= 16 * SYMCRYPT_AES_BLOCK_SIZE;
-        if( cbData < 16 * SYMCRYPT_AES_BLOCK_SIZE )
-        {
-            break;
-        }
-
-        XTS_MUL_ALPHA8_ZMM(T2, T0);
-        XTS_MUL_ALPHA8_ZMM(T3, T1);
-        XTS_MUL_ALPHA8_ZMM(T0, T2);
-        XTS_MUL_ALPHA8_ZMM(T1, T3);
-    }
-
-    // We won't do another 16-block set so we don't update the tweak blocks
-
-    if( cbData > 0  )
-    {
-        //
-        // This is a rare case: the data unit length is not a multiple of 128 bytes.
-        // We do this in the default C implementation.
-        // Fix up the tweak block first
-        //
-        t7 = _mm512_extracti64x2_epi64( T3, 3 /* Highest 128 bits */ );
-        _mm256_zeroupper();
-        XTS_MUL_ALPHA( t7, t0 );
-        _mm_storeu_si128( (__m128i *) pbTweakBlock, t0 );
-        SymCryptXtsAesDecryptDataUnitC( pExpandedKey, pbTweakBlock, pbSrc, pbDst, cbData );
-    }
-    else {
-        _mm256_zeroupper();
-    }
-}
-
-VOID
-SYMCRYPT_CALL
-SymCryptXtsAesEncryptDataUnitYmm_1024(
-    _In_                                    PCSYMCRYPT_AES_EXPANDED_KEY pExpandedKey,
-    _Inout_updates_(SYMCRYPT_AES_BLOCK_SIZE)PBYTE                       pbTweakBlock,
-    _In_reads_( cbData )                    PCBYTE                      pbSrc,
-    _Out_writes_( cbData )                  PBYTE                       pbDst,
-                                            SIZE_T                      cbData )
-{
-    __m128i t0, t1, t2, t3, t4, t5, t6, t7;
-    __m256i c0, c1, c2, c3;
-    __m128i XTS_ALPHA_MASK = _mm_set_epi32( 1, 1, 1, 0x87 );
-
-    // Load tweaks into big T
-    __m256i T0, T1, T2, T3;
-
-    if( cbData < 8 * SYMCRYPT_AES_BLOCK_SIZE )
-    {
-        SymCryptXtsAesEncryptDataUnitC( pExpandedKey, pbTweakBlock, pbSrc, pbDst, cbData );
-        return;
-    }
-
-    t0 = _mm_loadu_si128( (__m128i *) pbTweakBlock );
-
-    // Do not stall.
-    XTS_MUL_ALPHA4( t0, t4 );
-    XTS_MUL_ALPHA ( t0, t1 );
-    XTS_MUL_ALPHA ( t4, t5 );
-    XTS_MUL_ALPHA ( t1, t2 );
-    XTS_MUL_ALPHA ( t5, t6 );
-    XTS_MUL_ALPHA ( t2, t3 );
-    XTS_MUL_ALPHA ( t6, t7 );
-    
-    T0 = _mm256_insertf128_si256( _mm256_castsi128_si256( t0 ), t1, 1 ); // AVX
-    T1 = _mm256_insertf128_si256( _mm256_castsi128_si256( t2 ), t3, 1);;
-    T2 = _mm256_insertf128_si256( _mm256_castsi128_si256( t4 ), t5, 1);;
-    T3 = _mm256_insertf128_si256( _mm256_castsi128_si256( t6 ), t7, 1);;
-
-    for(;;)
-    {
-        c0 = _mm256_xor_si256( T0, _mm256_loadu_si256( ( __m256i * ) ( pbSrc +                           0 ) ) );
-        c1 = _mm256_xor_si256( T1, _mm256_loadu_si256( ( __m256i * ) ( pbSrc +   2*SYMCRYPT_AES_BLOCK_SIZE ) ) );
-        c2 = _mm256_xor_si256( T2, _mm256_loadu_si256( ( __m256i * ) ( pbSrc +   4*SYMCRYPT_AES_BLOCK_SIZE ) ) );
-        c3 = _mm256_xor_si256( T3, _mm256_loadu_si256( ( __m256i * ) ( pbSrc +   6*SYMCRYPT_AES_BLOCK_SIZE ) ) );
-
-        pbSrc += 8 * SYMCRYPT_AES_BLOCK_SIZE;
-
-        AES_ENCRYPT_YMM_1024( pExpandedKey, c0, c1, c2, c3 );
-
-        _mm256_store_si256( ( __m256i * ) ( pbDst +                          0 ), _mm256_xor_si256( c0, T0 ) );
-        _mm256_store_si256( ( __m256i * ) ( pbDst +  2*SYMCRYPT_AES_BLOCK_SIZE ), _mm256_xor_si256( c1, T1 ) );
-        _mm256_store_si256( ( __m256i * ) ( pbDst +  4*SYMCRYPT_AES_BLOCK_SIZE ), _mm256_xor_si256( c2, T2 ) );
-        _mm256_store_si256( ( __m256i * ) ( pbDst +  6*SYMCRYPT_AES_BLOCK_SIZE ), _mm256_xor_si256( c3, T3 ) );
-
-        pbDst += 8 * SYMCRYPT_AES_BLOCK_SIZE;
-
-        cbData -= 8 * SYMCRYPT_AES_BLOCK_SIZE;
-        if( cbData < 8 * SYMCRYPT_AES_BLOCK_SIZE )
-        {
-            break;
-        }
-
-        // Get the next T0, T1, T2, T3 without temporaries.
-        // ^ is exponentiation
-        // T is the T0 in the first iteration of this loop
-        // a is alpha
-        // factor to get T_next is a^16
-        //         current value    next value
-        // T0      T*a^0            T*a^8
-        // T1      T*a^2            T*a^10
-        // T2      T*a^4            T*a^12
-        // T3      T*a^6           T*a^14
-
-        // to get the next iteration of Tx without temp registers
-        // T0 = T*a^8 = T2 * a^4
-        // T1 = T*a^10 = T3 * a^4
-        // T2 = T*a^12 = T0 * a^4
-        // T3 = T*a^14 = T1 * a^4
-        //
-        // But multiplication by factors of a^8 with temporary
-        // is faster. So don't do that ^^^^.
-
-        __m256i temp;
-        XTS_MUL_ALPHA8_YMM(T0, temp);
-        T0 = temp;
-        XTS_MUL_ALPHA8_YMM(T1, temp);
-        T1 = temp;
-        XTS_MUL_ALPHA8_YMM(T2, temp);
-        T2 = temp;
-        XTS_MUL_ALPHA8_YMM(T3, temp);
-        T3 = temp;
-    }
-
-    // We won't do another 16-block set so we don't update the tweak blocks
-
-    if( cbData > 0  )
-    {
-        //
-        // This is a rare case: the data unit length is not a multiple of 128 bytes.
-        // We do this in the default C implementation.
-        // Fix up the tweak block first
-        //
-        t7 = _mm256_extracti128_si256 ( T3, 1 /* Highest 128 bits */ ); // AVX2
-        _mm256_zeroupper();
-        XTS_MUL_ALPHA( t7, t0 );
-        _mm_storeu_si128( (__m128i *) pbTweakBlock, t0 );
-        SymCryptXtsAesEncryptDataUnitC( pExpandedKey, pbTweakBlock, pbSrc, pbDst, cbData );
-    }
-    else {
-        _mm256_zeroupper();
-    }
-}
-
-VOID
-SYMCRYPT_CALL
-SymCryptXtsAesDecryptDataUnitYmm_1024(
-    _In_                                    PCSYMCRYPT_AES_EXPANDED_KEY pExpandedKey,
-    _Inout_updates_(SYMCRYPT_AES_BLOCK_SIZE)PBYTE                       pbTweakBlock,
-    _In_reads_( cbData )                    PCBYTE                      pbSrc,
-    _Out_writes_( cbData )                  PBYTE                       pbDst,
-                                            SIZE_T                      cbData )
-{
-    __m128i t0, t1, t2, t3, t4, t5, t6, t7;
-    __m256i c0, c1, c2, c3;
-    __m128i XTS_ALPHA_MASK = _mm_set_epi32( 1, 1, 1, 0x87 );
-
-    // Load tweaks into big T
-    __m256i T0, T1, T2, T3;
-
-    if( cbData < 8 * SYMCRYPT_AES_BLOCK_SIZE )
-    {
-        SymCryptXtsAesDecryptDataUnitC( pExpandedKey, pbTweakBlock, pbSrc, pbDst, cbData );
-        return;
-    }
-
-    t0 = _mm_loadu_si128( (__m128i *) pbTweakBlock );
-
-    // Do not stall.
-    XTS_MUL_ALPHA4( t0, t4 );
-    XTS_MUL_ALPHA ( t0, t1 );
-    XTS_MUL_ALPHA ( t4, t5 );
-    XTS_MUL_ALPHA ( t1, t2 );
-    XTS_MUL_ALPHA ( t5, t6 );
-    XTS_MUL_ALPHA ( t2, t3 );
-    XTS_MUL_ALPHA ( t6, t7 );
-    
-    T0 = _mm256_insertf128_si256( _mm256_castsi128_si256( t0 ), t1, 1);; // AVX
-    T1 = _mm256_insertf128_si256( _mm256_castsi128_si256( t2 ), t3, 1);;
-    T2 = _mm256_insertf128_si256( _mm256_castsi128_si256( t4 ), t5, 1);;
-    T3 = _mm256_insertf128_si256( _mm256_castsi128_si256( t6 ), t7, 1);;
-
-    for(;;)
-    {
-        c0 = _mm256_xor_si256( T0, _mm256_loadu_si256( ( __m256i * ) ( pbSrc +                           0 ) ) );
-        c1 = _mm256_xor_si256( T1, _mm256_loadu_si256( ( __m256i * ) ( pbSrc +   2*SYMCRYPT_AES_BLOCK_SIZE ) ) );
-        c2 = _mm256_xor_si256( T2, _mm256_loadu_si256( ( __m256i * ) ( pbSrc +   4*SYMCRYPT_AES_BLOCK_SIZE ) ) );
-        c3 = _mm256_xor_si256( T3, _mm256_loadu_si256( ( __m256i * ) ( pbSrc +   6*SYMCRYPT_AES_BLOCK_SIZE ) ) );
-
-        pbSrc += 8 * SYMCRYPT_AES_BLOCK_SIZE;
-
-        AES_DECRYPT_YMM_1024( pExpandedKey, c0, c1, c2, c3 );
-        _mm256_store_si256( ( __m256i * ) ( pbDst +                          0 ), _mm256_xor_si256( c0, T0 ) );
-        _mm256_store_si256( ( __m256i * ) ( pbDst +  2*SYMCRYPT_AES_BLOCK_SIZE ), _mm256_xor_si256( c1, T1 ) );
-        _mm256_store_si256( ( __m256i * ) ( pbDst +  4*SYMCRYPT_AES_BLOCK_SIZE ), _mm256_xor_si256( c2, T2 ) );
-        _mm256_store_si256( ( __m256i * ) ( pbDst +  6*SYMCRYPT_AES_BLOCK_SIZE ), _mm256_xor_si256( c3, T3 ) );
-
-        pbDst += 8 * SYMCRYPT_AES_BLOCK_SIZE;
-
-        cbData -= 8 * SYMCRYPT_AES_BLOCK_SIZE;
-        if( cbData < 8 * SYMCRYPT_AES_BLOCK_SIZE )
-        {
-            break;
-        }
-
-        // Get the next T0, T1, T2, T3 without temporaries.
-        // ^ is exponentiation
-        // T is the T0 in the first iteration of this loop
-        // a is alpha
-        // factor to get T_next is a^16
-        //         current value    next value
-        // T0      T*a^0            T*a^8
-        // T1      T*a^2            T*a^10
-        // T2      T*a^4            T*a^12
-        // T3      T*a^6           T*a^14
-
-        // to get the next iteration of Tx without temp registers
-        // T0 = T*a^8 = T2 * a^4
-        // T1 = T*a^10 = T3 * a^4
-        // T2 = T*a^12 = T0 * a^4
-        // T3 = T*a^14 = T1 * a^4
-        //
-        // But multiplication by factors of a^8 with temporary
-        // is faster. So don't do that ^^^^.
-
-        __m256i temp;
-        XTS_MUL_ALPHA8_YMM(T0, temp);
-        T0 = temp;
-        XTS_MUL_ALPHA8_YMM(T1, temp);
-        T1 = temp;
-        XTS_MUL_ALPHA8_YMM(T2, temp);
-        T2 = temp;
-        XTS_MUL_ALPHA8_YMM(T3, temp);
-        T3 = temp;
-    }
-
-    // We won't do another 16-block set so we don't update the tweak blocks
-
-    if( cbData > 0  )
-    {
-        //
-        // This is a rare case: the data unit length is not a multiple of 128 bytes.
-        // We do this in the default C implementation.
-        // Fix up the tweak block first
-        //
-        t7 = _mm256_extracti128_si256 ( T3, 1 /* Highest 128 bits */ ); // AVX2
-        _mm256_zeroupper();
-        XTS_MUL_ALPHA( t7, t0 );
-        _mm_storeu_si128( (__m128i *) pbTweakBlock, t0 );
-        SymCryptXtsAesDecryptDataUnitC( pExpandedKey, pbTweakBlock, pbSrc, pbDst, cbData );
-    }
-    else {
-        _mm256_zeroupper();
-    }
-}
-
-#endif // CPU_X86 | CPU_AMD64
-
+//
+// aes-xmm.c   code for AES implementation
+//
+// Copyright (c) Microsoft Corporation. Licensed under the MIT license.
+//
+// All XMM code for AES operations
+//
+
+#include "precomp.h"
+
+#if SYMCRYPT_CPU_X86 | SYMCRYPT_CPU_AMD64
+
+VOID
+SYMCRYPT_CALL
+SymCryptAes4SboxXmm( _In_reads_(4) PCBYTE pIn, _Out_writes_(4) PBYTE pOut )
+{
+    __m128i x;
+
+    x = _mm_set1_epi32( *(int *) pIn );
+
+    x = _mm_aeskeygenassist_si128( x, 0 );
+
+    *(unsigned *) pOut = x.m128i_u32[0];
+}
+
+VOID
+SYMCRYPT_CALL
+SymCryptAesCreateDecryptionRoundKeyXmm(
+    _In_reads_(16)      PCBYTE  pEncryptionRoundKey,
+    _Out_writes_(16)    PBYTE   pDecryptionRoundKey )
+{
+    //
+    // On x86 our key structure is only 4-aligned (the best we can do) so we use unaligned load/stores.
+    // On Amd64 our round keys are aligned, but recent CPUs have fast unaligned load/store if the address is
+    // actually aligned properly.
+    //
+    _mm_storeu_si128( (__m128i *) pDecryptionRoundKey, _mm_aesimc_si128( _mm_loadu_si128( (__m128i *)pEncryptionRoundKey ) ) );
+}
+
+//
+// The latency of AES instruction has increased up to 8 cycles in Ivy Bridge,
+// and back to 7 in Haswell.
+// We use 8-parallel code to expose the maximum parallelism to the CPU.
+// On x86 it will introduce some register spilling, but the load/stores
+// should be able to hide behind the AES instruction latencies.
+// Silvermont x86 CPUs has AES-NI with latency = 8 and throughput = 5, so there
+// the CPU parallelism is low.
+// For things like BitLocker that is fine, but other uses, such as GCM & AES_CTR_DRBG
+// use odd sizes.
+// We try to do 5-8 blocks in 8-parallel code, 2-4 blocks in 4-parallel code, and
+// 1 block in 1-parallel code.
+// This is a compromise; the big cores can do 8 parallel in about the time of a 4-parallel,
+// but Silvermont cannot and would pay a big price on small requests if we only use 8-parallel.
+// Doing only 8-parallel and then 1-parallel would penalize the big cores a lot.
+//
+// We used to have 7-parallel code, but common request sizes are not multiples of 7
+// blocks so we end up doing a lot of extra work. This is especially expensive on
+// Silvermont where the extra work isn't hidden in the latencies.
+//
+
+#define AES_ENCRYPT_1( pExpandedKey, c0 ) \
+{ \
+    const BYTE (*keyPtr)[4][4]; \
+    const BYTE (*keyLimit)[4][4]; \
+    __m128i roundkey; \
+\
+    keyPtr = &pExpandedKey->RoundKey[0]; \
+    keyLimit = pExpandedKey->lastEncRoundKey; \
+\
+    roundkey = _mm_loadu_si128( (__m128i *) keyPtr ); \
+    keyPtr ++; \
+\
+    c0 = _mm_xor_si128( c0, roundkey ); \
+\
+    roundkey = _mm_loadu_si128( (__m128i *) keyPtr ); \
+    keyPtr ++; \
+\
+    c0 = _mm_aesenc_si128( c0, roundkey ); \
+\
+    while( keyPtr < keyLimit ) \
+    { \
+        roundkey = _mm_loadu_si128( (__m128i *) keyPtr ); \
+        keyPtr ++; \
+        c0 = _mm_aesenc_si128( c0, roundkey ); \
+        roundkey = _mm_loadu_si128( (__m128i *) keyPtr ); \
+        keyPtr ++; \
+        c0 = _mm_aesenc_si128( c0, roundkey ); \
+    } \
+\
+    roundkey = _mm_loadu_si128( (__m128i *) keyPtr ); \
+\
+    c0 = _mm_aesenclast_si128( c0, roundkey ); \
+};
+
+#define AES_ENCRYPT_4( pExpandedKey, c0, c1, c2, c3 ) \
+{ \
+    const BYTE (*keyPtr)[4][4]; \
+    const BYTE (*keyLimit)[4][4]; \
+    __m128i roundkey; \
+\
+    keyPtr = &pExpandedKey->RoundKey[0]; \
+    keyLimit = pExpandedKey->lastEncRoundKey; \
+\
+    roundkey = _mm_loadu_si128( (__m128i *) keyPtr ); \
+    keyPtr ++; \
+\
+    c0 = _mm_xor_si128( c0, roundkey ); \
+    c1 = _mm_xor_si128( c1, roundkey ); \
+    c2 = _mm_xor_si128( c2, roundkey ); \
+    c3 = _mm_xor_si128( c3, roundkey ); \
+\
+    while( keyPtr < keyLimit ) \
+    { \
+        roundkey = _mm_loadu_si128( (__m128i *) keyPtr ); \
+        keyPtr ++; \
+        c0 = _mm_aesenc_si128( c0, roundkey ); \
+        c1 = _mm_aesenc_si128( c1, roundkey ); \
+        c2 = _mm_aesenc_si128( c2, roundkey ); \
+        c3 = _mm_aesenc_si128( c3, roundkey ); \
+    } \
+\
+    roundkey = _mm_loadu_si128( (__m128i *) keyPtr ); \
+\
+    c0 = _mm_aesenclast_si128( c0, roundkey ); \
+    c1 = _mm_aesenclast_si128( c1, roundkey ); \
+    c2 = _mm_aesenclast_si128( c2, roundkey ); \
+    c3 = _mm_aesenclast_si128( c3, roundkey ); \
+};
+
+#define AES_ENCRYPT_8( pExpandedKey, c0, c1, c2, c3, c4, c5, c6, c7 ) \
+{ \
+    const BYTE (*keyPtr)[4][4]; \
+    const BYTE (*keyLimit)[4][4]; \
+    __m128i roundkey; \
+\
+    keyPtr = &pExpandedKey->RoundKey[0]; \
+    keyLimit = pExpandedKey->lastEncRoundKey; \
+\
+    roundkey = _mm_loadu_si128( (__m128i *) keyPtr ); \
+    keyPtr ++; \
+\
+    c0 = _mm_xor_si128( c0, roundkey ); \
+    c1 = _mm_xor_si128( c1, roundkey ); \
+    c2 = _mm_xor_si128( c2, roundkey ); \
+    c3 = _mm_xor_si128( c3, roundkey ); \
+    c4 = _mm_xor_si128( c4, roundkey ); \
+    c5 = _mm_xor_si128( c5, roundkey ); \
+    c6 = _mm_xor_si128( c6, roundkey ); \
+    c7 = _mm_xor_si128( c7, roundkey ); \
+\
+    while( keyPtr < keyLimit ) \
+    { \
+        roundkey = _mm_loadu_si128( (__m128i *) keyPtr ); \
+        keyPtr ++; \
+        c0 = _mm_aesenc_si128( c0, roundkey ); \
+        c1 = _mm_aesenc_si128( c1, roundkey ); \
+        c2 = _mm_aesenc_si128( c2, roundkey ); \
+        c3 = _mm_aesenc_si128( c3, roundkey ); \
+        c4 = _mm_aesenc_si128( c4, roundkey ); \
+        c5 = _mm_aesenc_si128( c5, roundkey ); \
+        c6 = _mm_aesenc_si128( c6, roundkey ); \
+        c7 = _mm_aesenc_si128( c7, roundkey ); \
+    } \
+\
+    roundkey = _mm_loadu_si128( (__m128i *) keyPtr ); \
+\
+    c0 = _mm_aesenclast_si128( c0, roundkey ); \
+    c1 = _mm_aesenclast_si128( c1, roundkey ); \
+    c2 = _mm_aesenclast_si128( c2, roundkey ); \
+    c3 = _mm_aesenclast_si128( c3, roundkey ); \
+    c4 = _mm_aesenclast_si128( c4, roundkey ); \
+    c5 = _mm_aesenclast_si128( c5, roundkey ); \
+    c6 = _mm_aesenclast_si128( c6, roundkey ); \
+    c7 = _mm_aesenclast_si128( c7, roundkey ); \
+};
+
+// c0 and c1 are __m512i
+#define AES_ENCRYPT_ZMM_1024( pExpandedKey, c0, c1 ) \
+{ \
+    const BYTE (*keyPtr)[4][4]; \
+    const BYTE (*keyLimit)[4][4]; \
+    __m128i roundkey; \
+    __m512i roundkeys; \
+\
+    keyPtr = &pExpandedKey->RoundKey[0]; \
+    keyLimit = pExpandedKey->lastEncRoundKey; \
+\
+    roundkey = _mm_loadu_si128( (__m128i *) keyPtr ); \
+    roundkeys = _mm512_broadcast_i32x4( roundkey ); \
+    keyPtr ++; \
+\
+    c0 = _mm512_xor_si512( c0, roundkeys ); \
+    c1 = _mm512_xor_si512( c1, roundkeys ); \
+\
+    while( keyPtr < keyLimit ) \
+    { \
+        roundkey = _mm_loadu_si128( (__m128i *) keyPtr ); \
+        roundkeys = _mm512_broadcast_i32x4( roundkey ); \
+        keyPtr ++; \
+        c0 = _mm512_aesenc_epi128( c0, roundkeys ); \
+        c1 = _mm512_aesenc_epi128( c1, roundkeys ); \
+    } \
+\
+    roundkey = _mm_loadu_si128( (__m128i *) keyPtr ); \
+    roundkeys = _mm512_broadcast_i32x4( roundkey ); \
+\
+    c0 = _mm512_aesenclast_epi128( c0, roundkeys ); \
+    c1 = _mm512_aesenclast_epi128( c1, roundkeys ); \
+};
+
+#define AES_ENCRYPT_ZMM_2048( pExpandedKey, c0, c1, c2, c3 ) \
+{ \
+    const BYTE (*keyPtr)[4][4]; \
+    const BYTE (*keyLimit)[4][4]; \
+    __m128i roundkey; \
+    __m512i roundkeys; \
+\
+    keyPtr = pExpandedKey->RoundKey; \
+    keyLimit = pExpandedKey->lastEncRoundKey; \
+\
+    roundkey = _mm_loadu_si128( (__m128i *) keyPtr ); \
+    roundkeys = _mm512_broadcast_i32x4( roundkey ); \
+    keyPtr ++; \
+\
+    c0 = _mm512_xor_si512( c0, roundkeys ); \
+    c1 = _mm512_xor_si512( c1, roundkeys ); \
+    c2 = _mm512_xor_si512( c2, roundkeys ); \
+    c3 = _mm512_xor_si512( c3, roundkeys ); \
+\
+    while( keyPtr < keyLimit ) \
+    { \
+        roundkey = _mm_loadu_si128( (__m128i *) keyPtr ); \
+        roundkeys = _mm512_broadcast_i32x4( roundkey ); \
+        keyPtr ++; \
+        c0 = _mm512_aesenc_epi128( c0, roundkeys ); \
+        c1 = _mm512_aesenc_epi128( c1, roundkeys ); \
+        c2 = _mm512_aesenc_epi128( c2, roundkeys ); \
+        c3 = _mm512_aesenc_epi128( c3, roundkeys ); \
+    } \
+\
+    roundkey = _mm_loadu_si128( (__m128i *) keyPtr ); \
+    roundkeys = _mm512_broadcast_i32x4( roundkey ); \
+\
+    c0 = _mm512_aesenclast_epi128( c0, roundkeys ); \
+    c1 = _mm512_aesenclast_epi128( c1, roundkeys ); \
+    c2 = _mm512_aesenclast_epi128( c2, roundkeys ); \
+    c3 = _mm512_aesenclast_epi128( c3, roundkeys ); \
+};
+
+#define AES_ENCRYPT_YMM_1024( pExpandedKey, c0, c1, c2, c3 ) \
+{ \
+    const BYTE (*keyPtr)[4][4]; \
+    const BYTE (*keyLimit)[4][4]; \
+    __m128i roundkey; \
+    __m256i roundkeys; \
+\
+    keyPtr = pExpandedKey->RoundKey; \
+    keyLimit = pExpandedKey->lastEncRoundKey; \
+\
+    /* _mm256_insertf128_si256 which requires AVX. */ \
+    roundkey = _mm_loadu_si128( (__m128i *) keyPtr ); \
+    roundkeys = _mm256_insertf128_si256( _mm256_castsi128_si256( roundkey ), roundkey, 1 ); \
+    keyPtr ++; \
+\
+    /* _mm256_xor_si256 requires AVX2 */ \
+    c0 = _mm256_xor_si256( c0, roundkeys ); \
+    c1 = _mm256_xor_si256( c1, roundkeys ); \
+    c2 = _mm256_xor_si256( c2, roundkeys ); \
+    c3 = _mm256_xor_si256( c3, roundkeys ); \
+\
+    while( keyPtr < keyLimit ) \
+    { \
+        roundkey = _mm_loadu_si128( (__m128i *) keyPtr ); \
+        roundkeys = _mm256_insertf128_si256( _mm256_castsi128_si256( roundkey ), roundkey, 1 ); \
+        keyPtr ++; \
+        c0 = _mm256_aesenc_epi128( c0, roundkeys ); \
+        c1 = _mm256_aesenc_epi128( c1, roundkeys ); \
+        c2 = _mm256_aesenc_epi128( c2, roundkeys ); \
+        c3 = _mm256_aesenc_epi128( c3, roundkeys ); \
+    } \
+\
+    roundkey = _mm_loadu_si128( (__m128i *) keyPtr ); \
+    roundkeys = _mm256_insertf128_si256( _mm256_castsi128_si256( roundkey ), roundkey, 1 ); \
+\
+    c0 = _mm256_aesenclast_epi128( c0, roundkeys ); \
+    c1 = _mm256_aesenclast_epi128( c1, roundkeys ); \
+    c2 = _mm256_aesenclast_epi128( c2, roundkeys ); \
+    c3 = _mm256_aesenclast_epi128( c3, roundkeys ); \
+};
+
+#define AES_DECRYPT_1( pExpandedKey, c0 ) \
+{ \
+    const BYTE (*keyPtr)[4][4]; \
+    const BYTE (*keyLimit)[4][4]; \
+    __m128i roundkey; \
+\
+    keyPtr = pExpandedKey->lastEncRoundKey; \
+    keyLimit = pExpandedKey->lastDecRoundKey; \
+\
+    roundkey = _mm_loadu_si128( (__m128i *) keyPtr ); \
+    keyPtr ++; \
+\
+    c0 = _mm_xor_si128( c0, roundkey ); \
+\
+    roundkey = _mm_loadu_si128( (__m128i *) keyPtr ); \
+    keyPtr ++; \
+    c0 = _mm_aesdec_si128( c0, roundkey ); \
+\
+    while( keyPtr < keyLimit ) \
+    { \
+        roundkey = _mm_loadu_si128( (__m128i *) keyPtr ); \
+        keyPtr ++; \
+        c0 = _mm_aesdec_si128( c0, roundkey ); \
+        roundkey = _mm_loadu_si128( (__m128i *) keyPtr ); \
+        keyPtr ++; \
+        c0 = _mm_aesdec_si128( c0, roundkey ); \
+    } \
+\
+    roundkey = _mm_loadu_si128( (__m128i *) keyPtr ); \
+\
+    c0 = _mm_aesdeclast_si128( c0, roundkey ); \
+};
+
+#define AES_DECRYPT_4( pExpandedKey, c0, c1, c2, c3 ) \
+{ \
+    const BYTE (*keyPtr)[4][4]; \
+    const BYTE (*keyLimit)[4][4]; \
+    __m128i roundkey; \
+\
+    keyPtr = pExpandedKey->lastEncRoundKey; \
+    keyLimit = pExpandedKey->lastDecRoundKey; \
+\
+    roundkey = _mm_loadu_si128( (__m128i *) keyPtr ); \
+    keyPtr ++; \
+\
+    c0 = _mm_xor_si128( c0, roundkey ); \
+    c1 = _mm_xor_si128( c1, roundkey ); \
+    c2 = _mm_xor_si128( c2, roundkey ); \
+    c3 = _mm_xor_si128( c3, roundkey ); \
+\
+    while( keyPtr < keyLimit ) \
+    { \
+        roundkey = _mm_loadu_si128( (__m128i *) keyPtr ); \
+        keyPtr ++; \
+        c0 = _mm_aesdec_si128( c0, roundkey ); \
+        c1 = _mm_aesdec_si128( c1, roundkey ); \
+        c2 = _mm_aesdec_si128( c2, roundkey ); \
+        c3 = _mm_aesdec_si128( c3, roundkey ); \
+    } \
+\
+    roundkey = _mm_loadu_si128( (__m128i *) keyPtr ); \
+\
+    c0 = _mm_aesdeclast_si128( c0, roundkey ); \
+    c1 = _mm_aesdeclast_si128( c1, roundkey ); \
+    c2 = _mm_aesdeclast_si128( c2, roundkey ); \
+    c3 = _mm_aesdeclast_si128( c3, roundkey ); \
+};
+
+#define AES_DECRYPT_8( pExpandedKey, c0, c1, c2, c3, c4, c5, c6, c7 ) \
+{ \
+    const BYTE (*keyPtr)[4][4]; \
+    const BYTE (*keyLimit)[4][4]; \
+    __m128i roundkey; \
+\
+    keyPtr = pExpandedKey->lastEncRoundKey; \
+    keyLimit = pExpandedKey->lastDecRoundKey; \
+\
+    roundkey = _mm_loadu_si128( (__m128i *) keyPtr ); \
+    keyPtr ++; \
+\
+    c0 = _mm_xor_si128( c0, roundkey ); \
+    c1 = _mm_xor_si128( c1, roundkey ); \
+    c2 = _mm_xor_si128( c2, roundkey ); \
+    c3 = _mm_xor_si128( c3, roundkey ); \
+    c4 = _mm_xor_si128( c4, roundkey ); \
+    c5 = _mm_xor_si128( c5, roundkey ); \
+    c6 = _mm_xor_si128( c6, roundkey ); \
+    c7 = _mm_xor_si128( c7, roundkey ); \
+\
+    while( keyPtr < keyLimit ) \
+    { \
+        roundkey = _mm_loadu_si128( (__m128i *) keyPtr ); \
+        keyPtr ++; \
+        c0 = _mm_aesdec_si128( c0, roundkey ); \
+        c1 = _mm_aesdec_si128( c1, roundkey ); \
+        c2 = _mm_aesdec_si128( c2, roundkey ); \
+        c3 = _mm_aesdec_si128( c3, roundkey ); \
+        c4 = _mm_aesdec_si128( c4, roundkey ); \
+        c5 = _mm_aesdec_si128( c5, roundkey ); \
+        c6 = _mm_aesdec_si128( c6, roundkey ); \
+        c7 = _mm_aesdec_si128( c7, roundkey ); \
+    } \
+\
+    roundkey = _mm_loadu_si128( (__m128i *) keyPtr ); \
+\
+    c0 = _mm_aesdeclast_si128( c0, roundkey ); \
+    c1 = _mm_aesdeclast_si128( c1, roundkey ); \
+    c2 = _mm_aesdeclast_si128( c2, roundkey ); \
+    c3 = _mm_aesdeclast_si128( c3, roundkey ); \
+    c4 = _mm_aesdeclast_si128( c4, roundkey ); \
+    c5 = _mm_aesdeclast_si128( c5, roundkey ); \
+    c6 = _mm_aesdeclast_si128( c6, roundkey ); \
+    c7 = _mm_aesdeclast_si128( c7, roundkey ); \
+};
+
+// c0 and c1 are __m512i
+// Note that this is the same as AES_ENCRYPT_8_ZMM
+// except we use decrypt instructions and round key are different too.
+#define AES_DECRYPT_ZMM_1024( pExpandedKey, c0, c1 ) \
+{ \
+    const BYTE (*keyPtr)[4][4]; \
+    const BYTE (*keyLimit)[4][4]; \
+    __m128i roundkey; \
+    __m512i roundkeys; \
+\
+    keyPtr = pExpandedKey->lastEncRoundKey; \
+    keyLimit = pExpandedKey->lastDecRoundKey; \
+\
+    roundkey = _mm_loadu_si128( (__m128i *) keyPtr ); \
+    roundkeys = _mm512_broadcast_i32x4( roundkey ); \
+    keyPtr ++; \
+\
+    c0 = _mm512_xor_si512( c0, roundkeys ); \
+    c1 = _mm512_xor_si512( c1, roundkeys ); \
+\
+    while( keyPtr < keyLimit ) \
+    { \
+        roundkey = _mm_loadu_si128( (__m128i *) keyPtr ); \
+        roundkeys = _mm512_broadcast_i32x4( roundkey ); \
+        keyPtr ++; \
+        c0 = _mm512_aesdec_epi128( c0, roundkeys ); \
+        c1 = _mm512_aesdec_epi128( c1, roundkeys ); \
+    } \
+\
+    roundkey = _mm_loadu_si128( (__m128i *) keyPtr ); \
+    roundkeys = _mm512_broadcast_i32x4( roundkey ); \
+\
+    c0 = _mm512_aesdeclast_epi128( c0, roundkeys ); \
+    c1 = _mm512_aesdeclast_epi128( c1, roundkeys ); \
+};
+
+#define AES_DECRYPT_ZMM_2048( pExpandedKey, c0, c1, c2, c3 ) \
+{ \
+    const BYTE (*keyPtr)[4][4]; \
+    const BYTE (*keyLimit)[4][4]; \
+    __m128i roundkey; \
+    __m512i roundkeys; \
+\
+    keyPtr = pExpandedKey->lastEncRoundKey; \
+    keyLimit = pExpandedKey->lastDecRoundKey; \
+\
+    roundkey = _mm_loadu_si128( (__m128i *) keyPtr ); \
+    roundkeys = _mm512_broadcast_i32x4( roundkey ); \
+    keyPtr ++; \
+\
+    /* _mm512_xor_si512 requires AVX512F */ \
+    c0 = _mm512_xor_si512( c0, roundkeys ); \
+    c1 = _mm512_xor_si512( c1, roundkeys ); \
+    c2 = _mm512_xor_si512( c2, roundkeys ); \
+    c3 = _mm512_xor_si512( c3, roundkeys ); \
+\
+    while( keyPtr < keyLimit ) \
+    { \
+        roundkey = _mm_loadu_si128( (__m128i *) keyPtr ); \
+        roundkeys = _mm512_broadcast_i32x4( roundkey ); \
+        keyPtr ++; \
+        c0 = _mm512_aesdec_epi128( c0, roundkeys ); \
+        c1 = _mm512_aesdec_epi128( c1, roundkeys ); \
+        c2 = _mm512_aesdec_epi128( c2, roundkeys ); \
+        c3 = _mm512_aesdec_epi128( c3, roundkeys ); \
+    } \
+\
+    roundkey = _mm_loadu_si128( (__m128i *) keyPtr ); \
+    roundkeys = _mm512_broadcast_i32x4( roundkey ); \
+\
+    c0 = _mm512_aesdeclast_epi128( c0, roundkeys ); \
+    c1 = _mm512_aesdeclast_epi128( c1, roundkeys ); \
+    c2 = _mm512_aesdeclast_epi128( c2, roundkeys ); \
+    c3 = _mm512_aesdeclast_epi128( c3, roundkeys ); \
+};
+
+#define AES_DECRYPT_YMM_1024( pExpandedKey, c0, c1, c2, c3 ) \
+{ \
+    const BYTE (*keyPtr)[4][4]; \
+    const BYTE (*keyLimit)[4][4]; \
+    __m128i roundkey; \
+    __m256i roundkeys; \
+\
+    keyPtr = pExpandedKey->lastEncRoundKey; \
+    keyLimit = pExpandedKey->lastDecRoundKey; \
+\
+    /* _mm256_insertf128_si256 which requires AVX. */ \
+    roundkey = _mm_loadu_si128( (__m128i *) keyPtr ); \
+    roundkeys = _mm256_insertf128_si256( _mm256_castsi128_si256( roundkey ), roundkey, 1 ); \
+    keyPtr ++; \
+\
+    /* _mm256_xor_si256 requires AVX2 */ \
+    c0 = _mm256_xor_si256( c0, roundkeys ); \
+    c1 = _mm256_xor_si256( c1, roundkeys ); \
+    c2 = _mm256_xor_si256( c2, roundkeys ); \
+    c3 = _mm256_xor_si256( c3, roundkeys ); \
+\
+    while( keyPtr < keyLimit ) \
+    { \
+        roundkey = _mm_loadu_si128( (__m128i *) keyPtr ); \
+        roundkeys = _mm256_insertf128_si256( _mm256_castsi128_si256( roundkey ), roundkey, 1 ); \
+        keyPtr ++; \
+        c0 = _mm256_aesdec_epi128( c0, roundkeys ); \
+        c1 = _mm256_aesdec_epi128( c1, roundkeys ); \
+        c2 = _mm256_aesdec_epi128( c2, roundkeys ); \
+        c3 = _mm256_aesdec_epi128( c3, roundkeys ); \
+    } \
+\
+    roundkey = _mm_loadu_si128( (__m128i *) keyPtr ); \
+    roundkeys = _mm256_insertf128_si256( _mm256_castsi128_si256( roundkey ), roundkey, 1 ); \
+\
+    c0 = _mm256_aesdeclast_epi128( c0, roundkeys ); \
+    c1 = _mm256_aesdeclast_epi128( c1, roundkeys ); \
+    c2 = _mm256_aesdeclast_epi128( c2, roundkeys ); \
+    c3 = _mm256_aesdeclast_epi128( c3, roundkeys ); \
+};
+
+
+//
+// The EncryptXmm code is tested through the CFB mode encryption which has no further optimizations.
+//
+VOID
+SYMCRYPT_CALL
+SymCryptAesEncryptXmm(
+    _In_                                    PCSYMCRYPT_AES_EXPANDED_KEY pExpandedKey,
+    _In_reads_( SYMCRYPT_AES_BLOCK_SIZE )   PCBYTE                      pbSrc,
+    _Out_writes_( SYMCRYPT_AES_BLOCK_SIZE ) PBYTE                       pbDst )
+{
+    __m128i c;
+
+    c = _mm_loadu_si128( ( __m128i * ) pbSrc);
+
+    AES_ENCRYPT_1( pExpandedKey, c );
+
+    _mm_storeu_si128( (__m128i *) pbDst, c );
+}
+
+//
+// The DecryptXmm code is tested through the EcbDecrypt calls which has no further optimizations.
+//
+VOID
+SYMCRYPT_CALL
+SymCryptAesDecryptXmm(
+    _In_                                    PCSYMCRYPT_AES_EXPANDED_KEY pExpandedKey,
+    _In_reads_( SYMCRYPT_AES_BLOCK_SIZE )   PCBYTE                      pbSrc,
+    _Out_writes_( SYMCRYPT_AES_BLOCK_SIZE ) PBYTE                       pbDst )
+{
+    __m128i c;
+
+    c = _mm_loadu_si128( ( __m128i * ) pbSrc);
+
+    AES_DECRYPT_1( pExpandedKey, c );
+
+    _mm_storeu_si128( (__m128i *) pbDst, c );
+}
+
+// Disable warnings and VC++ runtime checks for use of uninitialized values (by design)
+#pragma warning(push)
+#pragma warning( disable: 6001 4701 )
+#pragma runtime_checks( "u", off )
+VOID
+SYMCRYPT_CALL
+SymCryptAesEcbEncryptXmm(
+    _In_                                        PCSYMCRYPT_AES_EXPANDED_KEY pExpandedKey,
+    _In_reads_( cbData )                        PCBYTE                      pbSrc,
+    _Out_writes_( cbData )                      PBYTE                       pbDst,
+                                                SIZE_T                      cbData )
+{
+    __m128i c0, c1, c2, c3, c4, c5, c6, c7;
+
+    while( cbData >= 8 * SYMCRYPT_AES_BLOCK_SIZE )
+    {
+        c0 = _mm_loadu_si128( ( __m128i * ) (pbSrc +  0 ));
+        c1 = _mm_loadu_si128( ( __m128i * ) (pbSrc + 16 ));
+        c2 = _mm_loadu_si128( ( __m128i * ) (pbSrc + 32 ));
+        c3 = _mm_loadu_si128( ( __m128i * ) (pbSrc + 48 ));
+        c4 = _mm_loadu_si128( ( __m128i * ) (pbSrc + 64 ));
+        c5 = _mm_loadu_si128( ( __m128i * ) (pbSrc + 80 ));
+        c6 = _mm_loadu_si128( ( __m128i * ) (pbSrc + 96 ));
+        c7 = _mm_loadu_si128( ( __m128i * ) (pbSrc +112 ));
+
+        AES_ENCRYPT_8( pExpandedKey, c0, c1, c2, c3, c4, c5, c6, c7 );
+
+        _mm_storeu_si128( (__m128i *) (pbDst +  0 ), c0 );
+        _mm_storeu_si128( (__m128i *) (pbDst + 16 ), c1 );
+        _mm_storeu_si128( (__m128i *) (pbDst + 32 ), c2 );
+        _mm_storeu_si128( (__m128i *) (pbDst + 48 ), c3 );
+        _mm_storeu_si128( (__m128i *) (pbDst + 64 ), c4 );
+        _mm_storeu_si128( (__m128i *) (pbDst + 80 ), c5 );
+        _mm_storeu_si128( (__m128i *) (pbDst + 96 ), c6 );
+        _mm_storeu_si128( (__m128i *) (pbDst +112 ), c7 );
+
+        pbSrc   += 8 * SYMCRYPT_AES_BLOCK_SIZE;
+        pbDst   += 8 * SYMCRYPT_AES_BLOCK_SIZE;
+        cbData  -= 8 * SYMCRYPT_AES_BLOCK_SIZE;
+    }
+
+    if( cbData < 16 )
+    {
+        return;
+    }
+
+    c0 = _mm_loadu_si128( ( __m128i * ) (pbSrc + 0 ));
+    if( cbData >= 32 )
+    {
+    c1 = _mm_loadu_si128( ( __m128i * ) (pbSrc + 16 ));
+        if( cbData >= 48 )
+        {
+    c2 = _mm_loadu_si128( ( __m128i * ) (pbSrc + 32 ));
+            if( cbData >= 64 )
+            {
+    c3 = _mm_loadu_si128( ( __m128i * ) (pbSrc + 48 ));
+                if( cbData >= 80 )
+                {
+    c4 = _mm_loadu_si128( ( __m128i * ) (pbSrc + 64 ));
+                    if( cbData >= 96 )
+                    {
+    c5 = _mm_loadu_si128( ( __m128i * ) (pbSrc + 80 ));
+                        if( cbData >= 112 )
+                        {
+    c6 = _mm_loadu_si128( ( __m128i * ) (pbSrc + 96 ));
+                        }
+                    }
+                }
+            }
+        }
+    }
+
+    if( cbData >= 5 * SYMCRYPT_AES_BLOCK_SIZE )
+    {
+        AES_ENCRYPT_8( pExpandedKey, c0, c1, c2, c3, c4, c5, c6, c7 );
+    }
+    else if( cbData >= 2 * SYMCRYPT_AES_BLOCK_SIZE )
+    {
+        AES_ENCRYPT_4( pExpandedKey, c0, c1, c2, c3 );
+    }
+    else
+    {
+        AES_ENCRYPT_1( pExpandedKey, c0 );
+    }
+
+    _mm_storeu_si128( (__m128i *) (pbDst + 0  ), c0 );
+    if( cbData >= 32 )
+    {
+    _mm_storeu_si128( (__m128i *) (pbDst + 16 ), c1 );
+        if( cbData >= 48 )
+        {
+    _mm_storeu_si128( (__m128i *) (pbDst + 32 ), c2 );
+            if( cbData >= 64 )
+            {
+    _mm_storeu_si128( (__m128i *) (pbDst + 48 ), c3 );
+                if( cbData >= 80 )
+                {
+    _mm_storeu_si128( (__m128i *) (pbDst + 64 ), c4 );
+                    if( cbData >= 96 )
+                    {
+    _mm_storeu_si128( (__m128i *) (pbDst + 80 ), c5 );
+                        if( cbData >= 112 )
+                        {
+    _mm_storeu_si128( (__m128i *) (pbDst + 96 ), c6 );
+                        }
+                    }
+                }
+            }
+        }
+    }
+}
+#pragma runtime_checks( "u", restore )
+#pragma warning( pop )
+
+
+
+VOID
+SYMCRYPT_CALL
+SymCryptAesCbcEncryptXmm(
+    _In_                                    PCSYMCRYPT_AES_EXPANDED_KEY pExpandedKey,
+    _In_reads_( SYMCRYPT_AES_BLOCK_SIZE )   PBYTE                       pbChainingValue,
+    _In_reads_( cbData )                    PCBYTE                      pbSrc,
+    _Out_writes_( cbData )                  PBYTE                       pbDst,
+                                            SIZE_T                      cbData )
+{
+    __m128i c = _mm_loadu_si128( (__m128i *) pbChainingValue );
+    __m128i d;
+
+    while( cbData >= SYMCRYPT_AES_BLOCK_SIZE )
+    {
+        d = _mm_loadu_si128( (__m128i *) pbSrc );
+        c = _mm_xor_si128( c, d );
+        AES_ENCRYPT_1( pExpandedKey, c );
+        _mm_storeu_si128( (__m128i *) pbDst, c );
+
+        pbSrc += SYMCRYPT_AES_BLOCK_SIZE;
+        pbDst += SYMCRYPT_AES_BLOCK_SIZE;
+        cbData -= SYMCRYPT_AES_BLOCK_SIZE;
+    }
+    _mm_storeu_si128( (__m128i *) pbChainingValue, c );
+}
+
+// Disable warnings and VC++ runtime checks for use of uninitialized values (by design)
+#pragma warning(push)
+#pragma warning( disable: 6001 4701 )
+#pragma runtime_checks( "u", off )
+VOID
+SYMCRYPT_CALL
+SymCryptAesCbcDecryptXmm(
+    _In_                                    PCSYMCRYPT_AES_EXPANDED_KEY pExpandedKey,
+    _In_reads_( SYMCRYPT_AES_BLOCK_SIZE )   PBYTE                       pbChainingValue,
+    _In_reads_( cbData )                    PCBYTE                      pbSrc,
+    _Out_writes_( cbData )                  PBYTE                       pbDst,
+                                            SIZE_T                      cbData )
+{
+    __m128i chain;
+    __m128i c0, c1, c2, c3, c4, c5, c6, c7;
+    __m128i d0, d1, d2, d3, d4, d5, d6, d7;
+
+    if( cbData < SYMCRYPT_AES_BLOCK_SIZE )
+    {
+        return;
+    }
+
+    chain = _mm_loadu_si128( (__m128i *) pbChainingValue );
+
+    //
+    // First we do all multiples of 8 blocks
+    //
+
+    while( cbData >= 8 * SYMCRYPT_AES_BLOCK_SIZE )
+    {
+        d0 = c0 = _mm_loadu_si128( (__m128i *) (pbSrc + 0 * SYMCRYPT_AES_BLOCK_SIZE ) );
+        d1 = c1 = _mm_loadu_si128( (__m128i *) (pbSrc + 1 * SYMCRYPT_AES_BLOCK_SIZE ) );
+        d2 = c2 = _mm_loadu_si128( (__m128i *) (pbSrc + 2 * SYMCRYPT_AES_BLOCK_SIZE ) );
+        d3 = c3 = _mm_loadu_si128( (__m128i *) (pbSrc + 3 * SYMCRYPT_AES_BLOCK_SIZE ) );
+        d4 = c4 = _mm_loadu_si128( (__m128i *) (pbSrc + 4 * SYMCRYPT_AES_BLOCK_SIZE ) );
+        d5 = c5 = _mm_loadu_si128( (__m128i *) (pbSrc + 5 * SYMCRYPT_AES_BLOCK_SIZE ) );
+        d6 = c6 = _mm_loadu_si128( (__m128i *) (pbSrc + 6 * SYMCRYPT_AES_BLOCK_SIZE ) );
+        d7 = c7 = _mm_loadu_si128( (__m128i *) (pbSrc + 7 * SYMCRYPT_AES_BLOCK_SIZE ) );
+
+        AES_DECRYPT_8( pExpandedKey, c0, c1, c2, c3, c4, c5, c6, c7 );
+
+        c0 = _mm_xor_si128( c0, chain );
+        c1 = _mm_xor_si128( c1, d0 );
+        c2 = _mm_xor_si128( c2, d1 );
+        c3 = _mm_xor_si128( c3, d2 );
+        c4 = _mm_xor_si128( c4, d3 );
+        c5 = _mm_xor_si128( c5, d4 );
+        c6 = _mm_xor_si128( c6, d5 );
+        c7 = _mm_xor_si128( c7, d6 );
+        chain = d7;
+
+        _mm_storeu_si128( (__m128i *) (pbDst + 0 * SYMCRYPT_AES_BLOCK_SIZE ), c0 );
+        _mm_storeu_si128( (__m128i *) (pbDst + 1 * SYMCRYPT_AES_BLOCK_SIZE ), c1 );
+        _mm_storeu_si128( (__m128i *) (pbDst + 2 * SYMCRYPT_AES_BLOCK_SIZE ), c2 );
+        _mm_storeu_si128( (__m128i *) (pbDst + 3 * SYMCRYPT_AES_BLOCK_SIZE ), c3 );
+        _mm_storeu_si128( (__m128i *) (pbDst + 4 * SYMCRYPT_AES_BLOCK_SIZE ), c4 );
+        _mm_storeu_si128( (__m128i *) (pbDst + 5 * SYMCRYPT_AES_BLOCK_SIZE ), c5 );
+        _mm_storeu_si128( (__m128i *) (pbDst + 6 * SYMCRYPT_AES_BLOCK_SIZE ), c6 );
+        _mm_storeu_si128( (__m128i *) (pbDst + 7 * SYMCRYPT_AES_BLOCK_SIZE ), c7 );
+
+        pbSrc  += 8 * SYMCRYPT_AES_BLOCK_SIZE;
+        pbDst  += 8 * SYMCRYPT_AES_BLOCK_SIZE;
+        cbData -= 8 * SYMCRYPT_AES_BLOCK_SIZE;
+    }
+
+    if( cbData >= 16 )
+    {
+        //
+        // There is remaining work to be done
+        //
+        d0 = c0 = _mm_loadu_si128( (__m128i *) (pbSrc + 0 * SYMCRYPT_AES_BLOCK_SIZE ) );
+        if( cbData >= 32 )
+        {
+        d1 = c1 = _mm_loadu_si128( (__m128i *) (pbSrc + 1 * SYMCRYPT_AES_BLOCK_SIZE ) );
+            if( cbData >= 48 )
+            {
+        d2 = c2 = _mm_loadu_si128( (__m128i *) (pbSrc + 2 * SYMCRYPT_AES_BLOCK_SIZE ) );
+                if( cbData >= 64 )
+                {
+        d3 = c3 = _mm_loadu_si128( (__m128i *) (pbSrc + 3 * SYMCRYPT_AES_BLOCK_SIZE ) );
+                    if( cbData >= 80 )
+                    {
+        d4 = c4 = _mm_loadu_si128( (__m128i *) (pbSrc + 4 * SYMCRYPT_AES_BLOCK_SIZE ) );
+                        if( cbData >= 96 )
+                        {
+        d5 = c5 = _mm_loadu_si128( (__m128i *) (pbSrc + 5 * SYMCRYPT_AES_BLOCK_SIZE ) );
+                            if( cbData >= 112 )
+                            {
+        d6 = c6 = _mm_loadu_si128( (__m128i *) (pbSrc + 6 * SYMCRYPT_AES_BLOCK_SIZE ) );
+                            }
+                        }
+                    }
+                }
+            }
+        }
+
+        //
+        // Decrypt 1, 4, or 8 blocks in AES-CBC mode. This might decrypt uninitialized registers,
+        // but those will not be used when we store the results.
+        //
+        if( cbData > 4 * SYMCRYPT_AES_BLOCK_SIZE )
+        {
+            AES_DECRYPT_8( pExpandedKey, c0, c1, c2, c3, c4, c5, c6, c7 );
+            c0 = _mm_xor_si128( c0, chain );
+            c1 = _mm_xor_si128( c1, d0 );
+            c2 = _mm_xor_si128( c2, d1 );
+            c3 = _mm_xor_si128( c3, d2 );
+            c4 = _mm_xor_si128( c4, d3 );
+            c5 = _mm_xor_si128( c5, d4 );
+            c6 = _mm_xor_si128( c6, d5 );
+        }
+        else if( cbData > SYMCRYPT_AES_BLOCK_SIZE )
+        {
+            AES_DECRYPT_4( pExpandedKey, c0, c1, c2, c3 );
+            c0 = _mm_xor_si128( c0, chain );
+            c1 = _mm_xor_si128( c1, d0 );
+            c2 = _mm_xor_si128( c2, d1 );
+            c3 = _mm_xor_si128( c3, d2 );
+        } else
+        {
+            AES_DECRYPT_1( pExpandedKey, c0 );
+            c0 = _mm_xor_si128( c0, chain );
+        }
+
+        chain = _mm_loadu_si128( (__m128i *) (pbSrc + cbData - SYMCRYPT_AES_BLOCK_SIZE ) );
+        _mm_storeu_si128( (__m128i *) (pbDst + 0 * SYMCRYPT_AES_BLOCK_SIZE ), c0 );
+        if( cbData >= 32 )
+        {
+        _mm_storeu_si128( (__m128i *) (pbDst + 1 * SYMCRYPT_AES_BLOCK_SIZE ), c1 );
+            if( cbData >= 48 )
+            {
+        _mm_storeu_si128( (__m128i *) (pbDst + 2 * SYMCRYPT_AES_BLOCK_SIZE ), c2 );
+                if( cbData >= 64 )
+                {
+        _mm_storeu_si128( (__m128i *) (pbDst + 3 * SYMCRYPT_AES_BLOCK_SIZE ), c3 );
+                    if( cbData >= 80 )
+                    {
+        _mm_storeu_si128( (__m128i *) (pbDst + 4 * SYMCRYPT_AES_BLOCK_SIZE ), c4 );
+                        if( cbData >= 96 )
+                        {
+        _mm_storeu_si128( (__m128i *) (pbDst + 5 * SYMCRYPT_AES_BLOCK_SIZE ), c5 );
+                            if( cbData >= 112 )
+                            {
+        _mm_storeu_si128( (__m128i *) (pbDst + 6 * SYMCRYPT_AES_BLOCK_SIZE ), c6 );
+                            }
+                        }
+                    }
+                }
+            }
+        }
+    }
+
+    _mm_storeu_si128( (__m128i *) pbChainingValue, chain );
+
+    return;
+}
+#pragma runtime_checks( "u", restore )
+#pragma warning( pop )
+
+VOID
+SYMCRYPT_CALL
+SymCryptAesCbcMacXmm(
+    _In_                                        PCSYMCRYPT_AES_EXPANDED_KEY pExpandedKey,
+    _Inout_updates_( SYMCRYPT_AES_BLOCK_SIZE )  PBYTE                       pbChainingValue,
+    _In_reads_( cbData )                        PCBYTE                      pbData,
+                                                SIZE_T                      cbData )
+{
+    __m128i c = _mm_loadu_si128( (__m128i *) pbChainingValue );
+    __m128i d;
+
+    while( cbData >= SYMCRYPT_AES_BLOCK_SIZE )
+    {
+        d = _mm_loadu_si128( (__m128i *) pbData );
+        c = _mm_xor_si128( c, d );
+        AES_ENCRYPT_1( pExpandedKey, c );
+
+        pbData += SYMCRYPT_AES_BLOCK_SIZE;
+        cbData -= SYMCRYPT_AES_BLOCK_SIZE;
+    }
+    _mm_storeu_si128( (__m128i *) pbChainingValue, c );
+
+}
+
+
+#pragma warning(push)
+#pragma warning( disable:4701 ) // "Use of uninitialized variable"
+#pragma runtime_checks( "u", off )
+
+VOID
+SYMCRYPT_CALL
+SymCryptAesCtrMsb64Xmm(
+    _In_                                    PCSYMCRYPT_AES_EXPANDED_KEY pExpandedKey,
+    _In_reads_( SYMCRYPT_AES_BLOCK_SIZE )   PBYTE                       pbChainingValue,
+    _In_reads_( cbData )                    PCBYTE                      pbSrc,
+    _Out_writes_( cbData )                  PBYTE                       pbDst,
+                                            SIZE_T                      cbData )
+{
+    __m128i chain = _mm_loadu_si128( (__m128i *) pbChainingValue );
+
+    __m128i BYTE_REVERSE_ORDER = _mm_set_epi8(
+            0, 1, 2, 3, 4, 5, 6, 7, 8, 9, 10, 11, 12, 13, 14, 15 );
+
+    __m128i chainIncrement1 = _mm_set_epi32( 0, 0, 0, 1 );
+    __m128i chainIncrement2 = _mm_set_epi32( 0, 0, 0, 2 );
+    __m128i chainIncrement3 = _mm_set_epi32( 0, 0, 0, 3 );
+    //__m128i chainIncrement8 = _mm_set_epi32( 0, 0, 0, 8 );
+
+    __m128i c0, c1, c2, c3, c4, c5, c6, c7;
+
+    cbData &= ~(SYMCRYPT_AES_BLOCK_SIZE - 1);
+
+    chain = _mm_shuffle_epi8( chain, BYTE_REVERSE_ORDER );
+
+/*
+    while cbData >= 5 * block
+        generate 8 blocks of key stream
+        if cbData < 8 * block
+            break;
+        process 8 blocks
+    if cbData >= 5 * block
+        process 5-7 blocks
+        done
+    if cbData > 1 block
+        generate 4 blocks of key stream
+        process 2-4 blocks
+        done
+    if cbData == 1 block
+        generate 1 block of key stream
+        process block
+*/
+    while( cbData >= 5 * SYMCRYPT_AES_BLOCK_SIZE )
+    {
+        c0 = chain;
+        c1 = _mm_add_epi64( chain, chainIncrement1 );
+        c2 = _mm_add_epi64( chain, chainIncrement2 );
+        c3 = _mm_add_epi64( c1, chainIncrement2 );
+        c4 = _mm_add_epi64( c2, chainIncrement2 );
+        c5 = _mm_add_epi64( c3, chainIncrement2 );
+        c6 = _mm_add_epi64( c4, chainIncrement2 );
+        c7 = _mm_add_epi64( c5, chainIncrement2 );
+        chain = _mm_add_epi64( c6, chainIncrement2 );
+
+        c0 = _mm_shuffle_epi8( c0, BYTE_REVERSE_ORDER );
+        c1 = _mm_shuffle_epi8( c1, BYTE_REVERSE_ORDER );
+        c2 = _mm_shuffle_epi8( c2, BYTE_REVERSE_ORDER );
+        c3 = _mm_shuffle_epi8( c3, BYTE_REVERSE_ORDER );
+        c4 = _mm_shuffle_epi8( c4, BYTE_REVERSE_ORDER );
+        c5 = _mm_shuffle_epi8( c5, BYTE_REVERSE_ORDER );
+        c6 = _mm_shuffle_epi8( c6, BYTE_REVERSE_ORDER );
+        c7 = _mm_shuffle_epi8( c7, BYTE_REVERSE_ORDER );
+
+        AES_ENCRYPT_8( pExpandedKey, c0, c1, c2, c3, c4, c5, c6, c7 );
+
+        if( cbData < 8 * SYMCRYPT_AES_BLOCK_SIZE )
+        {
+            break;
+        }
+
+        _mm_storeu_si128( (__m128i *) (pbDst +  0), _mm_xor_si128( c0, _mm_loadu_si128( ( __m128i * ) (pbSrc +  0 ) ) ) );
+        _mm_storeu_si128( (__m128i *) (pbDst + 16), _mm_xor_si128( c1, _mm_loadu_si128( ( __m128i * ) (pbSrc + 16 ) ) ) );
+        _mm_storeu_si128( (__m128i *) (pbDst + 32), _mm_xor_si128( c2, _mm_loadu_si128( ( __m128i * ) (pbSrc + 32 ) ) ) );
+        _mm_storeu_si128( (__m128i *) (pbDst + 48), _mm_xor_si128( c3, _mm_loadu_si128( ( __m128i * ) (pbSrc + 48 ) ) ) );
+        _mm_storeu_si128( (__m128i *) (pbDst + 64), _mm_xor_si128( c4, _mm_loadu_si128( ( __m128i * ) (pbSrc + 64 ) ) ) );
+        _mm_storeu_si128( (__m128i *) (pbDst + 80), _mm_xor_si128( c5, _mm_loadu_si128( ( __m128i * ) (pbSrc + 80 ) ) ) );
+        _mm_storeu_si128( (__m128i *) (pbDst + 96), _mm_xor_si128( c6, _mm_loadu_si128( ( __m128i * ) (pbSrc + 96 ) ) ) );
+        _mm_storeu_si128( (__m128i *) (pbDst +112), _mm_xor_si128( c7, _mm_loadu_si128( ( __m128i * ) (pbSrc +112 ) ) ) );
+        pbDst  += 8 * SYMCRYPT_AES_BLOCK_SIZE ;
+        pbSrc  += 8 * SYMCRYPT_AES_BLOCK_SIZE;
+        cbData -= 8 * SYMCRYPT_AES_BLOCK_SIZE;
+    }
+
+    //
+    // At this point we have one of the two following cases:
+    // - cbData >= 5 * 16 and we have 8 blocks of key stream in c0-c7. chain is set to c7 + 1
+    // - cbData < 5 * 16 and we have no blocks of key stream, with chain the next value to use
+    //
+
+    if( cbData >= SYMCRYPT_AES_BLOCK_SIZE ) // quick exit of function if the request was a multiple of 8 blocks
+    {
+        if( cbData >= 5 * SYMCRYPT_AES_BLOCK_SIZE )
+        {
+            //
+            // We already have the key stream
+            //
+            _mm_storeu_si128( (__m128i *) (pbDst +  0), _mm_xor_si128( c0, _mm_loadu_si128( ( __m128i * ) (pbSrc +  0 ) ) ) );
+            _mm_storeu_si128( (__m128i *) (pbDst + 16), _mm_xor_si128( c1, _mm_loadu_si128( ( __m128i * ) (pbSrc + 16 ) ) ) );
+            _mm_storeu_si128( (__m128i *) (pbDst + 32), _mm_xor_si128( c2, _mm_loadu_si128( ( __m128i * ) (pbSrc + 32 ) ) ) );
+            _mm_storeu_si128( (__m128i *) (pbDst + 48), _mm_xor_si128( c3, _mm_loadu_si128( ( __m128i * ) (pbSrc + 48 ) ) ) );
+            _mm_storeu_si128( (__m128i *) (pbDst + 64), _mm_xor_si128( c4, _mm_loadu_si128( ( __m128i * ) (pbSrc + 64 ) ) ) );
+            chain = _mm_sub_epi64( chain, chainIncrement3 );
+
+            if( cbData >= 96 )
+            {
+            chain = _mm_add_epi64( chain, chainIncrement1 );
+            _mm_storeu_si128( (__m128i *) (pbDst + 80), _mm_xor_si128( c5, _mm_loadu_si128( ( __m128i * ) (pbSrc + 80 ) ) ) );
+                if( cbData >= 112 )
+                {
+            chain = _mm_add_epi64( chain, chainIncrement1 );
+            _mm_storeu_si128( (__m128i *) (pbDst + 96), _mm_xor_si128( c6, _mm_loadu_si128( ( __m128i * ) (pbSrc + 96 ) ) ) );
+                }
+            }
+        }
+        else if( cbData >= 2 * SYMCRYPT_AES_BLOCK_SIZE )
+        {
+            // Produce 4 blocks of key stream
+
+            c0 = chain;
+            c1 = _mm_add_epi64( chain, chainIncrement1 );
+            c2 = _mm_add_epi64( chain, chainIncrement2 );
+            c3 = _mm_add_epi64( c1, chainIncrement2 );
+            chain = c2;             // chain is only incremented by 2 for now
+
+            c0 = _mm_shuffle_epi8( c0, BYTE_REVERSE_ORDER );
+            c1 = _mm_shuffle_epi8( c1, BYTE_REVERSE_ORDER );
+            c2 = _mm_shuffle_epi8( c2, BYTE_REVERSE_ORDER );
+            c3 = _mm_shuffle_epi8( c3, BYTE_REVERSE_ORDER );
+
+            AES_ENCRYPT_4( pExpandedKey, c0, c1, c2, c3 );
+
+            _mm_storeu_si128( (__m128i *) (pbDst +  0), _mm_xor_si128( c0, _mm_loadu_si128( ( __m128i * ) (pbSrc +  0 ) ) ) );
+            _mm_storeu_si128( (__m128i *) (pbDst + 16), _mm_xor_si128( c1, _mm_loadu_si128( ( __m128i * ) (pbSrc + 16 ) ) ) );
+            if( cbData >= 48 )
+            {
+            chain = _mm_add_epi64( chain, chainIncrement1 );
+            _mm_storeu_si128( (__m128i *) (pbDst + 32), _mm_xor_si128( c2, _mm_loadu_si128( ( __m128i * ) (pbSrc + 32 ) ) ) );
+                if( cbData >= 64 )
+                {
+            chain = _mm_add_epi64( chain, chainIncrement1 );
+            _mm_storeu_si128( (__m128i *) (pbDst + 48), _mm_xor_si128( c3, _mm_loadu_si128( ( __m128i * ) (pbSrc + 48 ) ) ) );
+                }
+            }
+        }
+        else
+        {
+            // Exactly 1 block to process
+            c0 = chain;
+            chain = _mm_add_epi64( chain, chainIncrement1 );
+
+            c0 = _mm_shuffle_epi8( c0, BYTE_REVERSE_ORDER );
+
+            AES_ENCRYPT_1( pExpandedKey, c0 );
+            _mm_storeu_si128( (__m128i *) (pbDst +  0), _mm_xor_si128( c0, _mm_loadu_si128( ( __m128i * ) (pbSrc +  0 ) ) ) );
+        }
+    }
+
+    chain = _mm_shuffle_epi8( chain, BYTE_REVERSE_ORDER );
+    _mm_storeu_si128( (__m128i *) pbChainingValue, chain );
+}
+#pragma runtime_checks( "u", off )
+#pragma warning(pop)
+
+/*
+    if( cbData >= 16 )
+    {
+        if( cbData >= 32 )
+        {
+            if( cbData >= 48 )
+            {
+                if( cbData >= 64 )
+                {
+                    if( cbData >= 80 )
+                    {
+                        if( cbData >= 96 )
+                        {
+                            if( cbData >= 112 )
+                            {
+                            }
+                        }
+                    }
+                }
+            }
+        }
+    }
+*/
+
+//
+// Multiply by alpha
+//
+// <</>> indicate shifts on 128-bit values
+// <<<</>>>> indicate shifts on 32-bit values (a word)
+//
+
+// Multiply by ALPHA
+// Since there's no instruction to shift the 128 bit register left by one, the following shifts do the trick.
+// All shifts are zero extended
+// t1 = _in <<<< 1                          words shifted left by 1, this is almost a _in << 1 but there are
+//                                          gaps at first bit of each word, the following two shifts fixes that.
+// t2 = _in >>>> 31                         words shifted right by 31
+// t1 = t1 ^ (t2 << 32)                     t1 = _in << 1, note ^ could be |
+// Do the special case for first byte of _in where last carry means xor with 135 for first byte.
+// t2 = t2 >> 96                            t2 = _in >> 127, i.e., last bit of _in is placed in first bit
+// t2 = (t2 <<<< 7) + (t2 <<<<3) - (t2)     t2 = 135 if last bit of t2 is set
+// res = t1 ^ t2
+#define XTS_MUL_ALPHA_old( _in, _res ) \
+{\
+    __m128i _t1, _t2;\
+\
+    _t1 = _mm_slli_epi32( _in, 1 ); \
+    _t2 = _mm_srli_epi32( _in, 31); \
+    _t1 = _mm_xor_si128( _t1, _mm_slli_si128( _t2, 4 )); \
+    _t2 = _mm_srli_si128( _t2, 12 ); \
+    _t2 = _mm_sub_epi32( _mm_add_epi32( _mm_slli_epi32( _t2, 7 ), _mm_slli_epi32( _t2, 3 ) ), _t2 ); \
+    _res = _mm_xor_si128( _t1, _t2 ); \
+}
+
+// An improved approach; use arithmetic shift-right to duplicate the carry-out, PSHUFD to re-arrange, and an AND to
+// implement both the polynomial and mask the other words down to 1 bit again.
+#define XTS_MUL_ALPHA( _in, _res ) \
+{\
+    __m128i _t1, _t2;\
+\
+    _t1 = _mm_slli_epi32( _in, 1 ); \
+    _t2 = _mm_srai_epi32( _in, 31); \
+    _t2 = _mm_shuffle_epi32( _t2, _MM_SHUFFLE( 2, 1, 0, 3 ) ); \
+    _t2 = _mm_and_si128( _t2, XTS_ALPHA_MASK ); \
+    _res = _mm_xor_si128( _t1, _t2 ); \
+}
+
+// Like XTS_MUL_ALPHA_old but operate on __m512i for _in and _res.
+// TODO: do this with VSHUFPS.
+#define XTS_MUL_ALPHA_ZMM_old( _in, _res ) \
+{\
+    __m512i _t1, _t2;\
+\
+    _t1 = _mm512_slli_epi32( _in, 1 ); \
+    _t2 = _mm512_srli_epi32( _in, 31); \
+    _t1 = _mm512_xor_si512( _t1, _mm512_bslli_epi128( _t2, 4 )); \
+    _t2 = _mm512_bsrli_epi128( _t2, 12 ); \
+    _t2 = _mm512_sub_epi32( _mm512_add_epi32( _mm512_slli_epi32( _t2, 7 ), _mm512_slli_epi32( _t2, 3 ) ), _t2 ); \
+    _res = _mm512_xor_si512( _t1, _t2 ); \
+}
+
+// Multiply by ALPHA^2
+// t1 = Input <<<< 2
+// t2 = Input >>>> 30
+// t1 = t1 ^ (t2 << 32)
+// t2 = t2 >> 96
+// t2 = (t2 <<<< 7) ^ (t2 <<<< 2) ^ (t2 <<<< 1) ^ t2
+// res = t1 ^ t2
+#define XTS_MUL_ALPHA2( _in, _res ) \
+{\
+    __m128i _t1, _t2;\
+\
+    _t1 = _mm_slli_epi32( _in, 2 ); \
+    _t2 = _mm_srli_epi32( _in, 30); \
+    _t1 = _mm_xor_si128( _t1, _mm_slli_si128( _t2, 4 )); \
+    _t2 = _mm_srli_si128( _t2, 12 ); \
+    _t2 = _mm_xor_si128( _mm_xor_si128( _mm_xor_si128( _mm_slli_epi32( _t2, 7 ), _mm_slli_epi32( _t2, 2 ) ), _mm_slli_epi32( _t2, 1 )), _t2 ); \
+    _res = _mm_xor_si128( _t1, _t2 ); \
+}
+
+// Multiply by ALPHA^4
+// t1 = Input <<<< 4
+// t2 = Input >>>> 28
+// t1 = t1 ^ (t2 << 32)
+// t2 = t2 >> 96
+// t2 = (t2 <<<< 7) ^ (t2 <<<< 2) ^ (t2 <<<< 1) ^ t2
+// res = t1 ^ t2
+#define XTS_MUL_ALPHA4( _in, _res ) \
+{\
+    __m128i _t1, _t2;\
+\
+    _t1 = _mm_slli_epi32( _in, 4 ); \
+    _t2 = _mm_srli_epi32( _in, 28); \
+    _t1 = _mm_xor_si128( _t1, _mm_slli_si128( _t2, 4 )); \
+    _t2 = _mm_srli_si128( _t2, 12 ); \
+    _t2 = _mm_xor_si128( _mm_xor_si128( _mm_xor_si128( _mm_slli_epi32( _t2, 7 ), _mm_slli_epi32( _t2, 2 ) ), _mm_slli_epi32( _t2, 1 )), _t2 ); \
+    _res = _mm_xor_si128( _t1, _t2 ); \
+}
+
+#define XTS_MUL_ALPHA5( _in, _res ) \
+{\
+    __m128i _t1, _t2;\
+\
+    _t1 = _mm_slli_epi32( _in, 5 ); \
+    _t2 = _mm_srli_epi32( _in, 27); \
+    _t1 = _mm_xor_si128( _t1, _mm_slli_si128( _t2, 4 )); \
+    _t2 = _mm_srli_si128( _t2, 12 ); \
+    _t2 = _mm_xor_si128( _mm_xor_si128( _mm_xor_si128( _mm_slli_epi32( _t2, 7 ), _mm_slli_epi32( _t2, 2 ) ), _mm_slli_epi32( _t2, 1 )), _t2 ); \
+    _res = _mm_xor_si128( _t1, _t2 ); \
+}
+
+
+// Multiply by ALPHA^8
+// t2 = Input >> 120
+// t2 = (t2 <<<< 7) ^ (t2 <<<< 2) ^ (t2 <<<< 1) ^ t2
+// res = (Input << 8) ^ t2
+// Expected to be marginally faster than new XTS_MUL_ALPHA on CPUs where clmul
+// instruction corresponds to a single uop - unused for now.
+//
+// __m128i XTS_ALPHA_MULTIPLIER = _mm_set_epi32( 0, 0, 0, 0x87 );
+#define XTS_MUL_ALPHA8( _in, _res ) \
+{\
+    __m128i _t2;\
+\
+    _t2 = _mm_srli_si128( _in, 15 ); \
+    _res = _mm_slli_si128( _in, 1); \
+    _t2 = _mm_clmulepi64_si128( _t2, XTS_ALPHA_MULTIPLIER, 0x00 ); \
+    _res = _mm_xor_si128( _res, _t2 ); \
+}
+
+#define XTS_MUL_ALPHA8_ZMM( _in, _res ) \
+{\
+    __m512i _t2;\
+\
+    _t2 = _mm512_bsrli_epi128( _in, 15); \
+    _t2 = _mm512_xor_si512( \
+              _mm512_xor_si512( \
+                  _mm512_xor_si512( _mm512_slli_epi32( _t2, 7 ), _mm512_slli_epi32( _t2, 2 ) ), \
+                  _mm512_slli_epi32( _t2, 1 ) ), \
+              _t2 ); \
+    _res = _mm512_xor_si512( _mm512_bslli_epi128( _in, 1 ), _t2 ); \
+}
+
+#define XTS_MUL_ALPHA8_YMM( _in, _res ) \
+{\
+    __m256i _t2;\
+\
+    _t2 = _mm256_srli_si256( _in, 15); /* AVX2 */ \
+    _t2 = _mm256_xor_si256( \
+              _mm256_xor_si256( \
+                  _mm256_xor_si256( _mm256_slli_epi32( _t2, 7 ), _mm256_slli_epi32( _t2, 2 ) ), \
+                  _mm256_slli_epi32( _t2, 1 ) ), \
+              _t2 ); \
+    _res = _mm256_xor_si256( _mm256_slli_si256( _in, 1 ), _t2 ); \
+}
+
+// The strategy here is to put the 16 highest bits of _in into the lowest bits.
+// and xor that by 135. This is the carry step.
+// Then xor that with _in shifted by 16 bits left. 
+#define XTS_MUL_ALPHA16_ZMM( _in, _res ) \
+{\
+    __m512i _t2;\
+\
+    _t2 = _mm512_bsrli_epi128( _in, 14); \
+    _t2 = _mm512_xor_si512( \
+              _mm512_xor_si512( \
+                  _mm512_xor_si512( _mm512_slli_epi32( _t2, 7 ), _mm512_slli_epi32( _t2, 2 ) ), \
+                  _mm512_slli_epi32( _t2, 1 ) ), \
+              _t2 ); \
+    _res = _mm512_xor_si512( _mm512_bslli_epi128( _in, 2 ), _t2 ); \
+}
+
+VOID
+SYMCRYPT_CALL
+SymCryptXtsAesEncryptDataUnitXmm(
+    _In_                                    PCSYMCRYPT_AES_EXPANDED_KEY pExpandedKey,
+    _Inout_updates_(SYMCRYPT_AES_BLOCK_SIZE)PBYTE                       pbTweakBlock,
+    _In_reads_( cbData )                    PCBYTE                      pbSrc,
+    _Out_writes_( cbData )                  PBYTE                       pbDst,
+                                            SIZE_T                      cbData )
+{
+    __m128i t0, t1, t2, t3, t4, t5, t6, t7;
+    __m128i c0, c1, c2, c3, c4, c5, c6, c7;
+    __m128i XTS_ALPHA_MASK = _mm_set_epi32( 1, 1, 1, 0x87 );
+
+
+    if( cbData < 8 * SYMCRYPT_AES_BLOCK_SIZE )
+    {
+        SymCryptXtsAesEncryptDataUnitC( pExpandedKey, pbTweakBlock, pbSrc, pbDst, cbData );
+        return;
+    }
+
+    t0 = _mm_loadu_si128( (__m128i *) pbTweakBlock );
+
+    XTS_MUL_ALPHA4( t0, t4 );
+
+    for(;;)
+    {
+        // At loop entry, t0 and t4 have the right values.
+        XTS_MUL_ALPHA ( t0, t1 );
+        XTS_MUL_ALPHA ( t4, t5 );
+        XTS_MUL_ALPHA ( t1, t2 );
+        XTS_MUL_ALPHA ( t5, t6 );
+        XTS_MUL_ALPHA ( t2, t3 );
+        XTS_MUL_ALPHA ( t6, t7 );
+
+        c0 = _mm_xor_si128( t0, _mm_loadu_si128( ( __m128i * ) (pbSrc +    0 ) ) );
+        c1 = _mm_xor_si128( t1, _mm_loadu_si128( ( __m128i * ) (pbSrc +   16 ) ) );
+        c2 = _mm_xor_si128( t2, _mm_loadu_si128( ( __m128i * ) (pbSrc +   32 ) ) );
+        c3 = _mm_xor_si128( t3, _mm_loadu_si128( ( __m128i * ) (pbSrc +   48 ) ) );
+        c4 = _mm_xor_si128( t4, _mm_loadu_si128( ( __m128i * ) (pbSrc +   64 ) ) );
+        c5 = _mm_xor_si128( t5, _mm_loadu_si128( ( __m128i * ) (pbSrc +   80 ) ) );
+        c6 = _mm_xor_si128( t6, _mm_loadu_si128( ( __m128i * ) (pbSrc +   96 ) ) );
+        c7 = _mm_xor_si128( t7, _mm_loadu_si128( ( __m128i * ) (pbSrc +  112 ) ) );
+
+        pbSrc += 8 * SYMCRYPT_AES_BLOCK_SIZE;
+
+        AES_ENCRYPT_8( pExpandedKey, c0, c1, c2, c3, c4, c5, c6, c7 );
+
+        _mm_storeu_si128( (__m128i *) (pbDst +   0 ), _mm_xor_si128( c0, t0 ) );
+        _mm_storeu_si128( (__m128i *) (pbDst +  16 ), _mm_xor_si128( c1, t1 ) );
+        _mm_storeu_si128( (__m128i *) (pbDst +  32 ), _mm_xor_si128( c2, t2 ) );
+        _mm_storeu_si128( (__m128i *) (pbDst +  48 ), _mm_xor_si128( c3, t3 ) );
+        _mm_storeu_si128( (__m128i *) (pbDst +  64 ), _mm_xor_si128( c4, t4 ) );
+        _mm_storeu_si128( (__m128i *) (pbDst +  80 ), _mm_xor_si128( c5, t5 ) );
+        _mm_storeu_si128( (__m128i *) (pbDst +  96 ), _mm_xor_si128( c6, t6 ) );
+        _mm_storeu_si128( (__m128i *) (pbDst + 112 ), _mm_xor_si128( c7, t7 ) );
+
+        pbDst += 8*SYMCRYPT_AES_BLOCK_SIZE;
+
+        cbData -= 8 * SYMCRYPT_AES_BLOCK_SIZE;
+        if( cbData < 8 * SYMCRYPT_AES_BLOCK_SIZE )
+        {
+            break;
+        }
+
+        XTS_MUL_ALPHA ( t7, t0 );
+        XTS_MUL_ALPHA5( t7, t4 );
+    }
+
+    // We won't do another 8-block set so we don't update the tweak blocks
+
+    if( cbData > 0  )
+    {
+        //
+        // This is a rare case: the data unit length is not a multiple of 128 bytes.
+        // We do this in the default C implementation.
+        // Fix up the tweak block first
+        //
+
+        XTS_MUL_ALPHA( t7, t0 );
+        _mm_storeu_si128( (__m128i *) pbTweakBlock, t0 );
+        SymCryptXtsAesEncryptDataUnitC( pExpandedKey, pbTweakBlock, pbSrc, pbDst, cbData );
+    }
+
+}
+
+VOID
+SYMCRYPT_CALL
+SymCryptXtsAesDecryptDataUnitXmm(
+    _In_                                    PCSYMCRYPT_AES_EXPANDED_KEY pExpandedKey,
+    _Inout_updates_(SYMCRYPT_AES_BLOCK_SIZE)PBYTE                       pbTweakBlock,
+    _In_reads_( cbData )                    PCBYTE                      pbSrc,
+    _Out_writes_( cbData )                  PBYTE                       pbDst,
+                                            SIZE_T                      cbData )
+{
+    __m128i t0, t1, t2, t3, t4, t5, t6, t7;
+    __m128i c0, c1, c2, c3, c4, c5, c6, c7;
+    __m128i XTS_ALPHA_MASK = _mm_set_epi32( 1, 1, 1, 0x87 );
+
+
+    if( cbData < 8 * SYMCRYPT_AES_BLOCK_SIZE )
+    {
+        SymCryptXtsAesDecryptDataUnitC( pExpandedKey, pbTweakBlock, pbSrc, pbDst, cbData );
+        return;
+    }
+
+    t0 = _mm_loadu_si128( (__m128i *) pbTweakBlock );
+
+    XTS_MUL_ALPHA4( t0, t4 );
+
+    for(;;)
+    {
+        // At loop entry, t0 and t4 have the right values.
+        XTS_MUL_ALPHA ( t0, t1 );
+        XTS_MUL_ALPHA ( t4, t5 );
+        XTS_MUL_ALPHA ( t1, t2 );
+        XTS_MUL_ALPHA ( t5, t6 );
+        XTS_MUL_ALPHA ( t2, t3 );
+        XTS_MUL_ALPHA ( t6, t7 );
+
+        c0 = _mm_xor_si128( t0, _mm_loadu_si128( ( __m128i * ) (pbSrc +    0 ) ) );
+        c1 = _mm_xor_si128( t1, _mm_loadu_si128( ( __m128i * ) (pbSrc +   16 ) ) );
+        c2 = _mm_xor_si128( t2, _mm_loadu_si128( ( __m128i * ) (pbSrc +   32 ) ) );
+        c3 = _mm_xor_si128( t3, _mm_loadu_si128( ( __m128i * ) (pbSrc +   48 ) ) );
+        c4 = _mm_xor_si128( t4, _mm_loadu_si128( ( __m128i * ) (pbSrc +   64 ) ) );
+        c5 = _mm_xor_si128( t5, _mm_loadu_si128( ( __m128i * ) (pbSrc +   80 ) ) );
+        c6 = _mm_xor_si128( t6, _mm_loadu_si128( ( __m128i * ) (pbSrc +   96 ) ) );
+        c7 = _mm_xor_si128( t7, _mm_loadu_si128( ( __m128i * ) (pbSrc +  112 ) ) );
+
+        pbSrc += 8 * SYMCRYPT_AES_BLOCK_SIZE;
+
+        AES_DECRYPT_8( pExpandedKey, c0, c1, c2, c3, c4, c5, c6, c7 );
+
+        _mm_storeu_si128( (__m128i *) (pbDst +   0 ), _mm_xor_si128( c0, t0 ) );
+        _mm_storeu_si128( (__m128i *) (pbDst +  16 ), _mm_xor_si128( c1, t1 ) );
+        _mm_storeu_si128( (__m128i *) (pbDst +  32 ), _mm_xor_si128( c2, t2 ) );
+        _mm_storeu_si128( (__m128i *) (pbDst +  48 ), _mm_xor_si128( c3, t3 ) );
+        _mm_storeu_si128( (__m128i *) (pbDst +  64 ), _mm_xor_si128( c4, t4 ) );
+        _mm_storeu_si128( (__m128i *) (pbDst +  80 ), _mm_xor_si128( c5, t5 ) );
+        _mm_storeu_si128( (__m128i *) (pbDst +  96 ), _mm_xor_si128( c6, t6 ) );
+        _mm_storeu_si128( (__m128i *) (pbDst + 112 ), _mm_xor_si128( c7, t7 ) );
+
+        pbDst += 8*SYMCRYPT_AES_BLOCK_SIZE;
+
+        cbData -= 8 * SYMCRYPT_AES_BLOCK_SIZE;
+        if( cbData < 8 * SYMCRYPT_AES_BLOCK_SIZE )
+        {
+            break;
+        }
+
+        XTS_MUL_ALPHA ( t7, t0 );
+        XTS_MUL_ALPHA5( t7, t4 );
+    }
+
+    // We won't do another 8-block set so we don't update the tweak blocks
+
+    if( cbData > 0  )
+    {
+        //
+        // This is a rare case: the data unit length is not a multiple of 128 bytes.
+        // We do this in the default C implementation.
+        // Fix up the tweak block first
+        //
+
+        XTS_MUL_ALPHA( t7, t0 );
+        _mm_storeu_si128( (__m128i *) pbTweakBlock, t0 );
+        SymCryptXtsAesDecryptDataUnitC( pExpandedKey, pbTweakBlock, pbSrc, pbDst, cbData );
+    }
+
+}
+
+VOID
+SYMCRYPT_CALL
+SymCryptXtsAesEncryptDataUnitZmm(
+    _In_                                    PCSYMCRYPT_AES_EXPANDED_KEY pExpandedKey,
+    _Inout_updates_(SYMCRYPT_AES_BLOCK_SIZE)PBYTE                       pbTweakBlock,
+    _In_reads_( cbData )                    PCBYTE                      pbSrc,
+    _Out_writes_( cbData )                  PBYTE                       pbDst,
+                                            SIZE_T                      cbData )
+{
+    __m128i t0, t1, t2, t3, t4, t5, t6, t7;
+    __m512i c0, c1;
+    __m128i XTS_ALPHA_MASK = _mm_set_epi32( 1, 1, 1, 0x87 );
+
+    // Load tweaks into big T
+    __m512i T0, T1, T2, T3;
+
+    if( cbData < 8 * SYMCRYPT_AES_BLOCK_SIZE )
+    {
+        SymCryptXtsAesEncryptDataUnitC( pExpandedKey, pbTweakBlock, pbSrc, pbDst, cbData );
+        return;
+    }
+
+    t0 = _mm_loadu_si128( (__m128i *) pbTweakBlock );
+
+    // Do not stall.
+    XTS_MUL_ALPHA4( t0, t4 );
+    XTS_MUL_ALPHA ( t0, t1 );
+    XTS_MUL_ALPHA ( t4, t5 );
+    XTS_MUL_ALPHA ( t1, t2 );
+    XTS_MUL_ALPHA ( t5, t6 );
+    XTS_MUL_ALPHA ( t2, t3 );
+    XTS_MUL_ALPHA ( t6, t7 );
+    
+    T0 = _mm512_castsi128_si512( t0 );
+    // _mm512_inserti64x2 requires AVX512DQ.
+    T0 = _mm512_inserti64x2( T0, t1 , 1 );
+    T0 = _mm512_inserti64x2( T0, t2 , 2 );
+    T0 = _mm512_inserti64x2( T0, t3 , 3 );
+    
+    T1 = _mm512_castsi128_si512( t4 );
+    T1 = _mm512_inserti64x2( T1, t5, 1 );
+    T1 = _mm512_inserti64x2( T1, t6, 2 );
+    T1 = _mm512_inserti64x2( T1, t7, 3 );
+
+    for(;;)
+    {
+        // _mm512_xor_si512 requires AVX512F.
+        c0 = _mm512_xor_si512( T0, _mm512_loadu_si512( ( pbSrc +                           0 ) ) );
+        c1 = _mm512_xor_si512( T1, _mm512_loadu_si512( ( pbSrc +   4*SYMCRYPT_AES_BLOCK_SIZE ) ) );
+
+        pbSrc += 8 * SYMCRYPT_AES_BLOCK_SIZE;
+
+        AES_ENCRYPT_ZMM_1024( pExpandedKey, c0, c1 );
+        // _mm512_store_si512 requires AVX512F.
+        _mm512_store_si512( ( pbDst +                          0 ), _mm512_xor_si512( c0, T0 ) );    
+        _mm512_store_si512( ( pbDst +  4*SYMCRYPT_AES_BLOCK_SIZE ), _mm512_xor_si512( c1, T1 ) );    
+
+        pbDst += 8*SYMCRYPT_AES_BLOCK_SIZE;
+
+        cbData -= 8 * SYMCRYPT_AES_BLOCK_SIZE;
+        if( cbData < 8 * SYMCRYPT_AES_BLOCK_SIZE )
+        {
+            break;
+        }
+
+        XTS_MUL_ALPHA8_ZMM(T0, T2);
+        XTS_MUL_ALPHA8_ZMM(T1, T3);
+        T0 = T2;
+        T1 = T3;
+    }
+
+    // We won't do another 8-block set so we don't update the tweak blocks
+
+    if( cbData > 0  )
+    {
+        //
+        // This is a rare case: the data unit length is not a multiple of 128 bytes.
+        // We do this in the default C implementation.
+        // Fix up the tweak block first
+        //
+        t7 = _mm512_extracti64x2_epi64( T1, 3 /* Highest 128 bits */ );
+        _mm256_zeroupper();
+        XTS_MUL_ALPHA( t7, t0 );
+        _mm_storeu_si128( (__m128i *) pbTweakBlock, t0 );
+        SymCryptXtsAesEncryptDataUnitC( pExpandedKey, pbTweakBlock, pbSrc, pbDst, cbData );
+    }
+    else {
+        _mm256_zeroupper();
+    }
+}
+
+VOID
+SYMCRYPT_CALL
+SymCryptXtsAesEncryptDataUnitZmm_2048(
+    _In_                                    PCSYMCRYPT_AES_EXPANDED_KEY pExpandedKey,
+    _Inout_updates_(SYMCRYPT_AES_BLOCK_SIZE)PBYTE                       pbTweakBlock,
+    _In_reads_( cbData )                    PCBYTE                      pbSrc,
+    _Out_writes_( cbData )                  PBYTE                       pbDst,
+                                            SIZE_T                      cbData )
+{
+    __m128i t0, t1, t2, t3, t4, t5, t6, t7;
+    __m512i c0, c1, c2, c3;
+    __m128i XTS_ALPHA_MASK = _mm_set_epi32( 1, 1, 1, 0x87 );
+
+    // Load tweaks into big T
+    __m512i T0, T1, T2, T3;
+
+    if( cbData < 16 * SYMCRYPT_AES_BLOCK_SIZE )
+    {
+        SymCryptXtsAesEncryptDataUnitC( pExpandedKey, pbTweakBlock, pbSrc, pbDst, cbData );
+        return;
+    }
+
+    t0 = _mm_loadu_si128( (__m128i *) pbTweakBlock );
+
+    // Do not stall.
+    XTS_MUL_ALPHA4( t0, t4 );
+    XTS_MUL_ALPHA ( t0, t1 );
+    XTS_MUL_ALPHA ( t4, t5 );
+    XTS_MUL_ALPHA ( t1, t2 );
+    XTS_MUL_ALPHA ( t5, t6 );
+    XTS_MUL_ALPHA ( t2, t3 );
+    XTS_MUL_ALPHA ( t6, t7 );
+    
+    T0 = _mm512_castsi128_si512( t0 );
+    T0 = _mm512_inserti64x2( T0, t1, 1 );
+    T0 = _mm512_inserti64x2( T0, t2, 2 );
+    T0 = _mm512_inserti64x2( T0, t3, 3 );
+    
+    T1 = _mm512_castsi128_si512( t4 );
+    T1 = _mm512_inserti64x2( T1, t5, 1 );
+    T1 = _mm512_inserti64x2( T1, t6, 2 );
+    T1 = _mm512_inserti64x2( T1, t7, 3 );
+
+    XTS_MUL_ALPHA8_ZMM(T0, T2);
+    XTS_MUL_ALPHA8_ZMM(T1, T3);
+
+    for(;;)
+    {
+        c0 = _mm512_xor_si512( T0, _mm512_loadu_si512( ( pbSrc +                           0 ) ) );
+        c1 = _mm512_xor_si512( T1, _mm512_loadu_si512( ( pbSrc +   4*SYMCRYPT_AES_BLOCK_SIZE ) ) );
+        c2 = _mm512_xor_si512( T2, _mm512_loadu_si512( ( pbSrc +   8*SYMCRYPT_AES_BLOCK_SIZE ) ) );
+        c3 = _mm512_xor_si512( T3, _mm512_loadu_si512( ( pbSrc +   12*SYMCRYPT_AES_BLOCK_SIZE ) ) );
+
+
+        pbSrc += 16 * SYMCRYPT_AES_BLOCK_SIZE;
+
+        AES_ENCRYPT_ZMM_2048( pExpandedKey, c0, c1, c2, c3 );
+        _mm512_store_si512( ( pbDst +                          0 ), _mm512_xor_si512( c0, T0 ) );
+        _mm512_store_si512( ( pbDst +  4*SYMCRYPT_AES_BLOCK_SIZE ), _mm512_xor_si512( c1, T1 ) );
+        _mm512_store_si512( ( pbDst +  8*SYMCRYPT_AES_BLOCK_SIZE ), _mm512_xor_si512( c2, T2 ) );
+        _mm512_store_si512( ( pbDst +  12*SYMCRYPT_AES_BLOCK_SIZE ), _mm512_xor_si512( c3, T3 ) );
+
+        pbDst += 16 * SYMCRYPT_AES_BLOCK_SIZE;
+
+        cbData -= 16 * SYMCRYPT_AES_BLOCK_SIZE;
+        if( cbData < 16 * SYMCRYPT_AES_BLOCK_SIZE )
+        {
+            break;
+        }
+
+        // ^ is exponentiation
+        // T is the T0 in the first iteration of this loop
+        // a is alpha
+        // factor to get T_next is a^16
+        //         current value    next value
+        // T0      T*a^0            T*a^16
+        // T1      T*a^4            T*a^20
+        // T2      T*a^8            T*a^24
+        // T3      T*a^12           T*a^28
+
+        // to get the next iteration of Tx without temp registers
+        // T0 = T*a^16 = T2 * a^8
+        // T1 = T*a^20 = T3 * a^8
+        // T2 = T*a^24 = T0 * a^8
+        // T3 = T*a^28 = T1 * a^8
+
+        XTS_MUL_ALPHA8_ZMM(T2, T0);
+        XTS_MUL_ALPHA8_ZMM(T3, T1);
+        XTS_MUL_ALPHA8_ZMM(T0, T2);
+        XTS_MUL_ALPHA8_ZMM(T1, T3);
+    }
+
+    // We won't do another 16-block set so we don't update the tweak blocks
+
+    if( cbData > 0  )
+    {
+        //
+        // This is a rare case: the data unit length is not a multiple of 128 bytes.
+        // We do this in the default C implementation.
+        // Fix up the tweak block first
+        //
+        t7 = _mm512_extracti64x2_epi64( T3, 3 /* Highest 128 bits */ );
+        _mm256_zeroupper();
+        XTS_MUL_ALPHA( t7, t0 );
+        _mm_storeu_si128( (__m128i *) pbTweakBlock, t0 );
+
+        SymCryptXtsAesEncryptDataUnitC( pExpandedKey, pbTweakBlock, pbSrc, pbDst, cbData );
+    }
+    else {
+        _mm256_zeroupper();
+    }
+}
+
+
+// Note that this is the same as the encryption procedure except for the AES Decryption macro
+// AES_DECRYPT_8_ZMM
+VOID
+SYMCRYPT_CALL
+SymCryptXtsAesDecryptDataUnitZmm(
+    _In_                                    PCSYMCRYPT_AES_EXPANDED_KEY pExpandedKey,
+    _Inout_updates_(SYMCRYPT_AES_BLOCK_SIZE)PBYTE                       pbTweakBlock,
+    _In_reads_( cbData )                    PCBYTE                      pbSrc,
+    _Out_writes_( cbData )                  PBYTE                       pbDst,
+                                            SIZE_T                      cbData )
+{
+    __m128i t0, t1, t2, t3, t4, t5, t6, t7;
+    __m512i c0, c1;
+    __m128i XTS_ALPHA_MASK = _mm_set_epi32( 1, 1, 1, 0x87 );
+
+    // Load tweaks into big T
+    __m512i T0, T1, T2, T3;
+
+    if( cbData < 8 * SYMCRYPT_AES_BLOCK_SIZE )
+    {
+        SymCryptXtsAesDecryptDataUnitC( pExpandedKey, pbTweakBlock, pbSrc, pbDst, cbData );
+        return;
+    }
+
+    t0 = _mm_loadu_si128( (__m128i *) pbTweakBlock );
+
+    // Do not stall.
+    XTS_MUL_ALPHA4( t0, t4 );
+    XTS_MUL_ALPHA ( t0, t1 );
+    XTS_MUL_ALPHA ( t4, t5 );
+    XTS_MUL_ALPHA ( t1, t2 );
+    XTS_MUL_ALPHA ( t5, t6 );
+    XTS_MUL_ALPHA ( t2, t3 );
+    XTS_MUL_ALPHA ( t6, t7 );
+    
+    T0 = _mm512_castsi128_si512( t0 );
+    T0 = _mm512_inserti64x2( T0, t1, 1 );
+    T0 = _mm512_inserti64x2( T0, t2, 2 );
+    T0 = _mm512_inserti64x2( T0, t3, 3 );
+    
+    T1 = _mm512_castsi128_si512( t4 );
+    T1 = _mm512_inserti64x2( T1, t5, 1 );
+    T1 = _mm512_inserti64x2( T1, t6, 2 );
+    T1 = _mm512_inserti64x2( T1, t7, 3 );
+
+    for(;;)
+    {
+        c0 = _mm512_xor_si512( T0, _mm512_loadu_si512( ( pbSrc +                           0 ) ) );
+        c1 = _mm512_xor_si512( T1, _mm512_loadu_si512( ( pbSrc +   4*SYMCRYPT_AES_BLOCK_SIZE ) ) );
+
+        pbSrc += 8 * SYMCRYPT_AES_BLOCK_SIZE;
+
+        AES_DECRYPT_ZMM_1024( pExpandedKey, c0, c1 );
+        _mm512_store_si512( ( pbDst +                          0 ), _mm512_xor_si512( c0, T0 ) );    
+        _mm512_store_si512( ( pbDst +  4*SYMCRYPT_AES_BLOCK_SIZE ), _mm512_xor_si512( c1, T1 ) );    
+
+        pbDst += 8*SYMCRYPT_AES_BLOCK_SIZE;
+
+        cbData -= 8 * SYMCRYPT_AES_BLOCK_SIZE;
+        if( cbData < 8 * SYMCRYPT_AES_BLOCK_SIZE )
+        {
+            break;
+        }
+
+        XTS_MUL_ALPHA8_ZMM(T0, T2);
+        XTS_MUL_ALPHA8_ZMM(T1, T3);
+        T0 = T2;
+        T1 = T3;
+    }
+
+    // We won't do another 8-block set so we don't update the tweak blocks
+
+    if( cbData > 0  )
+    {
+        //
+        // This is a rare case: the data unit length is not a multiple of 128 bytes.
+        // We do this in the default C implementation.
+        // Fix up the tweak block first
+        //
+        t7 = _mm512_extracti64x2_epi64( T1, 3 /* Highest 128 bits */ );
+        _mm256_zeroupper();
+        XTS_MUL_ALPHA( t7, t0 );
+        _mm_storeu_si128( (__m128i *) pbTweakBlock, t0 );
+        SymCryptXtsAesDecryptDataUnitC( pExpandedKey, pbTweakBlock, pbSrc, pbDst, cbData );
+    }
+    else {
+        _mm256_zeroupper();
+    }
+}
+
+VOID
+SYMCRYPT_CALL
+SymCryptXtsAesDecryptDataUnitZmm_2048(
+    _In_                                    PCSYMCRYPT_AES_EXPANDED_KEY pExpandedKey,
+    _Inout_updates_(SYMCRYPT_AES_BLOCK_SIZE)PBYTE                       pbTweakBlock,
+    _In_reads_( cbData )                    PCBYTE                      pbSrc,
+    _Out_writes_( cbData )                  PBYTE                       pbDst,
+                                            SIZE_T                      cbData )
+{
+    __m128i t0, t1, t2, t3, t4, t5, t6, t7;
+    __m512i c0, c1, c2, c3;
+    __m128i XTS_ALPHA_MASK = _mm_set_epi32( 1, 1, 1, 0x87 );
+
+    // Load tweaks into big T
+    __m512i T0, T1, T2, T3;
+
+    if( cbData < 16 * SYMCRYPT_AES_BLOCK_SIZE )
+    {
+        SymCryptXtsAesDecryptDataUnitC( pExpandedKey, pbTweakBlock, pbSrc, pbDst, cbData );
+        return;
+    }
+
+    t0 = _mm_loadu_si128( (__m128i *) pbTweakBlock );
+
+    // Do not stall.
+    XTS_MUL_ALPHA4( t0, t4 );
+    XTS_MUL_ALPHA ( t0, t1 );
+    XTS_MUL_ALPHA ( t4, t5 );
+    XTS_MUL_ALPHA ( t1, t2 );
+    XTS_MUL_ALPHA ( t5, t6 );
+    XTS_MUL_ALPHA ( t2, t3 );
+    XTS_MUL_ALPHA ( t6, t7 );
+    
+    T0 = _mm512_castsi128_si512( t0 );
+    T0 = _mm512_inserti64x2( T0, t1, 1 );
+    T0 = _mm512_inserti64x2( T0, t2, 2 );
+    T0 = _mm512_inserti64x2( T0, t3, 3 );
+    
+    T1 = _mm512_castsi128_si512( t4 );
+    T1 = _mm512_inserti64x2( T1, t5, 1 );
+    T1 = _mm512_inserti64x2( T1, t6, 2 );
+    T1 = _mm512_inserti64x2( T1, t7, 3 );
+
+    XTS_MUL_ALPHA8_ZMM(T0, T2);
+    XTS_MUL_ALPHA8_ZMM(T1, T3);
+
+    for(;;)
+    {
+        c0 = _mm512_xor_si512( T0, _mm512_loadu_si512( ( pbSrc +                           0 ) ) );
+        c1 = _mm512_xor_si512( T1, _mm512_loadu_si512( ( pbSrc +   4*SYMCRYPT_AES_BLOCK_SIZE ) ) );
+        c2 = _mm512_xor_si512( T2, _mm512_loadu_si512( ( pbSrc +   8*SYMCRYPT_AES_BLOCK_SIZE ) ) );
+        c3 = _mm512_xor_si512( T3, _mm512_loadu_si512( ( pbSrc +   12*SYMCRYPT_AES_BLOCK_SIZE ) ) );
+
+
+        pbSrc += 16 * SYMCRYPT_AES_BLOCK_SIZE;
+
+        AES_DECRYPT_ZMM_2048( pExpandedKey, c0, c1, c2, c3 );
+        _mm512_store_si512( ( pbDst +                          0 ), _mm512_xor_si512( c0, T0 ) );
+        _mm512_store_si512( ( pbDst +  4*SYMCRYPT_AES_BLOCK_SIZE ), _mm512_xor_si512( c1, T1 ) );
+        _mm512_store_si512( ( pbDst +  8*SYMCRYPT_AES_BLOCK_SIZE ), _mm512_xor_si512( c2, T2 ) );
+        _mm512_store_si512( ( pbDst +  12*SYMCRYPT_AES_BLOCK_SIZE ), _mm512_xor_si512( c3, T3 ) );
+
+        pbDst += 16 * SYMCRYPT_AES_BLOCK_SIZE;
+
+        cbData -= 16 * SYMCRYPT_AES_BLOCK_SIZE;
+        if( cbData < 16 * SYMCRYPT_AES_BLOCK_SIZE )
+        {
+            break;
+        }
+
+        XTS_MUL_ALPHA8_ZMM(T2, T0);
+        XTS_MUL_ALPHA8_ZMM(T3, T1);
+        XTS_MUL_ALPHA8_ZMM(T0, T2);
+        XTS_MUL_ALPHA8_ZMM(T1, T3);
+    }
+
+    // We won't do another 16-block set so we don't update the tweak blocks
+
+    if( cbData > 0  )
+    {
+        //
+        // This is a rare case: the data unit length is not a multiple of 128 bytes.
+        // We do this in the default C implementation.
+        // Fix up the tweak block first
+        //
+        t7 = _mm512_extracti64x2_epi64( T3, 3 /* Highest 128 bits */ );
+        _mm256_zeroupper();
+        XTS_MUL_ALPHA( t7, t0 );
+        _mm_storeu_si128( (__m128i *) pbTweakBlock, t0 );
+        SymCryptXtsAesDecryptDataUnitC( pExpandedKey, pbTweakBlock, pbSrc, pbDst, cbData );
+    }
+    else {
+        _mm256_zeroupper();
+    }
+}
+
+VOID
+SYMCRYPT_CALL
+SymCryptXtsAesEncryptDataUnitYmm_1024(
+    _In_                                    PCSYMCRYPT_AES_EXPANDED_KEY pExpandedKey,
+    _Inout_updates_(SYMCRYPT_AES_BLOCK_SIZE)PBYTE                       pbTweakBlock,
+    _In_reads_( cbData )                    PCBYTE                      pbSrc,
+    _Out_writes_( cbData )                  PBYTE                       pbDst,
+                                            SIZE_T                      cbData )
+{
+    __m128i t0, t1, t2, t3, t4, t5, t6, t7;
+    __m256i c0, c1, c2, c3;
+    __m128i XTS_ALPHA_MASK = _mm_set_epi32( 1, 1, 1, 0x87 );
+
+    // Load tweaks into big T
+    __m256i T0, T1, T2, T3;
+
+    if( cbData < 8 * SYMCRYPT_AES_BLOCK_SIZE )
+    {
+        SymCryptXtsAesEncryptDataUnitC( pExpandedKey, pbTweakBlock, pbSrc, pbDst, cbData );
+        return;
+    }
+
+    t0 = _mm_loadu_si128( (__m128i *) pbTweakBlock );
+
+    // Do not stall.
+    XTS_MUL_ALPHA4( t0, t4 );
+    XTS_MUL_ALPHA ( t0, t1 );
+    XTS_MUL_ALPHA ( t4, t5 );
+    XTS_MUL_ALPHA ( t1, t2 );
+    XTS_MUL_ALPHA ( t5, t6 );
+    XTS_MUL_ALPHA ( t2, t3 );
+    XTS_MUL_ALPHA ( t6, t7 );
+    
+    T0 = _mm256_insertf128_si256( _mm256_castsi128_si256( t0 ), t1, 1 ); // AVX
+    T1 = _mm256_insertf128_si256( _mm256_castsi128_si256( t2 ), t3, 1);;
+    T2 = _mm256_insertf128_si256( _mm256_castsi128_si256( t4 ), t5, 1);;
+    T3 = _mm256_insertf128_si256( _mm256_castsi128_si256( t6 ), t7, 1);;
+
+    for(;;)
+    {
+        c0 = _mm256_xor_si256( T0, _mm256_loadu_si256( ( __m256i * ) ( pbSrc +                           0 ) ) );
+        c1 = _mm256_xor_si256( T1, _mm256_loadu_si256( ( __m256i * ) ( pbSrc +   2*SYMCRYPT_AES_BLOCK_SIZE ) ) );
+        c2 = _mm256_xor_si256( T2, _mm256_loadu_si256( ( __m256i * ) ( pbSrc +   4*SYMCRYPT_AES_BLOCK_SIZE ) ) );
+        c3 = _mm256_xor_si256( T3, _mm256_loadu_si256( ( __m256i * ) ( pbSrc +   6*SYMCRYPT_AES_BLOCK_SIZE ) ) );
+
+        pbSrc += 8 * SYMCRYPT_AES_BLOCK_SIZE;
+
+        AES_ENCRYPT_YMM_1024( pExpandedKey, c0, c1, c2, c3 );
+
+        _mm256_store_si256( ( __m256i * ) ( pbDst +                          0 ), _mm256_xor_si256( c0, T0 ) );
+        _mm256_store_si256( ( __m256i * ) ( pbDst +  2*SYMCRYPT_AES_BLOCK_SIZE ), _mm256_xor_si256( c1, T1 ) );
+        _mm256_store_si256( ( __m256i * ) ( pbDst +  4*SYMCRYPT_AES_BLOCK_SIZE ), _mm256_xor_si256( c2, T2 ) );
+        _mm256_store_si256( ( __m256i * ) ( pbDst +  6*SYMCRYPT_AES_BLOCK_SIZE ), _mm256_xor_si256( c3, T3 ) );
+
+        pbDst += 8 * SYMCRYPT_AES_BLOCK_SIZE;
+
+        cbData -= 8 * SYMCRYPT_AES_BLOCK_SIZE;
+        if( cbData < 8 * SYMCRYPT_AES_BLOCK_SIZE )
+        {
+            break;
+        }
+
+        // Get the next T0, T1, T2, T3 without temporaries.
+        // ^ is exponentiation
+        // T is the T0 in the first iteration of this loop
+        // a is alpha
+        // factor to get T_next is a^16
+        //         current value    next value
+        // T0      T*a^0            T*a^8
+        // T1      T*a^2            T*a^10
+        // T2      T*a^4            T*a^12
+        // T3      T*a^6           T*a^14
+
+        // to get the next iteration of Tx without temp registers
+        // T0 = T*a^8 = T2 * a^4
+        // T1 = T*a^10 = T3 * a^4
+        // T2 = T*a^12 = T0 * a^4
+        // T3 = T*a^14 = T1 * a^4
+        //
+        // But multiplication by factors of a^8 with temporary
+        // is faster. So don't do that ^^^^.
+
+        __m256i temp;
+        XTS_MUL_ALPHA8_YMM(T0, temp);
+        T0 = temp;
+        XTS_MUL_ALPHA8_YMM(T1, temp);
+        T1 = temp;
+        XTS_MUL_ALPHA8_YMM(T2, temp);
+        T2 = temp;
+        XTS_MUL_ALPHA8_YMM(T3, temp);
+        T3 = temp;
+    }
+
+    // We won't do another 16-block set so we don't update the tweak blocks
+
+    if( cbData > 0  )
+    {
+        //
+        // This is a rare case: the data unit length is not a multiple of 128 bytes.
+        // We do this in the default C implementation.
+        // Fix up the tweak block first
+        //
+        t7 = _mm256_extracti128_si256 ( T3, 1 /* Highest 128 bits */ ); // AVX2
+        _mm256_zeroupper();
+        XTS_MUL_ALPHA( t7, t0 );
+        _mm_storeu_si128( (__m128i *) pbTweakBlock, t0 );
+        SymCryptXtsAesEncryptDataUnitC( pExpandedKey, pbTweakBlock, pbSrc, pbDst, cbData );
+    }
+    else {
+        _mm256_zeroupper();
+    }
+}
+
+VOID
+SYMCRYPT_CALL
+SymCryptXtsAesDecryptDataUnitYmm_1024(
+    _In_                                    PCSYMCRYPT_AES_EXPANDED_KEY pExpandedKey,
+    _Inout_updates_(SYMCRYPT_AES_BLOCK_SIZE)PBYTE                       pbTweakBlock,
+    _In_reads_( cbData )                    PCBYTE                      pbSrc,
+    _Out_writes_( cbData )                  PBYTE                       pbDst,
+                                            SIZE_T                      cbData )
+{
+    __m128i t0, t1, t2, t3, t4, t5, t6, t7;
+    __m256i c0, c1, c2, c3;
+    __m128i XTS_ALPHA_MASK = _mm_set_epi32( 1, 1, 1, 0x87 );
+
+    // Load tweaks into big T
+    __m256i T0, T1, T2, T3;
+
+    if( cbData < 8 * SYMCRYPT_AES_BLOCK_SIZE )
+    {
+        SymCryptXtsAesDecryptDataUnitC( pExpandedKey, pbTweakBlock, pbSrc, pbDst, cbData );
+        return;
+    }
+
+    t0 = _mm_loadu_si128( (__m128i *) pbTweakBlock );
+
+    // Do not stall.
+    XTS_MUL_ALPHA4( t0, t4 );
+    XTS_MUL_ALPHA ( t0, t1 );
+    XTS_MUL_ALPHA ( t4, t5 );
+    XTS_MUL_ALPHA ( t1, t2 );
+    XTS_MUL_ALPHA ( t5, t6 );
+    XTS_MUL_ALPHA ( t2, t3 );
+    XTS_MUL_ALPHA ( t6, t7 );
+    
+    T0 = _mm256_insertf128_si256( _mm256_castsi128_si256( t0 ), t1, 1);; // AVX
+    T1 = _mm256_insertf128_si256( _mm256_castsi128_si256( t2 ), t3, 1);;
+    T2 = _mm256_insertf128_si256( _mm256_castsi128_si256( t4 ), t5, 1);;
+    T3 = _mm256_insertf128_si256( _mm256_castsi128_si256( t6 ), t7, 1);;
+
+    for(;;)
+    {
+        c0 = _mm256_xor_si256( T0, _mm256_loadu_si256( ( __m256i * ) ( pbSrc +                           0 ) ) );
+        c1 = _mm256_xor_si256( T1, _mm256_loadu_si256( ( __m256i * ) ( pbSrc +   2*SYMCRYPT_AES_BLOCK_SIZE ) ) );
+        c2 = _mm256_xor_si256( T2, _mm256_loadu_si256( ( __m256i * ) ( pbSrc +   4*SYMCRYPT_AES_BLOCK_SIZE ) ) );
+        c3 = _mm256_xor_si256( T3, _mm256_loadu_si256( ( __m256i * ) ( pbSrc +   6*SYMCRYPT_AES_BLOCK_SIZE ) ) );
+
+        pbSrc += 8 * SYMCRYPT_AES_BLOCK_SIZE;
+
+        AES_DECRYPT_YMM_1024( pExpandedKey, c0, c1, c2, c3 );
+        _mm256_store_si256( ( __m256i * ) ( pbDst +                          0 ), _mm256_xor_si256( c0, T0 ) );
+        _mm256_store_si256( ( __m256i * ) ( pbDst +  2*SYMCRYPT_AES_BLOCK_SIZE ), _mm256_xor_si256( c1, T1 ) );
+        _mm256_store_si256( ( __m256i * ) ( pbDst +  4*SYMCRYPT_AES_BLOCK_SIZE ), _mm256_xor_si256( c2, T2 ) );
+        _mm256_store_si256( ( __m256i * ) ( pbDst +  6*SYMCRYPT_AES_BLOCK_SIZE ), _mm256_xor_si256( c3, T3 ) );
+
+        pbDst += 8 * SYMCRYPT_AES_BLOCK_SIZE;
+
+        cbData -= 8 * SYMCRYPT_AES_BLOCK_SIZE;
+        if( cbData < 8 * SYMCRYPT_AES_BLOCK_SIZE )
+        {
+            break;
+        }
+
+        // Get the next T0, T1, T2, T3 without temporaries.
+        // ^ is exponentiation
+        // T is the T0 in the first iteration of this loop
+        // a is alpha
+        // factor to get T_next is a^16
+        //         current value    next value
+        // T0      T*a^0            T*a^8
+        // T1      T*a^2            T*a^10
+        // T2      T*a^4            T*a^12
+        // T3      T*a^6           T*a^14
+
+        // to get the next iteration of Tx without temp registers
+        // T0 = T*a^8 = T2 * a^4
+        // T1 = T*a^10 = T3 * a^4
+        // T2 = T*a^12 = T0 * a^4
+        // T3 = T*a^14 = T1 * a^4
+        //
+        // But multiplication by factors of a^8 with temporary
+        // is faster. So don't do that ^^^^.
+
+        __m256i temp;
+        XTS_MUL_ALPHA8_YMM(T0, temp);
+        T0 = temp;
+        XTS_MUL_ALPHA8_YMM(T1, temp);
+        T1 = temp;
+        XTS_MUL_ALPHA8_YMM(T2, temp);
+        T2 = temp;
+        XTS_MUL_ALPHA8_YMM(T3, temp);
+        T3 = temp;
+    }
+
+    // We won't do another 16-block set so we don't update the tweak blocks
+
+    if( cbData > 0  )
+    {
+        //
+        // This is a rare case: the data unit length is not a multiple of 128 bytes.
+        // We do this in the default C implementation.
+        // Fix up the tweak block first
+        //
+        t7 = _mm256_extracti128_si256 ( T3, 1 /* Highest 128 bits */ ); // AVX2
+        _mm256_zeroupper();
+        XTS_MUL_ALPHA( t7, t0 );
+        _mm_storeu_si128( (__m128i *) pbTweakBlock, t0 );
+        SymCryptXtsAesDecryptDataUnitC( pExpandedKey, pbTweakBlock, pbSrc, pbDst, cbData );
+    }
+    else {
+        _mm256_zeroupper();
+    }
+}
+
+#endif // CPU_X86 | CPU_AMD64
+